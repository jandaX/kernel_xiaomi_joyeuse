--- conflicted
+++ resolved
@@ -660,28 +660,17 @@
 # Make toolchain changes before including arch/$(SRCARCH)/Makefile to ensure
 # ar/cc/ld-* macros return correct values.
 ifdef CONFIG_LTO_CLANG
-<<<<<<< HEAD
-=======
 ifneq ($(ld-name),lld)
->>>>>>> 0bb30046
 # use GNU gold with LLVMgold for LTO linking, and LD for vmlinux_link
 LDFINAL_vmlinux := $(LD)
 LD		:= $(LDGOLD)
 LDFLAGS		+= -plugin LLVMgold.so
-<<<<<<< HEAD
-# use llvm-ar for building symbol tables from IR files, and llvm-dis instead
-# of objdump for processing symbol versions and exports
-LLVM_AR		:= llvm-ar
-LLVM_DIS	:= llvm-dis
-export LLVM_AR LLVM_DIS
-=======
 endif
 # use llvm-ar for building symbol tables from IR files, and llvm-dis instead
 # of objdump for processing symbol versions and exports
 LLVM_AR		:= llvm-ar
 LLVM_NM		:= llvm-nm
 export LLVM_AR LLVM_NM
->>>>>>> 0bb30046
 endif
 
 # The arch Makefile can set ARCH_{CPP,A,C}FLAGS to override the default
@@ -845,12 +834,6 @@
 endif
 
 ifdef CONFIG_LTO_CLANG
-<<<<<<< HEAD
-lto-clang-flags	:= -flto -fvisibility=hidden
-
-# allow disabling only clang LTO where needed
-DISABLE_LTO_CLANG := -fno-lto -fvisibility=default
-=======
 ifdef CONFIG_THINLTO
 lto-clang-flags	:= -flto=thin
 LDFLAGS		+= --thinlto-cache-dir=.thinlto-cache
@@ -869,7 +852,6 @@
 
 # allow disabling only clang LTO where needed
 DISABLE_LTO_CLANG := -fno-lto
->>>>>>> 0bb30046
 export DISABLE_LTO_CLANG
 endif
 
@@ -886,11 +868,7 @@
 endif
 
 ifdef CONFIG_CFI_CLANG
-<<<<<<< HEAD
-cfi-clang-flags	+= -fsanitize=cfi $(call cc-option, -fsplit-lto-unit)
-=======
 cfi-clang-flags	+= -fsanitize=cfi
->>>>>>> 0bb30046
 DISABLE_CFI_CLANG := -fno-sanitize=cfi
 ifdef CONFIG_MODULES
 cfi-clang-flags	+= -fsanitize-cfi-cross-dso
@@ -1260,15 +1238,10 @@
   ifneq ($(call clang-ifversion, -ge, 0500, y), y)
 	@echo Cannot use CONFIG_LTO_CLANG: requires clang 5.0 or later >&2 && exit 1
   endif
-<<<<<<< HEAD
-  ifneq ($(call gold-ifversion, -ge, 112000000, y), y)
-	@echo Cannot use CONFIG_LTO_CLANG: requires GNU gold 1.12 or later >&2 && exit 1
-=======
   ifneq ($(ld-name),lld)
     ifneq ($(call gold-ifversion, -ge, 112000000, y), y)
          @echo Cannot use CONFIG_LTO_CLANG: requires GNU gold 1.12 or later >&2 && exit 1
     endif
->>>>>>> 0bb30046
   endif
 endif
 # Make sure compiler supports LTO flags
