# SPDX-License-Identifier: GPL-2.0
VERSION = 4
PATCHLEVEL = 14
SUBLEVEL = 238
EXTRAVERSION =
NAME = Petit Gorille

# *DOCUMENTATION*
# To see a list of typical targets execute "make help"
# More info can be located in ./README
# Comments in this file are targeted only to the developer, do not
# expect to learn how to build the kernel reading this file.

# That's our default target when none is given on the command line
PHONY := _all
_all:

# o Do not use make's built-in rules and variables
#   (this increases performance and avoids hard-to-debug behaviour);
# o Look for make include files relative to root of kernel src
MAKEFLAGS += -rR --include-dir=$(CURDIR)

# Avoid funny character set dependencies
unexport LC_ALL
LC_COLLATE=C
LC_NUMERIC=C
export LC_COLLATE LC_NUMERIC

# Avoid interference with shell env settings
unexport GREP_OPTIONS

# We are using a recursive build, so we need to do a little thinking
# to get the ordering right.
#
# Most importantly: sub-Makefiles should only ever modify files in
# their own directory. If in some directory we have a dependency on
# a file in another dir (which doesn't happen often, but it's often
# unavoidable when linking the built-in.o targets which finally
# turn into vmlinux), we will call a sub make in that other dir, and
# after that we are sure that everything which is in that other dir
# is now up to date.
#
# The only cases where we need to modify files which have global
# effects are thus separated out and done before the recursive
# descending is started. They are now explicitly listed as the
# prepare rule.

# Beautify output
# ---------------------------------------------------------------------------
#
# Normally, we echo the whole command before executing it. By making
# that echo $($(quiet)$(cmd)), we now have the possibility to set
# $(quiet) to choose other forms of output instead, e.g.
#
#         quiet_cmd_cc_o_c = Compiling $(RELDIR)/$@
#         cmd_cc_o_c       = $(CC) $(c_flags) -c -o $@ $<
#
# If $(quiet) is empty, the whole command will be printed.
# If it is set to "quiet_", only the short version will be printed.
# If it is set to "silent_", nothing will be printed at all, since
# the variable $(silent_cmd_cc_o_c) doesn't exist.
#
# A simple variant is to prefix commands with $(Q) - that's useful
# for commands that shall be hidden in non-verbose mode.
#
#	$(Q)ln $@ :<
#
# If KBUILD_VERBOSE equals 0 then the above command will be hidden.
# If KBUILD_VERBOSE equals 1 then the above command is displayed.
#
# To put more focus on warnings, be less verbose as default
# Use 'make V=1' to see the full commands

ifeq ("$(origin V)", "command line")
  KBUILD_VERBOSE = $(V)
endif
ifndef KBUILD_VERBOSE
  KBUILD_VERBOSE = 0
endif

ifeq ($(KBUILD_VERBOSE),1)
  quiet =
  Q =
else
  quiet=quiet_
  Q = @
endif

# If the user is running make -s (silent mode), suppress echoing of
# commands

ifneq ($(findstring s,$(filter-out --%,$(MAKEFLAGS))),)
  quiet=silent_
  tools_silent=s
endif

export quiet Q KBUILD_VERBOSE

# kbuild supports saving output files in a separate directory.
# To locate output files in a separate directory two syntaxes are supported.
# In both cases the working directory must be the root of the kernel src.
# 1) O=
# Use "make O=dir/to/store/output/files/"
#
# 2) Set KBUILD_OUTPUT
# Set the environment variable KBUILD_OUTPUT to point to the directory
# where the output files shall be placed.
# export KBUILD_OUTPUT=dir/to/store/output/files/
# make
#
# The O= assignment takes precedence over the KBUILD_OUTPUT environment
# variable.

# KBUILD_SRC is not intended to be used by the regular user (for now),
# it is set on invocation of make with KBUILD_OUTPUT or O= specified.
ifeq ($(KBUILD_SRC),)

# OK, Make called in directory where kernel src resides
# Do we want to locate output files in a separate directory?
ifeq ("$(origin O)", "command line")
  KBUILD_OUTPUT := $(O)
endif

# Cancel implicit rules on top Makefile
$(CURDIR)/Makefile Makefile: ;

ifneq ($(words $(subst :, ,$(CURDIR))), 1)
  $(error main directory cannot contain spaces nor colons)
endif

ifneq ($(KBUILD_OUTPUT),)
# check that the output directory actually exists
saved-output := $(KBUILD_OUTPUT)
KBUILD_OUTPUT := $(shell mkdir -p $(KBUILD_OUTPUT) && cd $(KBUILD_OUTPUT) \
								&& /bin/pwd)
$(if $(KBUILD_OUTPUT),, \
     $(error failed to create output directory "$(saved-output)"))

PHONY += $(MAKECMDGOALS) sub-make

$(filter-out _all sub-make $(CURDIR)/Makefile, $(MAKECMDGOALS)) _all: sub-make
	@:

# Invoke a second make in the output directory, passing relevant variables
sub-make:
	$(Q)$(MAKE) -C $(KBUILD_OUTPUT) KBUILD_SRC=$(CURDIR) \
	-f $(CURDIR)/Makefile $(filter-out _all sub-make,$(MAKECMDGOALS))

# Leave processing to above invocation of make
skip-makefile := 1
endif # ifneq ($(KBUILD_OUTPUT),)
endif # ifeq ($(KBUILD_SRC),)

# We process the rest of the Makefile if this is the final invocation of make
ifeq ($(skip-makefile),)

# Do not print "Entering directory ...",
# but we want to display it when entering to the output directory
# so that IDEs/editors are able to understand relative filenames.
MAKEFLAGS += --no-print-directory

# Call a source code checker (by default, "sparse") as part of the
# C compilation.
#
# Use 'make C=1' to enable checking of only re-compiled files.
# Use 'make C=2' to enable checking of *all* source files, regardless
# of whether they are re-compiled or not.
#
# See the file "Documentation/dev-tools/sparse.rst" for more details,
# including where to get the "sparse" utility.

ifeq ("$(origin C)", "command line")
  KBUILD_CHECKSRC = $(C)
endif
ifndef KBUILD_CHECKSRC
  KBUILD_CHECKSRC = 0
endif

# Use make M=dir to specify directory of external module to build
# Old syntax make ... SUBDIRS=$PWD is still supported
# Setting the environment variable KBUILD_EXTMOD take precedence
ifdef SUBDIRS
  KBUILD_EXTMOD ?= $(SUBDIRS)
endif

ifeq ("$(origin M)", "command line")
  KBUILD_EXTMOD := $(M)
endif

ifeq ($(KBUILD_SRC),)
        # building in the source tree
        srctree := .
else
        ifeq ($(KBUILD_SRC)/,$(dir $(CURDIR)))
                # building in a subdirectory of the source tree
                srctree := ..
        else
                srctree := $(KBUILD_SRC)
        endif
endif

export KBUILD_CHECKSRC KBUILD_EXTMOD KBUILD_SRC

objtree		:= .
src		:= $(srctree)
obj		:= $(objtree)

VPATH		:= $(srctree)$(if $(KBUILD_EXTMOD),:$(KBUILD_EXTMOD))

export srctree objtree VPATH

# To make sure we do not include .config for any of the *config targets
# catch them early, and hand them over to scripts/kconfig/Makefile
# It is allowed to specify more targets when calling make, including
# mixing *config targets and build targets.
# For example 'make oldconfig all'.
# Detect when mixed targets is specified, and make a second invocation
# of make so .config is not included in this case either (for *config).

version_h := include/generated/uapi/linux/version.h
old_version_h := include/linux/version.h

no-dot-config-targets := clean mrproper distclean \
			 cscope gtags TAGS tags help% %docs check% coccicheck \
			 $(version_h) headers_% archheaders archscripts \
			 kernelversion %src-pkg

config-targets := 0
mixed-targets  := 0
dot-config     := 1

ifneq ($(filter $(no-dot-config-targets), $(MAKECMDGOALS)),)
	ifeq ($(filter-out $(no-dot-config-targets), $(MAKECMDGOALS)),)
		dot-config := 0
	endif
endif

ifeq ($(KBUILD_EXTMOD),)
        ifneq ($(filter config %config,$(MAKECMDGOALS)),)
                config-targets := 1
                ifneq ($(words $(MAKECMDGOALS)),1)
                        mixed-targets := 1
                endif
        endif
endif
# install and modules_install need also be processed one by one
ifneq ($(filter install,$(MAKECMDGOALS)),)
        ifneq ($(filter modules_install,$(MAKECMDGOALS)),)
	        mixed-targets := 1
        endif
endif

ifeq ($(mixed-targets),1)
# ===========================================================================
# We're called with mixed targets (*config and build targets).
# Handle them one by one.

PHONY += $(MAKECMDGOALS) __build_one_by_one

$(filter-out __build_one_by_one, $(MAKECMDGOALS)): __build_one_by_one
	@:

__build_one_by_one:
	$(Q)set -e; \
	for i in $(MAKECMDGOALS); do \
		$(MAKE) -f $(srctree)/Makefile $$i; \
	done

else

# We need some generic definitions (do not try to remake the file).
scripts/Kbuild.include: ;
include scripts/Kbuild.include

# Read KERNELRELEASE from include/config/kernel.release (if it exists)
KERNELRELEASE = $(shell cat include/config/kernel.release 2> /dev/null)
KERNELVERSION = $(VERSION)$(if $(PATCHLEVEL),.$(PATCHLEVEL)$(if $(SUBLEVEL),.$(SUBLEVEL)))$(EXTRAVERSION)
export VERSION PATCHLEVEL SUBLEVEL KERNELRELEASE KERNELVERSION

# SUBARCH tells the usermode build what the underlying arch is.  That is set
# first, and if a usermode build is happening, the "ARCH=um" on the command
# line overrides the setting of ARCH below.  If a native build is happening,
# then ARCH is assigned, getting whatever value it gets normally, and
# SUBARCH is subsequently ignored.

SUBARCH := $(shell uname -m | sed -e s/i.86/x86/ -e s/x86_64/x86/ \
				  -e s/sun4u/sparc64/ \
				  -e s/arm.*/arm/ -e s/sa110/arm/ \
				  -e s/s390x/s390/ -e s/parisc64/parisc/ \
				  -e s/ppc.*/powerpc/ -e s/mips.*/mips/ \
				  -e s/sh[234].*/sh/ -e s/aarch64.*/arm64/ )

# Cross compiling and selecting different set of gcc/bin-utils
# ---------------------------------------------------------------------------
#
# When performing cross compilation for other architectures ARCH shall be set
# to the target architecture. (See arch/* for the possibilities).
# ARCH can be set during invocation of make:
# make ARCH=ia64
# Another way is to have ARCH set in the environment.
# The default ARCH is the host where make is executed.

# CROSS_COMPILE specify the prefix used for all executables used
# during compilation. Only gcc and related bin-utils executables
# are prefixed with $(CROSS_COMPILE).
# CROSS_COMPILE can be set on the command line
# make CROSS_COMPILE=ia64-linux-
# Alternatively CROSS_COMPILE can be set in the environment.
# A third alternative is to store a setting in .config so that plain
# "make" in the configured kernel build directory always uses that.
# Default value for CROSS_COMPILE is not to prefix executables
# Note: Some architectures assign CROSS_COMPILE in their arch/*/Makefile
ARCH		?= $(SUBARCH)
CROSS_COMPILE	?= $(CONFIG_CROSS_COMPILE:"%"=%)

# Architecture as present in compile.h
UTS_MACHINE 	:= $(ARCH)
SRCARCH 	:= $(ARCH)

# Additional ARCH settings for x86
ifeq ($(ARCH),i386)
        SRCARCH := x86
endif
ifeq ($(ARCH),x86_64)
        SRCARCH := x86
endif

# Additional ARCH settings for sparc
ifeq ($(ARCH),sparc32)
       SRCARCH := sparc
endif
ifeq ($(ARCH),sparc64)
       SRCARCH := sparc
endif

# Additional ARCH settings for sh
ifeq ($(ARCH),sh64)
       SRCARCH := sh
endif

# Additional ARCH settings for tile
ifeq ($(ARCH),tilepro)
       SRCARCH := tile
endif
ifeq ($(ARCH),tilegx)
       SRCARCH := tile
endif

# Where to locate arch specific headers
hdr-arch  := $(SRCARCH)

KCONFIG_CONFIG	?= .config
export KCONFIG_CONFIG

# SHELL used by kbuild
CONFIG_SHELL := $(shell if [ -x "$$BASH" ]; then echo $$BASH; \
	  else if [ -x /bin/bash ]; then echo /bin/bash; \
	  else echo sh; fi ; fi)

HOST_LFS_CFLAGS := $(shell getconf LFS_CFLAGS 2>/dev/null)
HOST_LFS_LDFLAGS := $(shell getconf LFS_LDFLAGS 2>/dev/null)
HOST_LFS_LIBS := $(shell getconf LFS_LIBS 2>/dev/null)

HOSTCC       = gcc
HOSTCXX      = g++
HOSTCFLAGS   := -Wall -Wmissing-prototypes -Wstrict-prototypes -O2 \
		-fomit-frame-pointer -std=gnu89 $(HOST_LFS_CFLAGS)
HOSTCXXFLAGS := -O2 $(HOST_LFS_CFLAGS)
HOSTLDFLAGS  := $(HOST_LFS_LDFLAGS)
HOST_LOADLIBES := $(HOST_LFS_LIBS)

ifeq ($(shell $(HOSTCC) -v 2>&1 | grep -c "clang version"), 1)
HOSTCFLAGS  += -Wno-unused-value -Wno-unused-parameter \
		-Wno-missing-field-initializers
endif

# Make variables (CC, etc...)
AS		= $(CROSS_COMPILE)as
LD		= $(CROSS_COMPILE)ld
CC		= $(CROSS_COMPILE)gcc
LDGOLD		= $(CROSS_COMPILE)ld.gold
CPP		= $(CC) -E
AR		= $(CROSS_COMPILE)ar
NM		= $(CROSS_COMPILE)nm
STRIP		= $(CROSS_COMPILE)strip
OBJCOPY		= $(CROSS_COMPILE)objcopy
OBJDUMP		= $(CROSS_COMPILE)objdump
AWK		= awk
GENKSYMS	= scripts/genksyms/genksyms
INSTALLKERNEL  := installkernel
DEPMOD		= depmod
PERL		= perl
PYTHON		= python
CHECK		= sparse

CHECKFLAGS     := -D__linux__ -Dlinux -D__STDC__ -Dunix -D__unix__ \
		  -Wbitwise -Wno-return-void $(CF)
NOSTDINC_FLAGS  =
CFLAGS_MODULE   =
AFLAGS_MODULE   =
LDFLAGS_MODULE  =
CFLAGS_KERNEL	=
AFLAGS_KERNEL	=
LDFLAGS_vmlinux =

# Use USERINCLUDE when you must reference the UAPI directories only.
USERINCLUDE    := \
		-I$(srctree)/arch/$(hdr-arch)/include/uapi \
		-I$(objtree)/arch/$(hdr-arch)/include/generated/uapi \
		-I$(srctree)/include/uapi \
		-I$(objtree)/include/generated/uapi \
                -include $(srctree)/include/linux/kconfig.h

# Use LINUXINCLUDE when you must reference the include/ directory.
# Needed to be compatible with the O= option
LINUXINCLUDE    := \
		-I$(srctree)/arch/$(hdr-arch)/include \
		-I$(objtree)/arch/$(hdr-arch)/include/generated \
		$(if $(KBUILD_SRC), -I$(srctree)/include) \
		-I$(objtree)/include \
		$(USERINCLUDE)

KBUILD_AFLAGS   := -D__ASSEMBLY__
KBUILD_CFLAGS   := -Wall -Wundef -Wstrict-prototypes -Wno-trigraphs \
		   -fno-strict-aliasing -fno-common -fshort-wchar \
		   -Werror-implicit-function-declaration \
		   -Wno-format-security \
		   -std=gnu89
ifeq ($(TARGET_BOARD_TYPE),auto)
KBUILD_CFLAGS    += -DCONFIG_PLATFORM_AUTO
endif

ifeq ($(CONFIG_EARLY_INIT),true)
KBUILD_CFLAGS    += -DCONFIG_EARLY_SERVICES
endif

KBUILD_CPPFLAGS := -D__KERNEL__
KBUILD_AFLAGS_KERNEL :=
KBUILD_CFLAGS_KERNEL :=
KBUILD_AFLAGS_MODULE  := -DMODULE
KBUILD_CFLAGS_MODULE  := -DMODULE
KBUILD_LDFLAGS_MODULE := -T $(srctree)/scripts/module-common.lds
GCC_PLUGINS_CFLAGS :=
CLANG_FLAGS :=

export ARCH SRCARCH CONFIG_SHELL HOSTCC HOSTCFLAGS CROSS_COMPILE AS LD CC
export CPP AR NM STRIP OBJCOPY OBJDUMP HOSTLDFLAGS HOST_LOADLIBES
export MAKE AWK GENKSYMS INSTALLKERNEL PERL PYTHON UTS_MACHINE
export HOSTCXX HOSTCXXFLAGS LDFLAGS_MODULE CHECK CHECKFLAGS

export KBUILD_CPPFLAGS NOSTDINC_FLAGS LINUXINCLUDE OBJCOPYFLAGS LDFLAGS
export KBUILD_CFLAGS CFLAGS_KERNEL CFLAGS_MODULE
export CFLAGS_KASAN CFLAGS_KASAN_NOSANITIZE CFLAGS_UBSAN
export KBUILD_AFLAGS AFLAGS_KERNEL AFLAGS_MODULE
export KBUILD_AFLAGS_MODULE KBUILD_CFLAGS_MODULE KBUILD_LDFLAGS_MODULE
export KBUILD_AFLAGS_KERNEL KBUILD_CFLAGS_KERNEL
export KBUILD_ARFLAGS

# When compiling out-of-tree modules, put MODVERDIR in the module
# tree rather than in the kernel tree. The kernel tree might
# even be read-only.
export MODVERDIR := $(if $(KBUILD_EXTMOD),$(firstword $(KBUILD_EXTMOD))/).tmp_versions

# Files to ignore in find ... statements

export RCS_FIND_IGNORE := \( -name SCCS -o -name BitKeeper -o -name .svn -o    \
			  -name CVS -o -name .pc -o -name .hg -o -name .git \) \
			  -prune -o
export RCS_TAR_IGNORE := --exclude SCCS --exclude BitKeeper --exclude .svn \
			 --exclude CVS --exclude .pc --exclude .hg --exclude .git

# ===========================================================================
# Rules shared between *config targets and build targets

# Basic helpers built in scripts/basic/
PHONY += scripts_basic
scripts_basic:
	$(Q)$(MAKE) $(build)=scripts/basic
	$(Q)rm -f .tmp_quiet_recordmcount

# To avoid any implicit rule to kick in, define an empty command.
scripts/basic/%: scripts_basic ;

PHONY += outputmakefile
# outputmakefile generates a Makefile in the output directory, if using a
# separate output directory. This allows convenient use of make in the
# output directory.
outputmakefile:
ifneq ($(KBUILD_SRC),)
	$(Q)ln -fsn $(srctree) source
	$(Q)$(CONFIG_SHELL) $(srctree)/scripts/mkmakefile \
	    $(srctree) $(objtree) $(VERSION) $(PATCHLEVEL)
endif

ifeq ($(cc-name),clang)
ifneq ($(CROSS_COMPILE),)
CLANG_TRIPLE	?= $(CROSS_COMPILE)
CLANG_FLAGS	+= --target=$(notdir $(CLANG_TRIPLE:%-=%))
ifeq ($(shell $(srctree)/scripts/clang-android.sh $(CC) $(CLANG_FLAGS)), y)
$(error "Clang with Android --target detected. Did you specify CLANG_TRIPLE?")
endif
GCC_TOOLCHAIN_DIR := $(dir $(shell which $(CROSS_COMPILE)elfedit))
CLANG_FLAGS	+= --prefix=$(GCC_TOOLCHAIN_DIR)$(notdir $(CROSS_COMPILE))
GCC_TOOLCHAIN	:= $(realpath $(GCC_TOOLCHAIN_DIR)/..)
endif
ifneq ($(GCC_TOOLCHAIN),)
CLANG_FLAGS	+= --gcc-toolchain=$(GCC_TOOLCHAIN)
endif
CLANG_FLAGS	+= -Werror=unknown-warning-option
CLANG_FLAGS	+= $(call cc-option, -Wno-misleading-indentation)
CLANG_FLAGS	+= $(call cc-option, -Wno-bool-operation)
CLANG_FLAGS	+= $(call cc-option, -Wno-unsequenced)
KBUILD_CFLAGS	+= $(CLANG_FLAGS)
KBUILD_AFLAGS	+= $(CLANG_FLAGS) -no-integrated-as
export CLANG_FLAGS
ifeq ($(ld-name),lld)
KBUILD_CFLAGS += -fuse-ld=lld
endif
KBUILD_CPPFLAGS += -Qunused-arguments
endif

RETPOLINE_CFLAGS_GCC := -mindirect-branch=thunk-extern -mindirect-branch-register
RETPOLINE_VDSO_CFLAGS_GCC := -mindirect-branch=thunk-inline -mindirect-branch-register
RETPOLINE_CFLAGS_CLANG := -mretpoline-external-thunk
RETPOLINE_VDSO_CFLAGS_CLANG := -mretpoline
RETPOLINE_CFLAGS := $(call cc-option,$(RETPOLINE_CFLAGS_GCC),$(call cc-option,$(RETPOLINE_CFLAGS_CLANG)))
RETPOLINE_VDSO_CFLAGS := $(call cc-option,$(RETPOLINE_VDSO_CFLAGS_GCC),$(call cc-option,$(RETPOLINE_VDSO_CFLAGS_CLANG)))
export RETPOLINE_CFLAGS
export RETPOLINE_VDSO_CFLAGS

ifeq ($(config-targets),1)
# ===========================================================================
# *config targets only - make sure prerequisites are updated, and descend
# in scripts/kconfig to make the *config target

# Read arch specific Makefile to set KBUILD_DEFCONFIG as needed.
# KBUILD_DEFCONFIG may point out an alternative default configuration
# used for 'make defconfig'
include arch/$(SRCARCH)/Makefile
export KBUILD_DEFCONFIG KBUILD_KCONFIG

config: scripts_basic outputmakefile FORCE
	$(Q)$(MAKE) $(build)=scripts/kconfig $@

%config: scripts_basic outputmakefile FORCE
	$(Q)$(MAKE) $(build)=scripts/kconfig $@

else
# ===========================================================================
# Build targets only - this includes vmlinux, arch specific targets, clean
# targets and others. In general all targets except *config targets.

# If building an external module we do not care about the all: rule
# but instead _all depend on modules
PHONY += all
ifeq ($(KBUILD_EXTMOD),)
_all: all
else
_all: modules
endif

# Decide whether to build built-in, modular, or both.
# Normally, just do built-in.

KBUILD_MODULES :=
KBUILD_BUILTIN := 1

# If we have only "make modules", don't compile built-in objects.
# When we're building modules with modversions, we need to consider
# the built-in objects during the descend as well, in order to
# make sure the checksums are up to date before we record them.

ifeq ($(MAKECMDGOALS),modules)
  KBUILD_BUILTIN := $(if $(CONFIG_MODVERSIONS),1)
endif

# If we have "make <whatever> modules", compile modules
# in addition to whatever we do anyway.
# Just "make" or "make all" shall build modules as well

ifneq ($(filter all _all modules,$(MAKECMDGOALS)),)
  KBUILD_MODULES := 1
endif

ifeq ($(MAKECMDGOALS),)
  KBUILD_MODULES := 1
endif

export KBUILD_MODULES KBUILD_BUILTIN

ifeq ($(KBUILD_EXTMOD),)
# Additional helpers built in scripts/
# Carefully list dependencies so we do not try to build scripts twice
# in parallel
PHONY += scripts
scripts: scripts_basic include/config/auto.conf include/config/tristate.conf \
	 asm-generic gcc-plugins
	$(Q)$(MAKE) $(build)=$(@)

# Objects we will link into vmlinux / subdirs we need to visit
init-y		:= init/
drivers-y	:= drivers/ sound/ firmware/ techpack/
net-y		:= net/
libs-y		:= lib/
core-y		:= usr/
virt-y		:= virt/
endif # KBUILD_EXTMOD

ifeq ($(dot-config),1)
# Read in config
-include include/config/auto.conf

ifeq ($(KBUILD_EXTMOD),)
include/config/auto.conf.cmd: check-clang-specific-options

# Read in dependencies to all Kconfig* files, make sure to run
# oldconfig if changes are detected.
-include include/config/auto.conf.cmd

# To avoid any implicit rule to kick in, define an empty command
$(KCONFIG_CONFIG) include/config/auto.conf.cmd: ;

# If .config is newer than include/config/auto.conf, someone tinkered
# with it and forgot to run make oldconfig.
# if auto.conf.cmd is missing then we are probably in a cleaned tree so
# we execute the config step to be sure to catch updated Kconfig files
include/config/%.conf: $(KCONFIG_CONFIG) include/config/auto.conf.cmd
	$(Q)$(MAKE) -f $(srctree)/Makefile silentoldconfig
else
# external modules needs include/generated/autoconf.h and include/config/auto.conf
# but do not care if they are up-to-date. Use auto.conf to trigger the test
PHONY += include/config/auto.conf

include/config/auto.conf:
	$(Q)test -e include/generated/autoconf.h -a -e $@ || (		\
	echo >&2;							\
	echo >&2 "  ERROR: Kernel configuration is invalid.";		\
	echo >&2 "         include/generated/autoconf.h or $@ are missing.";\
	echo >&2 "         Run 'make oldconfig && make prepare' on kernel src to fix it.";	\
	echo >&2 ;							\
	/bin/false)

endif # KBUILD_EXTMOD

else
# Dummy target needed, because used as prerequisite
include/config/auto.conf: ;
endif # $(dot-config)

# For the kernel to actually contain only the needed exported symbols,
# we have to build modules as well to determine what those symbols are.
# (this can be evaluated only once include/config/auto.conf has been included)
ifdef CONFIG_TRIM_UNUSED_KSYMS
  KBUILD_MODULES := 1
endif

# The all: target is the default when no target is given on the
# command line.
# This allow a user to issue only 'make' to build a kernel including modules
# Defaults to vmlinux, but the arch makefile usually adds further targets
all: vmlinux

KBUILD_CFLAGS	+= $(call cc-option,-fno-PIE)
KBUILD_AFLAGS	+= $(call cc-option,-fno-PIE)
CFLAGS_GCOV	:= -fprofile-arcs -ftest-coverage \
	$(call cc-option,-fno-tree-loop-im) \
	$(call cc-disable-warning,maybe-uninitialized,)
export CFLAGS_GCOV

# Make toolchain changes before including arch/$(SRCARCH)/Makefile to ensure
# ar/cc/ld-* macros return correct values.
ifdef CONFIG_LTO_CLANG
ifneq ($(ld-name),lld)
# use GNU gold with LLVMgold for LTO linking, and LD for vmlinux_link
LDFINAL_vmlinux := $(LD)
LD		:= $(LDGOLD)
LDFLAGS		+= -plugin LLVMgold.so
endif
# use llvm-ar for building symbol tables from IR files, and llvm-dis instead
# of objdump for processing symbol versions and exports
LLVM_AR		:= llvm-ar
LLVM_NM		:= llvm-nm
export LLVM_AR LLVM_NM
endif

# The arch Makefile can set ARCH_{CPP,A,C}FLAGS to override the default
# values of the respective KBUILD_* variables
ARCH_CPPFLAGS :=
ARCH_AFLAGS :=
ARCH_CFLAGS :=
include arch/$(SRCARCH)/Makefile

KBUILD_CFLAGS	+= $(call cc-option,-fno-delete-null-pointer-checks,)
KBUILD_CFLAGS	+= $(call cc-disable-warning,frame-address,)
KBUILD_CFLAGS	+= $(call cc-disable-warning, format-truncation)
KBUILD_CFLAGS	+= $(call cc-disable-warning, format-overflow)
KBUILD_CFLAGS	+= $(call cc-disable-warning, int-in-bool-context)
KBUILD_CFLAGS	+= $(call cc-disable-warning, address-of-packed-member)
KBUILD_CFLAGS	+= $(call cc-disable-warning, attribute-alias)

ifdef CONFIG_CC_OPTIMIZE_FOR_PERFORMANCE
KBUILD_CFLAGS += -O2
else ifdef CONFIG_CC_OPTIMIZE_FOR_PERFORMANCE_O3
KBUILD_CFLAGS += -O3 -finline-hint-functions
else ifdef CONFIG_CC_OPTIMIZE_FOR_SIZE
KBUILD_CFLAGS += -Os

ifdef CONFIG_LLVM_POLLY
KBUILD_CFLAGS	+= -mllvm -polly \
		   -mllvm -polly-run-dce \
		   -mllvm -polly-run-inliner \
		   -mllvm -polly-opt-fusion=max \
		   -mllvm -polly-ast-use-context \
		   -mllvm -polly-detect-keep-going \
		   -mllvm -polly-vectorizer=stripmine \
		   -mllvm -polly-invariant-load-hoisting
endif
endif

# Tell compiler to tune the performance of the code for a specified
# target processor
ifeq ($(cc-name),gcc)
KBUILD_CFLAGS += -mcpu=cortex-a76.cortex-a55
KBUILD_AFLAGS += -mcpu=cortex-a76.cortex-a55
else ifeq ($(cc-name),clang)
KBUILD_CFLAGS += -mcpu=cortex-a55
KBUILD_AFLAGS += -mcpu=cortex-a55
endif

# Tell gcc to never replace conditional load with a non-conditional one
KBUILD_CFLAGS	+= $(call cc-option,--param=allow-store-data-races=0)
KBUILD_CFLAGS	+= $(call cc-option,-fno-allow-store-data-races)

# check for 'asm goto'
ifeq ($(shell $(CONFIG_SHELL) $(srctree)/scripts/gcc-goto.sh $(CC) $(KBUILD_CFLAGS)), y)
	KBUILD_CFLAGS += -DCC_HAVE_ASM_GOTO
	KBUILD_AFLAGS += -DCC_HAVE_ASM_GOTO
endif

include scripts/Makefile.kcov
include scripts/Makefile.gcc-plugins

ifdef CONFIG_READABLE_ASM
# Disable optimizations that make assembler listings hard to read.
# reorder blocks reorders the control in the function
# ipa clone creates specialized cloned functions
# partial inlining inlines only parts of functions
KBUILD_CFLAGS += $(call cc-option,-fno-reorder-blocks,) \
                 $(call cc-option,-fno-ipa-cp-clone,) \
                 $(call cc-option,-fno-partial-inlining)
endif

ifneq ($(CONFIG_FRAME_WARN),0)
KBUILD_CFLAGS += $(call cc-option,-Wframe-larger-than=${CONFIG_FRAME_WARN})
endif

# This selects the stack protector compiler flag. Testing it is delayed
# until after .config has been reprocessed, in the prepare-compiler-check
# target.
ifdef CONFIG_CC_STACKPROTECTOR_REGULAR
  stackp-flag := -fstack-protector
  stackp-name := REGULAR
else
ifdef CONFIG_CC_STACKPROTECTOR_STRONG
  stackp-flag := -fstack-protector-strong
  stackp-name := STRONG
else
  # Force off for distro compilers that enable stack protector by default.
  stackp-flag := $(call cc-option, -fno-stack-protector)
endif
endif
# Find arch-specific stack protector compiler sanity-checking script.
ifdef CONFIG_CC_STACKPROTECTOR
  stackp-path := $(srctree)/scripts/gcc-$(SRCARCH)_$(BITS)-has-stack-protector.sh
  stackp-check := $(wildcard $(stackp-path))
endif
KBUILD_CFLAGS += $(stackp-flag)

ifeq ($(cc-name),clang)
KBUILD_CFLAGS += $(call cc-disable-warning, format-invalid-specifier)
KBUILD_CFLAGS += $(call cc-disable-warning, gnu)
KBUILD_CFLAGS += $(call cc-disable-warning, duplicate-decl-specifier)
KBUILD_CFLAGS += $(call cc-option, -Wno-undefined-optimized)
KBUILD_CFLAGS += $(call cc-option, -Wno-tautological-constant-out-of-range-compare)
KBUILD_CFLAGS += $(call cc-option, -mllvm -disable-struct-const-merge)
KBUILD_CFLAGS += $(call cc-option, -Wno-sometimes-uninitialized)

# Quiet clang warning: comparison of unsigned expression < 0 is always false

KBUILD_CFLAGS += $(call cc-disable-warning, tautological-compare)

ifdef CONFIG_MODULES
# CLANG uses a _MergedGlobals as optimization, but this breaks modpost, as the
# source of a reference will be _MergedGlobals and not on of the whitelisted names.
# See modpost pattern 2
KBUILD_CFLAGS += $(call cc-option, -mno-global-merge,)
KBUILD_CFLAGS += $(call cc-option, -fcatch-undefined-behavior)
<<<<<<< HEAD
KBUILD_CFLAGS += $(call cc-disable-warning, pointer-bool-conversion)
endif
else
=======
endif
>>>>>>> 313e82bb

KBUILD_CFLAGS += $(call cc-option,-fno-delete-null-pointer-checks,)
# These warnings generated too much noise in a regular build.
# Use make W=1 to enable them (see scripts/Makefile.extrawarn)
KBUILD_CFLAGS += $(call cc-disable-warning, unused-but-set-variable)

ifeq ($(ld-name),lld)
LDFLAGS += -O2
endif

KBUILD_CFLAGS += $(call cc-disable-warning, unused-const-variable)
ifdef CONFIG_FRAME_POINTER
KBUILD_CFLAGS	+= -fno-omit-frame-pointer -fno-optimize-sibling-calls
else
# Some targets (ARM with Thumb2, for example), can't be built with frame
# pointers.  For those, we don't have FUNCTION_TRACER automatically
# select FRAME_POINTER.  However, FUNCTION_TRACER adds -pg, and this is
# incompatible with -fomit-frame-pointer with current GCC, so we don't use
# -fomit-frame-pointer with FUNCTION_TRACER.
ifndef CONFIG_FUNCTION_TRACER
KBUILD_CFLAGS	+= -fomit-frame-pointer
endif
endif
# Initialize all stack variables with a 0xAA pattern.
ifdef CONFIG_INIT_STACK_ALL_PATTERN
KBUILD_CFLAGS	+= -ftrivial-auto-var-init=pattern
endif

# Initialize all stack variables with a zero value.
ifdef CONFIG_INIT_STACK_ALL_ZERO
# Future support for zero initialization is still being debated, see
# https://bugs.llvm.org/show_bug.cgi?id=45497. These flags are subject to being
# renamed or dropped.
KBUILD_CFLAGS  += -ftrivial-auto-var-init=zero
KBUILD_CFLAGS  += -enable-trivial-auto-var-init-zero-knowing-it-will-be-removed-from-clang
endif

KBUILD_CFLAGS   += $(call cc-option, -fno-var-tracking-assignments)

ifdef CONFIG_DEBUG_INFO
ifdef CONFIG_DEBUG_INFO_SPLIT
KBUILD_CFLAGS   += $(call cc-option, -gsplit-dwarf, -g)
else
KBUILD_CFLAGS	+= -g
endif
KBUILD_AFLAGS	+= -Wa,-gdwarf-2
endif
ifdef CONFIG_DEBUG_INFO_DWARF4
KBUILD_CFLAGS	+= $(call cc-option, -gdwarf-4,)
endif

ifdef CONFIG_DEBUG_INFO_REDUCED
KBUILD_CFLAGS 	+= $(call cc-option, -femit-struct-debug-baseonly) \
		   $(call cc-option,-fno-var-tracking)
endif

ifdef CONFIG_FUNCTION_TRACER
ifndef CC_FLAGS_FTRACE
CC_FLAGS_FTRACE := -pg
endif
ifdef CONFIG_FTRACE_MCOUNT_RECORD
  # gcc 5 supports generating the mcount tables directly
  ifeq ($(call cc-option-yn,-mrecord-mcount),y)
    CC_FLAGS_FTRACE	+= -mrecord-mcount
    export CC_USING_RECORD_MCOUNT := 1
  endif
endif
export CC_FLAGS_FTRACE
ifdef CONFIG_HAVE_FENTRY
CC_USING_FENTRY	:= $(call cc-option, -mfentry -DCC_USING_FENTRY)
endif
KBUILD_CFLAGS	+= $(CC_FLAGS_FTRACE) $(CC_USING_FENTRY)
KBUILD_AFLAGS	+= $(CC_USING_FENTRY)
ifdef CONFIG_DYNAMIC_FTRACE
	ifdef CONFIG_HAVE_C_RECORDMCOUNT
		BUILD_C_RECORDMCOUNT := y
		export BUILD_C_RECORDMCOUNT
	endif
endif
endif

# We trigger additional mismatches with less inlining
ifdef CONFIG_DEBUG_SECTION_MISMATCH
KBUILD_CFLAGS += $(call cc-option, -fno-inline-functions-called-once)
endif

ifdef CONFIG_LD_DEAD_CODE_DATA_ELIMINATION
KBUILD_CFLAGS	+= $(call cc-option,-ffunction-sections,)
KBUILD_CFLAGS	+= $(call cc-option,-fdata-sections,)
endif

ifdef CONFIG_LTO_CLANG
ifdef CONFIG_THINLTO
lto-clang-flags	:= -flto=thin
LDFLAGS		+= --thinlto-cache-dir=.thinlto-cache
else
lto-clang-flags	:= -flto
endif
lto-clang-flags += -fvisibility=default $(call cc-option, -fsplit-lto-unit)

# Limit inlining across translation units to reduce binary size
LD_FLAGS_LTO_CLANG := -mllvm -import-instr-limit=5

KBUILD_LDFLAGS += $(LD_FLAGS_LTO_CLANG)
KBUILD_LDFLAGS_MODULE += $(LD_FLAGS_LTO_CLANG)

KBUILD_LDFLAGS_MODULE += -T scripts/module-lto.lds

# allow disabling only clang LTO where needed
DISABLE_LTO_CLANG := -fno-lto
export DISABLE_LTO_CLANG
endif

ifdef CONFIG_LTO
LTO_CFLAGS	:= $(lto-clang-flags)
KBUILD_CFLAGS	+= $(LTO_CFLAGS)

DISABLE_LTO	:= $(DISABLE_LTO_CLANG)
export LTO_CFLAGS DISABLE_LTO

# LDFINAL_vmlinux and LDFLAGS_FINAL_vmlinux can be set to override
# the linker and flags for vmlinux_link.
export LDFINAL_vmlinux LDFLAGS_FINAL_vmlinux
endif

ifdef CONFIG_CFI_CLANG
cfi-clang-flags	+= -fsanitize=cfi -fno-sanitize-cfi-canonical-jump-tables
DISABLE_CFI_CLANG := -fno-sanitize=cfi
ifdef CONFIG_MODULES
cfi-clang-flags	+= -fsanitize-cfi-cross-dso
DISABLE_CFI_CLANG += -fno-sanitize-cfi-cross-dso
endif
ifdef CONFIG_CFI_PERMISSIVE
cfi-clang-flags	+= -fsanitize-recover=cfi -fno-sanitize-trap=cfi
endif

# also disable CFI when LTO is disabled
DISABLE_LTO_CLANG += $(DISABLE_CFI_CLANG)
# allow disabling only clang CFI where needed
export DISABLE_CFI_CLANG
endif

ifdef CONFIG_CFI
# cfi-flags are re-tested in prepare-compiler-check
CFI_CFLAGS	:= $(cfi-clang-flags)
KBUILD_CFLAGS	+= $(CFI_CFLAGS)

DISABLE_CFI	:= $(DISABLE_CFI_CLANG)
DISABLE_LTO	+= $(DISABLE_CFI)
export CFI_CFLAGS DISABLE_CFI
endif

ifdef CONFIG_SHADOW_CALL_STACK
CC_FLAGS_SCS	:= -fsanitize=shadow-call-stack
KBUILD_CFLAGS	+= $(CC_FLAGS_SCS)
export CC_FLAGS_SCS
endif

# arch Makefile may override CC so keep this after arch Makefile is included
NOSTDINC_FLAGS += -nostdinc -isystem $(shell $(CC) -print-file-name=include)
CHECKFLAGS     += $(NOSTDINC_FLAGS)

# warn about C99 declaration after statement
KBUILD_CFLAGS += $(call cc-option,-Wdeclaration-after-statement,)

# disable pointer signed / unsigned warnings in gcc 4.0
KBUILD_CFLAGS += $(call cc-disable-warning, pointer-sign)

# disable stringop warnings in gcc 8+
KBUILD_CFLAGS += $(call cc-disable-warning, stringop-truncation)

# We'll want to enable this eventually, but it's not going away for 5.7 at least
KBUILD_CFLAGS += $(call cc-disable-warning, zero-length-bounds)
KBUILD_CFLAGS += $(call cc-disable-warning, array-bounds)
KBUILD_CFLAGS += $(call cc-disable-warning, stringop-overflow)

# Another good warning that we'll want to enable eventually
KBUILD_CFLAGS += $(call cc-disable-warning, restrict)

# Enabled with W=2, disabled by default as noisy
KBUILD_CFLAGS += $(call cc-disable-warning, maybe-uninitialized)

# disable invalid "can't wrap" optimizations for signed / pointers
KBUILD_CFLAGS	+= $(call cc-option,-fno-strict-overflow)

# clang sets -fmerge-all-constants by default as optimization, but this
# is non-conforming behavior for C and in fact breaks the kernel, so we
# need to disable it here generally.
KBUILD_CFLAGS	+= $(call cc-option,-fno-merge-all-constants)

# for gcc -fno-merge-all-constants disables everything, but it is fine
# to have actual conforming behavior enabled.
KBUILD_CFLAGS	+= $(call cc-option,-fmerge-constants)

# Make sure -fstack-check isn't enabled (like gentoo apparently did)
KBUILD_CFLAGS  += $(call cc-option,-fno-stack-check,)

# conserve stack if available
KBUILD_CFLAGS   += $(call cc-option,-fconserve-stack)

# disallow errors like 'EXPORT_GPL(foo);' with missing header
KBUILD_CFLAGS   += $(call cc-option,-Werror=implicit-int)

# require functions to have arguments in prototypes, not empty 'int foo()'
KBUILD_CFLAGS   += $(call cc-option,-Werror=strict-prototypes)

# Prohibit date/time macros, which would make the build non-deterministic
KBUILD_CFLAGS   += $(call cc-option,-Werror=date-time)

# enforce correct pointer usage
KBUILD_CFLAGS   += $(call cc-option,-Werror=incompatible-pointer-types)

# Require designated initializers for all marked structures
KBUILD_CFLAGS   += $(call cc-option,-Werror=designated-init)

# change __FILE__ to the relative path from the srctree
KBUILD_CFLAGS	+= $(call cc-option,-fmacro-prefix-map=$(srctree)/=)

# use the deterministic mode of AR if available
KBUILD_ARFLAGS := $(call ar-option,D)

include scripts/Makefile.kasan
include scripts/Makefile.extrawarn
include scripts/Makefile.ubsan

# Add any arch overrides and user supplied CPPFLAGS, AFLAGS and CFLAGS as the
# last assignments
KBUILD_CPPFLAGS += $(ARCH_CPPFLAGS) $(KCPPFLAGS)
KBUILD_AFLAGS   += $(ARCH_AFLAGS)   $(KAFLAGS)
KBUILD_CFLAGS   += $(ARCH_CFLAGS)   $(KCFLAGS)

# Use --build-id when available.
LDFLAGS_BUILD_ID := $(patsubst -Wl$(comma)%,%,\
			      $(call cc-ldoption, -Wl$(comma)--build-id,))
KBUILD_LDFLAGS_MODULE += $(LDFLAGS_BUILD_ID)
LDFLAGS_vmlinux += $(LDFLAGS_BUILD_ID)

ifdef CONFIG_LD_DEAD_CODE_DATA_ELIMINATION
LDFLAGS_vmlinux	+= $(call ld-option, --gc-sections,)
endif

ifeq ($(CONFIG_STRIP_ASM_SYMS),y)
LDFLAGS_vmlinux	+= $(call ld-option, -X,)
endif

ifeq ($(CONFIG_RELR),y)
LDFLAGS_vmlinux	+= --pack-dyn-relocs=relr
endif

# Default kernel image to build when no specific target is given.
# KBUILD_IMAGE may be overruled on the command line or
# set in the environment
# Also any assignments in arch/$(ARCH)/Makefile take precedence over
# this default value
export KBUILD_IMAGE ?= vmlinux

#
# INSTALL_PATH specifies where to place the updated kernel and system map
# images. Default is /boot, but you can set it to other values
export	INSTALL_PATH ?= /boot

#
# INSTALL_DTBS_PATH specifies a prefix for relocations required by build roots.
# Like INSTALL_MOD_PATH, it isn't defined in the Makefile, but can be passed as
# an argument if needed. Otherwise it defaults to the kernel install path
#
export INSTALL_DTBS_PATH ?= $(INSTALL_PATH)/dtbs/$(KERNELRELEASE)

#
# INSTALL_MOD_PATH specifies a prefix to MODLIB for module directory
# relocations required by build roots.  This is not defined in the
# makefile but the argument can be passed to make if needed.
#

MODLIB	= $(INSTALL_MOD_PATH)/lib/modules/$(KERNELRELEASE)
export MODLIB

#
# INSTALL_MOD_STRIP, if defined, will cause modules to be
# stripped after they are installed.  If INSTALL_MOD_STRIP is '1', then
# the default option --strip-debug will be used.  Otherwise,
# INSTALL_MOD_STRIP value will be used as the options to the strip command.

ifdef INSTALL_MOD_STRIP
ifeq ($(INSTALL_MOD_STRIP),1)
mod_strip_cmd = $(STRIP) --strip-debug
else
mod_strip_cmd = $(STRIP) $(INSTALL_MOD_STRIP)
endif # INSTALL_MOD_STRIP=1
else
mod_strip_cmd = true
endif # INSTALL_MOD_STRIP
export mod_strip_cmd

# CONFIG_MODULE_COMPRESS, if defined, will cause module to be compressed
# after they are installed in agreement with CONFIG_MODULE_COMPRESS_GZIP
# or CONFIG_MODULE_COMPRESS_XZ.

mod_compress_cmd = true
ifdef CONFIG_MODULE_COMPRESS
  ifdef CONFIG_MODULE_COMPRESS_GZIP
    mod_compress_cmd = gzip -n -f
  endif # CONFIG_MODULE_COMPRESS_GZIP
  ifdef CONFIG_MODULE_COMPRESS_XZ
    mod_compress_cmd = xz -f
  endif # CONFIG_MODULE_COMPRESS_XZ
endif # CONFIG_MODULE_COMPRESS
export mod_compress_cmd

# Select initial ramdisk compression format, default is gzip(1).
# This shall be used by the dracut(8) tool while creating an initramfs image.
#
INITRD_COMPRESS-y                  := gzip
INITRD_COMPRESS-$(CONFIG_RD_BZIP2) := bzip2
INITRD_COMPRESS-$(CONFIG_RD_LZMA)  := lzma
INITRD_COMPRESS-$(CONFIG_RD_XZ)    := xz
INITRD_COMPRESS-$(CONFIG_RD_LZO)   := lzo
INITRD_COMPRESS-$(CONFIG_RD_LZ4)   := lz4
# do not export INITRD_COMPRESS, since we didn't actually
# choose a sane default compression above.
# export INITRD_COMPRESS := $(INITRD_COMPRESS-y)

ifdef CONFIG_MODULE_SIG_ALL
$(eval $(call config_filename,MODULE_SIG_KEY))

mod_sign_cmd = scripts/sign-file $(CONFIG_MODULE_SIG_HASH) $(MODULE_SIG_KEY_SRCPREFIX)$(CONFIG_MODULE_SIG_KEY) certs/signing_key.x509
else
mod_sign_cmd = true
endif
export mod_sign_cmd

HOST_LIBELF_LIBS = $(shell pkg-config libelf --libs 2>/dev/null || echo -lelf)

ifdef CONFIG_STACK_VALIDATION
  has_libelf := $(call try-run,\
		echo "int main() {}" | $(HOSTCC) -xc -o /dev/null $(HOST_LIBELF_LIBS) -,1,0)
  ifeq ($(has_libelf),1)
    objtool_target := tools/objtool FORCE
  else
    SKIP_STACK_VALIDATION := 1
    export SKIP_STACK_VALIDATION
  endif
endif

PHONY += prepare0

ifeq ($(KBUILD_EXTMOD),)
core-y		+= kernel/ certs/ mm/ fs/ ipc/ security/ crypto/ block/

vmlinux-dirs	:= $(patsubst %/,%,$(filter %/, $(init-y) $(init-m) \
		     $(core-y) $(core-m) $(drivers-y) $(drivers-m) \
		     $(net-y) $(net-m) $(libs-y) $(libs-m) $(virt-y)))

vmlinux-alldirs	:= $(sort $(vmlinux-dirs) $(patsubst %/,%,$(filter %/, \
		     $(init-) $(core-) $(drivers-) $(net-) $(libs-) $(virt-))))

init-y		:= $(patsubst %/, %/built-in.o, $(init-y))
core-y		:= $(patsubst %/, %/built-in.o, $(core-y))
drivers-y	:= $(patsubst %/, %/built-in.o, $(drivers-y))
net-y		:= $(patsubst %/, %/built-in.o, $(net-y))
libs-y1		:= $(patsubst %/, %/lib.a, $(libs-y))
libs-y2		:= $(filter-out %.a, $(patsubst %/, %/built-in.o, $(libs-y)))
virt-y		:= $(patsubst %/, %/built-in.o, $(virt-y))

# Externally visible symbols (used by link-vmlinux.sh)
export KBUILD_VMLINUX_INIT := $(head-y) $(init-y)
export KBUILD_VMLINUX_MAIN := $(core-y) $(libs-y2) $(drivers-y) $(net-y) $(virt-y)
export KBUILD_VMLINUX_LIBS := $(libs-y1)
export KBUILD_LDS          := arch/$(SRCARCH)/kernel/vmlinux.lds
export LDFLAGS_vmlinux
# used by scripts/package/Makefile
export KBUILD_ALLDIRS := $(sort $(filter-out arch/%,$(vmlinux-alldirs)) arch Documentation include samples scripts tools)

vmlinux-deps := $(KBUILD_LDS) $(KBUILD_VMLINUX_INIT) $(KBUILD_VMLINUX_MAIN) $(KBUILD_VMLINUX_LIBS)

# Include targets which we want to execute sequentially if the rest of the
# kernel build went well. If CONFIG_TRIM_UNUSED_KSYMS is set, this might be
# evaluated more than once.
PHONY += vmlinux_prereq
vmlinux_prereq: $(vmlinux-deps) FORCE
ifdef CONFIG_HEADERS_CHECK
	$(Q)$(MAKE) -f $(srctree)/Makefile headers_check
endif
ifdef CONFIG_GDB_SCRIPTS
	$(Q)ln -fsn $(abspath $(srctree)/scripts/gdb/vmlinux-gdb.py)
endif
ifdef CONFIG_TRIM_UNUSED_KSYMS
	$(Q)$(CONFIG_SHELL) $(srctree)/scripts/adjust_autoksyms.sh \
	  "$(MAKE) -f $(srctree)/Makefile vmlinux"
endif

# standalone target for easier testing
include/generated/autoksyms.h: FORCE
	$(Q)$(CONFIG_SHELL) $(srctree)/scripts/adjust_autoksyms.sh true

ARCH_POSTLINK := $(wildcard $(srctree)/arch/$(SRCARCH)/Makefile.postlink)

# Final link of vmlinux with optional arch pass after final link
cmd_link-vmlinux =                                                 \
	$(CONFIG_SHELL) $< $(LD) $(LDFLAGS) $(LDFLAGS_vmlinux) ;    \
	$(if $(ARCH_POSTLINK), $(MAKE) -f $(ARCH_POSTLINK) $@, true)

vmlinux: scripts/link-vmlinux.sh vmlinux_prereq $(vmlinux-deps) FORCE
	+$(call if_changed,link-vmlinux)

# Build samples along the rest of the kernel
ifdef CONFIG_SAMPLES
vmlinux-dirs += samples
endif

# The actual objects are generated when descending,
# make sure no implicit rule kicks in
$(sort $(vmlinux-deps)): $(vmlinux-dirs) ;

# Handle descending into subdirectories listed in $(vmlinux-dirs)
# Preset locale variables to speed up the build process. Limit locale
# tweaks to this spot to avoid wrong language settings when running
# make menuconfig etc.
# Error messages still appears in the original language

PHONY += $(vmlinux-dirs)
$(vmlinux-dirs): prepare scripts
	$(Q)$(MAKE) $(build)=$@ need-builtin=1

define filechk_kernel.release
	echo "$(KERNELVERSION)$$($(CONFIG_SHELL) $(srctree)/scripts/setlocalversion $(srctree))"
endef

# Store (new) KERNELRELEASE string in include/config/kernel.release
include/config/kernel.release: include/config/auto.conf FORCE
	$(call filechk,kernel.release)


# Things we need to do before we recursively start building the kernel
# or the modules are listed in "prepare".
# A multi level approach is used. prepareN is processed before prepareN-1.
# archprepare is used in arch Makefiles and when processed asm symlink,
# version.h and scripts_basic is processed / created.

PHONY += prepare archprepare prepare1 prepare2 prepare3

# prepare3 is used to check if we are building in a separate output directory,
# and if so do:
# 1) Check that make has not been executed in the kernel src $(srctree)
prepare3: include/config/kernel.release
ifneq ($(KBUILD_SRC),)
	@$(kecho) '  Using $(srctree) as source for kernel'
	$(Q)if [ -f $(srctree)/.config -o -d $(srctree)/include/config ]; then \
		echo >&2 "  $(srctree) is not clean, please run 'make mrproper'"; \
		echo >&2 "  in the '$(srctree)' directory.";\
		/bin/false; \
	fi;
endif

# prepare2 creates a makefile if using a separate output directory.
# From this point forward, .config has been reprocessed, so any rules
# that need to depend on updated CONFIG_* values can be checked here.
prepare2: prepare3 prepare-compiler-check outputmakefile asm-generic

prepare1: prepare2 $(version_h) include/generated/utsrelease.h \
                   include/config/auto.conf
	$(cmd_crmodverdir)

archprepare: archheaders archscripts prepare1 scripts_basic

prepare0: archprepare gcc-plugins
	$(Q)$(MAKE) $(build)=.

# All the preparing..
prepare: prepare0 prepare-objtool

# Support for using generic headers in asm-generic
PHONY += asm-generic uapi-asm-generic
asm-generic: uapi-asm-generic
	$(Q)$(MAKE) -f $(srctree)/scripts/Makefile.asm-generic \
	            src=asm obj=arch/$(SRCARCH)/include/generated/asm
uapi-asm-generic:
	$(Q)$(MAKE) -f $(srctree)/scripts/Makefile.asm-generic \
	            src=uapi/asm obj=arch/$(SRCARCH)/include/generated/uapi/asm

PHONY += prepare-objtool
prepare-objtool: $(objtool_target)
ifeq ($(SKIP_STACK_VALIDATION),1)
ifdef CONFIG_UNWINDER_ORC
	@echo "error: Cannot generate ORC metadata for CONFIG_UNWINDER_ORC=y, please install libelf-dev, libelf-devel or elfutils-libelf-devel" >&2
	@false
else
	@echo "warning: Cannot use CONFIG_STACK_VALIDATION=y, please install libelf-dev, libelf-devel or elfutils-libelf-devel" >&2
endif
endif

# Disable clang-specific config options when using a different compiler
clang-specific-configs := LTO_CLANG CFI_CLANG SHADOW_CALL_STACK INIT_STACK_ALL_ZERO

PHONY += check-clang-specific-options
check-clang-specific-options: $(KCONFIG_CONFIG) FORCE
ifneq ($(cc-name),clang)
ifneq ($(findstring y,$(shell $(CONFIG_SHELL) \
	$(srctree)/scripts/config --file $(KCONFIG_CONFIG) \
		$(foreach c,$(clang-specific-configs),-s $(c)))),)
	@echo WARNING: Disabling clang-specific options with $(cc-name) >&2
	$(Q)$(srctree)/scripts/config --file $(KCONFIG_CONFIG) \
		$(foreach c,$(clang-specific-configs),-d $(c)) && \
	$(MAKE) -f $(srctree)/Makefile olddefconfig
endif
endif

# Check for CONFIG flags that require compiler support. Abort the build
# after .config has been processed, but before the kernel build starts.
#
# For security-sensitive CONFIG options, we don't want to fallback and/or
# silently change which compiler flags will be used, since that leads to
# producing kernels with different security feature characteristics
# depending on the compiler used. (For example, "But I selected
# CC_STACKPROTECTOR_STRONG! Why did it build with _REGULAR?!")
PHONY += prepare-compiler-check
prepare-compiler-check: FORCE
# Make sure we're using a supported toolchain with LTO_CLANG
ifdef CONFIG_LTO_CLANG
  ifneq ($(call clang-ifversion, -ge, 0500, y), y)
	@echo Cannot use CONFIG_LTO_CLANG: requires clang 5.0 or later >&2 && exit 1
  endif
  ifneq ($(ld-name),lld)
    ifneq ($(call gold-ifversion, -ge, 112000000, y), y)
         @echo Cannot use CONFIG_LTO_CLANG: requires GNU gold 1.12 or later >&2 && exit 1
    endif
  endif
endif
# Make sure compiler supports LTO flags
ifdef lto-flags
  ifeq ($(call cc-option, $(lto-flags)),)
	@echo Cannot use CONFIG_LTO: $(lto-flags) not supported by compiler \
		>&2 && exit 1
  endif
endif
# Make sure compiler supports requested stack protector flag.
ifdef stackp-name
  ifeq ($(call cc-option, $(stackp-flag)),)
	@echo Cannot use CONFIG_CC_STACKPROTECTOR_$(stackp-name): \
		  $(stackp-flag) not supported by compiler >&2 && exit 1
  endif
endif
# Make sure compiler does not have buggy stack-protector support.
ifdef stackp-check
  ifneq ($(shell $(CONFIG_SHELL) $(stackp-check) $(CC) $(KBUILD_CPPFLAGS) $(biarch)),y)
	@echo Cannot use CONFIG_CC_STACKPROTECTOR_$(stackp-name): \
                  $(stackp-flag) available but compiler is broken >&2 && exit 1
  endif
endif
ifdef cfi-flags
  ifeq ($(call cc-option, $(cfi-flags)),)
	@echo Cannot use CONFIG_CFI: $(cfi-flags) not supported by compiler >&2 && exit 1
  endif
endif
	@:

# Generate some files
# ---------------------------------------------------------------------------

# KERNELRELEASE can change from a few different places, meaning version.h
# needs to be updated, so this check is forced on all builds

uts_len := 64
ifneq (,$(BUILD_NUMBER))
	UTS_RELEASE=$(KERNELRELEASE)-ab$(BUILD_NUMBER)
else
	UTS_RELEASE=$(KERNELRELEASE)
endif
define filechk_utsrelease.h
	if [ `echo -n "$(UTS_RELEASE)" | wc -c ` -gt $(uts_len) ]; then \
		echo '"$(UTS_RELEASE)" exceeds $(uts_len) characters' >&2;    \
		exit 1;                                                       \
	fi;                                                             \
	(echo \#define UTS_RELEASE \"$(UTS_RELEASE)\";)
endef

define filechk_version.h
	(echo \#define LINUX_VERSION_CODE $(shell                         \
	expr $(VERSION) \* 65536 + 0$(PATCHLEVEL) \* 256 + 0$(SUBLEVEL)); \
	echo '#define KERNEL_VERSION(a,b,c) (((a) << 16) + ((b) << 8) + (c))';)
endef

$(version_h): $(srctree)/Makefile FORCE
	$(call filechk,version.h)
	$(Q)rm -f $(old_version_h)

include/generated/utsrelease.h: include/config/kernel.release FORCE
	$(call filechk,utsrelease.h)

PHONY += headerdep
headerdep:
	$(Q)find $(srctree)/include/ -name '*.h' | xargs --max-args 1 \
	$(srctree)/scripts/headerdep.pl -I$(srctree)/include

# ---------------------------------------------------------------------------
# Kernel headers

#Default location for installed headers
export INSTALL_HDR_PATH = $(objtree)/usr

# If we do an all arch process set dst to include/arch-$(hdr-arch)
hdr-dst = $(if $(KBUILD_HEADERS), dst=include/arch-$(hdr-arch), dst=include)

PHONY += archheaders
archheaders:

PHONY += archscripts
archscripts:

PHONY += __headers
__headers: $(version_h) scripts_basic uapi-asm-generic archheaders archscripts
	$(Q)$(MAKE) $(build)=scripts build_unifdef

PHONY += headers_install_all
headers_install_all:
	$(Q)$(CONFIG_SHELL) $(srctree)/scripts/headers.sh install

PHONY += headers_install
headers_install: __headers
	$(if $(wildcard $(srctree)/arch/$(hdr-arch)/include/uapi/asm/Kbuild),, \
	  $(error Headers not exportable for the $(SRCARCH) architecture))
	$(Q)$(MAKE) $(hdr-inst)=include/uapi dst=include
	$(Q)$(MAKE) $(hdr-inst)=arch/$(hdr-arch)/include/uapi $(hdr-dst)
	$(Q)$(MAKE) $(hdr-inst)=techpack/audio/include/uapi dst=techpack/audio/include
	$(Q)$(MAKE) $(hdr-inst)=techpack/audio/4.0/include/uapi dst=techpack/audio/4.0/include

PHONY += headers_check_all
headers_check_all: headers_install_all
	$(Q)$(CONFIG_SHELL) $(srctree)/scripts/headers.sh check

PHONY += headers_check
headers_check: headers_install
	$(Q)$(MAKE) $(hdr-inst)=include/uapi dst=include HDRCHECK=1
	$(Q)$(MAKE) $(hdr-inst)=arch/$(hdr-arch)/include/uapi $(hdr-dst) HDRCHECK=1
	$(Q)$(MAKE) $(hdr-inst)=techpack/audio/include/uapi dst=techpack/audio/include HDRCHECK=1
	$(Q)$(MAKE) $(hdr-inst)=techpack/audio/4.0/include/uapi dst=techpack/audio/4.0/include HDRCHECK=1

# ---------------------------------------------------------------------------
# Kernel selftest

PHONY += kselftest
kselftest:
	$(Q)$(MAKE) -C $(srctree)/tools/testing/selftests run_tests

PHONY += kselftest-clean
kselftest-clean:
	$(Q)$(MAKE) -C $(srctree)/tools/testing/selftests clean

PHONY += kselftest-merge
kselftest-merge:
	$(if $(wildcard $(objtree)/.config),, $(error No .config exists, config your kernel first!))
	$(Q)$(CONFIG_SHELL) $(srctree)/scripts/kconfig/merge_config.sh \
		-m $(objtree)/.config \
		$(srctree)/tools/testing/selftests/*/config
	+$(Q)$(MAKE) -f $(srctree)/Makefile olddefconfig

# ---------------------------------------------------------------------------
# Modules

ifdef CONFIG_MODULES

# By default, build modules as well

all: modules

# Build modules
#
# A module can be listed more than once in obj-m resulting in
# duplicate lines in modules.order files.  Those are removed
# using awk while concatenating to the final file.

PHONY += modules
modules: $(vmlinux-dirs) $(if $(KBUILD_BUILTIN),vmlinux) modules.builtin
	$(Q)$(AWK) '!x[$$0]++' $(vmlinux-dirs:%=$(objtree)/%/modules.order) > $(objtree)/modules.order
	@$(kecho) '  Building modules, stage 2.';
	$(Q)$(MAKE) -f $(srctree)/scripts/Makefile.modpost

modules.builtin: $(vmlinux-dirs:%=%/modules.builtin)
	$(Q)$(AWK) '!x[$$0]++' $^ > $(objtree)/modules.builtin

%/modules.builtin: include/config/auto.conf
	$(Q)$(MAKE) $(modbuiltin)=$*


# Target to prepare building external modules
PHONY += modules_prepare
modules_prepare: prepare scripts

# Target to install modules
PHONY += modules_install
modules_install: _modinst_ _modinst_post

PHONY += _modinst_
_modinst_:
	@rm -rf $(MODLIB)/kernel
	@rm -f $(MODLIB)/source
	@mkdir -p $(MODLIB)/kernel
	@ln -s $(abspath $(srctree)) $(MODLIB)/source
	@if [ ! $(objtree) -ef  $(MODLIB)/build ]; then \
		rm -f $(MODLIB)/build ; \
		ln -s $(CURDIR) $(MODLIB)/build ; \
	fi
	@cp -f $(objtree)/modules.order $(MODLIB)/
	@cp -f $(objtree)/modules.builtin $(MODLIB)/
	$(Q)$(MAKE) -f $(srctree)/scripts/Makefile.modinst

# This depmod is only for convenience to give the initial
# boot a modules.dep even before / is mounted read-write.  However the
# boot script depmod is the master version.
PHONY += _modinst_post
_modinst_post: _modinst_
	$(call cmd,depmod)

ifeq ($(CONFIG_MODULE_SIG), y)
PHONY += modules_sign
modules_sign:
	$(Q)$(MAKE) -f $(srctree)/scripts/Makefile.modsign
endif

else # CONFIG_MODULES

# Modules not configured
# ---------------------------------------------------------------------------

PHONY += modules modules_install
modules modules_install:
	@echo >&2
	@echo >&2 "The present kernel configuration has modules disabled."
	@echo >&2 "Type 'make config' and enable loadable module support."
	@echo >&2 "Then build a kernel with module support enabled."
	@echo >&2
	@exit 1

endif # CONFIG_MODULES

###
# Cleaning is done on three levels.
# make clean     Delete most generated files
#                Leave enough to build external modules
# make mrproper  Delete the current configuration, and all generated files
# make distclean Remove editor backup files, patch leftover files and the like

# Directories & files removed with 'make clean'
CLEAN_DIRS  += $(MODVERDIR)

# Directories & files removed with 'make mrproper'
MRPROPER_DIRS  += include/config usr/include include/generated          \
		  arch/*/include/generated .tmp_objdiff
MRPROPER_FILES += .config .config.old .version .old_version \
		  Module.symvers tags TAGS cscope* GPATH GTAGS GRTAGS GSYMS \
		  signing_key.pem signing_key.priv signing_key.x509	\
		  x509.genkey extra_certificates signing_key.x509.keyid	\
		  signing_key.x509.signer vmlinux-gdb.py

# clean - Delete most, but leave enough to build external modules
#
clean: rm-dirs  := $(CLEAN_DIRS)
clean: rm-files := $(CLEAN_FILES)
clean-dirs      := $(addprefix _clean_, . $(vmlinux-alldirs) Documentation samples)

PHONY += $(clean-dirs) clean archclean vmlinuxclean
$(clean-dirs):
	$(Q)$(MAKE) $(clean)=$(patsubst _clean_%,%,$@)

vmlinuxclean:
	$(Q)$(CONFIG_SHELL) $(srctree)/scripts/link-vmlinux.sh clean
	$(Q)$(if $(ARCH_POSTLINK), $(MAKE) -f $(ARCH_POSTLINK) clean)

clean: archclean vmlinuxclean

# mrproper - Delete all generated files, including .config
#
mrproper: rm-dirs  := $(wildcard $(MRPROPER_DIRS))
mrproper: rm-files := $(wildcard $(MRPROPER_FILES))
mrproper-dirs      := $(addprefix _mrproper_,scripts)

PHONY += $(mrproper-dirs) mrproper archmrproper
$(mrproper-dirs):
	$(Q)$(MAKE) $(clean)=$(patsubst _mrproper_%,%,$@)

mrproper: clean archmrproper $(mrproper-dirs)
	$(call cmd,rmdirs)
	$(call cmd,rmfiles)

# distclean
#
PHONY += distclean

distclean: mrproper
	@find $(srctree) $(RCS_FIND_IGNORE) \
		\( -name '*.orig' -o -name '*.rej' -o -name '*~' \
		-o -name '*.bak' -o -name '#*#' -o -name '*%' \
		-o -name 'core' \) \
		-type f -print | xargs rm -f


# Packaging of the kernel to various formats
# ---------------------------------------------------------------------------
# rpm target kept for backward compatibility
package-dir	:= scripts/package

%src-pkg: FORCE
	$(Q)$(MAKE) $(build)=$(package-dir) $@
%pkg: include/config/kernel.release FORCE
	$(Q)$(MAKE) $(build)=$(package-dir) $@
rpm: include/config/kernel.release FORCE
	$(Q)$(MAKE) $(build)=$(package-dir) $@


# Brief documentation of the typical targets used
# ---------------------------------------------------------------------------

boards := $(wildcard $(srctree)/arch/$(SRCARCH)/configs/*_defconfig)
boards := $(sort $(notdir $(boards)))
board-dirs := $(dir $(wildcard $(srctree)/arch/$(SRCARCH)/configs/*/*_defconfig))
board-dirs := $(sort $(notdir $(board-dirs:/=)))

PHONY += help
help:
	@echo  'Cleaning targets:'
	@echo  '  clean		  - Remove most generated files but keep the config and'
	@echo  '                    enough build support to build external modules'
	@echo  '  mrproper	  - Remove all generated files + config + various backup files'
	@echo  '  distclean	  - mrproper + remove editor backup and patch files'
	@echo  ''
	@echo  'Configuration targets:'
	@$(MAKE) -f $(srctree)/scripts/kconfig/Makefile help
	@echo  ''
	@echo  'Other generic targets:'
	@echo  '  all		  - Build all targets marked with [*]'
	@echo  '* vmlinux	  - Build the bare kernel'
	@echo  '* modules	  - Build all modules'
	@echo  '  modules_install - Install all modules to INSTALL_MOD_PATH (default: /)'
	@echo  '  dir/            - Build all files in dir and below'
	@echo  '  dir/file.[ois]  - Build specified target only'
	@echo  '  dir/file.ll     - Build the LLVM assembly file'
	@echo  '                    (requires compiler support for LLVM assembly generation)'
	@echo  '  dir/file.lst    - Build specified mixed source/assembly target only'
	@echo  '                    (requires a recent binutils and recent build (System.map))'
	@echo  '  dir/file.ko     - Build module including final link'
	@echo  '  modules_prepare - Set up for building external modules'
	@echo  '  tags/TAGS	  - Generate tags file for editors'
	@echo  '  cscope	  - Generate cscope index'
	@echo  '  gtags           - Generate GNU GLOBAL index'
	@echo  '  kernelrelease	  - Output the release version string (use with make -s)'
	@echo  '  kernelversion	  - Output the version stored in Makefile (use with make -s)'
	@echo  '  image_name	  - Output the image name (use with make -s)'
	@echo  '  headers_install - Install sanitised kernel headers to INSTALL_HDR_PATH'; \
	 echo  '                    (default: $(INSTALL_HDR_PATH))'; \
	 echo  ''
	@echo  'Static analysers:'
	@echo  '  checkstack      - Generate a list of stack hogs'
	@echo  '  namespacecheck  - Name space analysis on compiled kernel'
	@echo  '  versioncheck    - Sanity check on version.h usage'
	@echo  '  includecheck    - Check for duplicate included header files'
	@echo  '  export_report   - List the usages of all exported symbols'
	@echo  '  headers_check   - Sanity check on exported headers'
	@echo  '  headerdep       - Detect inclusion cycles in headers'
	@$(MAKE) -f $(srctree)/scripts/Makefile.help checker-help
	@echo  ''
	@echo  'Kernel selftest:'
	@echo  '  kselftest       - Build and run kernel selftest (run as root)'
	@echo  '                    Build, install, and boot kernel before'
	@echo  '                    running kselftest on it'
	@echo  '  kselftest-clean - Remove all generated kselftest files'
	@echo  '  kselftest-merge - Merge all the config dependencies of kselftest to existing'
	@echo  '                    .config.'
	@echo  ''
	@echo 'Userspace tools targets:'
	@echo '  use "make tools/help"'
	@echo '  or  "cd tools; make help"'
	@echo  ''
	@echo  'Kernel packaging:'
	@$(MAKE) $(build)=$(package-dir) help
	@echo  ''
	@echo  'Documentation targets:'
	@$(MAKE) -f $(srctree)/Documentation/Makefile dochelp
	@echo  ''
	@echo  'Architecture specific targets ($(SRCARCH)):'
	@$(if $(archhelp),$(archhelp),\
		echo '  No architecture specific help defined for $(SRCARCH)')
	@echo  ''
	@$(if $(boards), \
		$(foreach b, $(boards), \
		printf "  %-24s - Build for %s\\n" $(b) $(subst _defconfig,,$(b));) \
		echo '')
	@$(if $(board-dirs), \
		$(foreach b, $(board-dirs), \
		printf "  %-16s - Show %s-specific targets\\n" help-$(b) $(b);) \
		printf "  %-16s - Show all of the above\\n" help-boards; \
		echo '')

	@echo  '  make V=0|1 [targets] 0 => quiet build (default), 1 => verbose build'
	@echo  '  make V=2   [targets] 2 => give reason for rebuild of target'
	@echo  '  make O=dir [targets] Locate all output files in "dir", including .config'
	@echo  '  make C=1   [targets] Check re-compiled c source with $$CHECK (sparse by default)'
	@echo  '  make C=2   [targets] Force check of all c source with $$CHECK'
	@echo  '  make RECORDMCOUNT_WARN=1 [targets] Warn about ignored mcount sections'
	@echo  '  make W=n   [targets] Enable extra gcc checks, n=1,2,3 where'
	@echo  '		1: warnings which may be relevant and do not occur too often'
	@echo  '		2: warnings which occur quite often but may still be relevant'
	@echo  '		3: more obscure warnings, can most likely be ignored'
	@echo  '		Multiple levels can be combined with W=12 or W=123'
	@echo  ''
	@echo  'Execute "make" or "make all" to build all targets marked with [*] '
	@echo  'For further info see the ./README file'


help-board-dirs := $(addprefix help-,$(board-dirs))

help-boards: $(help-board-dirs)

boards-per-dir = $(sort $(notdir $(wildcard $(srctree)/arch/$(SRCARCH)/configs/$*/*_defconfig)))

$(help-board-dirs): help-%:
	@echo  'Architecture specific targets ($(SRCARCH) $*):'
	@$(if $(boards-per-dir), \
		$(foreach b, $(boards-per-dir), \
		printf "  %-24s - Build for %s\\n" $*/$(b) $(subst _defconfig,,$(b));) \
		echo '')


# Documentation targets
# ---------------------------------------------------------------------------
DOC_TARGETS := xmldocs latexdocs pdfdocs htmldocs epubdocs cleandocs linkcheckdocs
PHONY += $(DOC_TARGETS)
$(DOC_TARGETS): scripts_basic FORCE
	$(Q)$(MAKE) $(build)=Documentation $@

else # KBUILD_EXTMOD

###
# External module support.
# When building external modules the kernel used as basis is considered
# read-only, and no consistency checks are made and the make
# system is not used on the basis kernel. If updates are required
# in the basis kernel ordinary make commands (without M=...) must
# be used.
#
# The following are the only valid targets when building external
# modules.
# make M=dir clean     Delete all automatically generated files
# make M=dir modules   Make all modules in specified dir
# make M=dir	       Same as 'make M=dir modules'
# make M=dir modules_install
#                      Install the modules built in the module directory
#                      Assumes install directory is already created

# We are always building modules
KBUILD_MODULES := 1

PHONY += $(objtree)/Module.symvers
$(objtree)/Module.symvers:
	@test -e $(objtree)/Module.symvers || ( \
	echo; \
	echo "  WARNING: Symbol version dump $(objtree)/Module.symvers"; \
	echo "           is missing; modules will have no dependencies and modversions."; \
	echo )

module-dirs := $(addprefix _module_,$(KBUILD_EXTMOD))
PHONY += $(module-dirs) modules
$(module-dirs): prepare $(objtree)/Module.symvers
	$(Q)$(MAKE) $(build)=$(patsubst _module_%,%,$@)

modules: $(module-dirs)
	@$(kecho) '  Building modules, stage 2.';
	$(Q)$(MAKE) -f $(srctree)/scripts/Makefile.modpost

PHONY += modules_install
modules_install: _emodinst_ _emodinst_post

install-dir := $(if $(INSTALL_MOD_DIR),$(INSTALL_MOD_DIR),extra)
PHONY += _emodinst_
_emodinst_:
	$(Q)mkdir -p $(MODLIB)/$(install-dir)
	$(Q)$(MAKE) -f $(srctree)/scripts/Makefile.modinst

PHONY += _emodinst_post
_emodinst_post: _emodinst_
	$(call cmd,depmod)

clean-dirs := $(addprefix _clean_,$(KBUILD_EXTMOD))

PHONY += $(clean-dirs) clean
$(clean-dirs):
	$(Q)$(MAKE) $(clean)=$(patsubst _clean_%,%,$@)

clean:	rm-dirs := $(MODVERDIR)
clean: rm-files := $(KBUILD_EXTMOD)/Module.symvers

PHONY += help
help:
	@echo  '  Building external modules.'
	@echo  '  Syntax: make -C path/to/kernel/src M=$$PWD target'
	@echo  ''
	@echo  '  modules         - default target, build the module(s)'
	@echo  '  modules_install - install the module'
	@echo  '  clean           - remove generated files in module directory only'
	@echo  ''

# Dummies...
PHONY += prepare scripts
prepare:
	$(cmd_crmodverdir)
scripts: ;
endif # KBUILD_EXTMOD

clean: $(clean-dirs)
	$(call cmd,rmdirs)
	$(call cmd,rmfiles)
	@find $(if $(KBUILD_EXTMOD), $(KBUILD_EXTMOD), .) $(RCS_FIND_IGNORE) \
		\( -name '*.[oas]' -o -name '*.ko' -o -name '.*.cmd' \
		-o -name '*.ko.*' \
		-o -name '*.dwo'  \
		-o -name '*.su'  \
		-o -name '.*.d' -o -name '.*.tmp' -o -name '*.mod.c' \
		-o -name '*.symtypes' -o -name 'modules.order' \
		-o -name modules.builtin -o -name '.tmp_*.o.*' \
		-o -name '*.c.[012]*.*' \
		-o -name '*.ll' \
		-o -name '*.gcno' \
		-o -name '*.*.symversions' \) -type f -print | xargs rm -f

# Generate tags for editors
# ---------------------------------------------------------------------------
quiet_cmd_tags = GEN     $@
      cmd_tags = $(CONFIG_SHELL) $(srctree)/scripts/tags.sh $@

tags TAGS cscope gtags: FORCE
	$(call cmd,tags)

# Scripts to check various things for consistency
# ---------------------------------------------------------------------------

PHONY += includecheck versioncheck coccicheck namespacecheck export_report

includecheck:
	find $(srctree)/* $(RCS_FIND_IGNORE) \
		-name '*.[hcS]' -type f -print | sort \
		| xargs $(PERL) -w $(srctree)/scripts/checkincludes.pl

versioncheck:
	find $(srctree)/* $(RCS_FIND_IGNORE) \
		-name '*.[hcS]' -type f -print | sort \
		| xargs $(PERL) -w $(srctree)/scripts/checkversion.pl

coccicheck:
	$(Q)$(CONFIG_SHELL) $(srctree)/scripts/$@

namespacecheck:
	$(PERL) $(srctree)/scripts/namespace.pl

export_report:
	$(PERL) $(srctree)/scripts/export_report.pl

endif #ifeq ($(config-targets),1)
endif #ifeq ($(mixed-targets),1)

PHONY += checkstack kernelrelease kernelversion image_name

# UML needs a little special treatment here.  It wants to use the host
# toolchain, so needs $(SUBARCH) passed to checkstack.pl.  Everyone
# else wants $(ARCH), including people doing cross-builds, which means
# that $(SUBARCH) doesn't work here.
ifeq ($(ARCH), um)
CHECKSTACK_ARCH := $(SUBARCH)
else
CHECKSTACK_ARCH := $(ARCH)
endif
checkstack:
	$(OBJDUMP) -d vmlinux $$(find . -name '*.ko') | \
	$(PERL) $(src)/scripts/checkstack.pl $(CHECKSTACK_ARCH)

kernelrelease:
	@echo "$(KERNELVERSION)$$($(CONFIG_SHELL) $(srctree)/scripts/setlocalversion $(srctree))"

kernelversion:
	@echo $(KERNELVERSION)

image_name:
	@echo $(KBUILD_IMAGE)

# Clear a bunch of variables before executing the submake
tools/: FORCE
	$(Q)mkdir -p $(objtree)/tools
	$(Q)$(MAKE) LDFLAGS= MAKEFLAGS="$(tools_silent) $(filter --j% -j,$(MAKEFLAGS))" O=$(abspath $(objtree)) subdir=tools -C $(src)/tools/

tools/%: FORCE
	$(Q)mkdir -p $(objtree)/tools
	$(Q)$(MAKE) LDFLAGS= MAKEFLAGS="$(tools_silent) $(filter --j% -j,$(MAKEFLAGS))" O=$(abspath $(objtree)) subdir=tools -C $(src)/tools/ $*

# Single targets
# ---------------------------------------------------------------------------
# Single targets are compatible with:
# - build with mixed source and output
# - build with separate output dir 'make O=...'
# - external modules
#
#  target-dir => where to store outputfile
#  build-dir  => directory in kernel source tree to use

ifeq ($(KBUILD_EXTMOD),)
        build-dir  = $(patsubst %/,%,$(dir $@))
        target-dir = $(dir $@)
else
        zap-slash=$(filter-out .,$(patsubst %/,%,$(dir $@)))
        build-dir  = $(KBUILD_EXTMOD)$(if $(zap-slash),/$(zap-slash))
        target-dir = $(if $(KBUILD_EXTMOD),$(dir $<),$(dir $@))
endif

%.s: %.c prepare scripts FORCE
	$(Q)$(MAKE) $(build)=$(build-dir) $(target-dir)$(notdir $@)
%.i: %.c prepare scripts FORCE
	$(Q)$(MAKE) $(build)=$(build-dir) $(target-dir)$(notdir $@)
%.o: %.c prepare scripts FORCE
	$(Q)$(MAKE) $(build)=$(build-dir) $(target-dir)$(notdir $@)
%.lst: %.c prepare scripts FORCE
	$(Q)$(MAKE) $(build)=$(build-dir) $(target-dir)$(notdir $@)
%.s: %.S prepare scripts FORCE
	$(Q)$(MAKE) $(build)=$(build-dir) $(target-dir)$(notdir $@)
%.o: %.S prepare scripts FORCE
	$(Q)$(MAKE) $(build)=$(build-dir) $(target-dir)$(notdir $@)
%.symtypes: %.c prepare scripts FORCE
	$(Q)$(MAKE) $(build)=$(build-dir) $(target-dir)$(notdir $@)
%.ll: %.c prepare scripts FORCE
	$(Q)$(MAKE) $(build)=$(build-dir) $(target-dir)$(notdir $@)

# Modules
/: prepare scripts FORCE
	$(Q)$(MAKE) KBUILD_MODULES=$(if $(CONFIG_MODULES),1) \
	$(build)=$(build-dir)
# Make sure the latest headers are built for Documentation
Documentation/ samples/: headers_install
%/: prepare scripts FORCE
	$(Q)$(MAKE) KBUILD_MODULES=$(if $(CONFIG_MODULES),1) \
	$(build)=$(build-dir)
%.ko: prepare scripts FORCE
	$(Q)$(MAKE) KBUILD_MODULES=$(if $(CONFIG_MODULES),1)   \
	$(build)=$(build-dir) $(@:.ko=.o)
	$(Q)$(MAKE) -f $(srctree)/scripts/Makefile.modpost

# FIXME Should go into a make.lib or something
# ===========================================================================

quiet_cmd_rmdirs = $(if $(wildcard $(rm-dirs)),CLEAN   $(wildcard $(rm-dirs)))
      cmd_rmdirs = rm -rf $(rm-dirs)

quiet_cmd_rmfiles = $(if $(wildcard $(rm-files)),CLEAN   $(wildcard $(rm-files)))
      cmd_rmfiles = rm -f $(rm-files)

# Run depmod only if we have System.map and depmod is executable
quiet_cmd_depmod = DEPMOD  $(KERNELRELEASE)
      cmd_depmod = $(CONFIG_SHELL) $(srctree)/scripts/depmod.sh $(DEPMOD) \
                   $(KERNELRELEASE) "$(patsubst y,_,$(CONFIG_HAVE_UNDERSCORE_SYMBOL_PREFIX))"

# Create temporary dir for module support files
# clean it up only when building all modules
cmd_crmodverdir = $(Q)mkdir -p $(MODVERDIR) \
                  $(if $(KBUILD_MODULES),; rm -f $(MODVERDIR)/*)

# read all saved command lines

targets := $(wildcard $(sort $(targets)))
cmd_files := $(wildcard .*.cmd $(foreach f,$(targets),$(dir $(f)).$(notdir $(f)).cmd))

ifneq ($(cmd_files),)
  $(cmd_files): ;	# Do not try to update included dependency files
  include $(cmd_files)
endif

endif	# skip-makefile

PHONY += FORCE
FORCE:

# Declare the contents of the .PHONY variable as phony.  We keep that
# information in a variable so we can use it in if_changed and friends.
.PHONY: $(PHONY)<|MERGE_RESOLUTION|>--- conflicted
+++ resolved
@@ -795,18 +795,15 @@
 # See modpost pattern 2
 KBUILD_CFLAGS += $(call cc-option, -mno-global-merge,)
 KBUILD_CFLAGS += $(call cc-option, -fcatch-undefined-behavior)
-<<<<<<< HEAD
 KBUILD_CFLAGS += $(call cc-disable-warning, pointer-bool-conversion)
 endif
 else
-=======
-endif
->>>>>>> 313e82bb
 
 KBUILD_CFLAGS += $(call cc-option,-fno-delete-null-pointer-checks,)
 # These warnings generated too much noise in a regular build.
 # Use make W=1 to enable them (see scripts/Makefile.extrawarn)
 KBUILD_CFLAGS += $(call cc-disable-warning, unused-but-set-variable)
+endif
 
 ifeq ($(ld-name),lld)
 LDFLAGS += -O2
