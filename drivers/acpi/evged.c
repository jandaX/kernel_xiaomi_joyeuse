/*
 * Generic Event Device for ACPI.
 *
 * Copyright (c) 2016, The Linux Foundation. All rights reserved.
 *
 * This program is free software; you can redistribute it and/or modify
 * it under the terms of the GNU General Public License version 2 and
 * only version 2 as published by the Free Software Foundation.
 *
 * This program is distributed in the hope that it will be useful,
 * but WITHOUT ANY WARRANTY; without even the implied warranty of
 * MERCHANTABILITY or FITNESS FOR A PARTICULAR PURPOSE.  See the
 * GNU General Public License for more details.
 *
 * Generic Event Device allows platforms to handle interrupts in ACPI
 * ASL statements. It follows very similar to  _EVT method approach
 * from GPIO events. All interrupts are listed in _CRS and the handler
 * is written in _EVT method. Here is an example.
 *
 * Device (GED0)
 * {
 *
 *     Name (_HID, "ACPI0013")
 *     Name (_UID, 0)
 *     Method (_CRS, 0x0, Serialized)
 *     {
 *		Name (RBUF, ResourceTemplate ()
 *		{
 *		Interrupt(ResourceConsumer, Edge, ActiveHigh, Shared, , , )
 *		{123}
 *		}
 *     })
 *
 *     Method (_EVT, 1) {
 *             if (Lequal(123, Arg0))
 *             {
 *             }
 *     }
 * }
 *
 */

#include <linux/err.h>
#include <linux/init.h>
#include <linux/interrupt.h>
#include <linux/list.h>
#include <linux/platform_device.h>
#include <linux/acpi.h>

#define MODULE_NAME	"acpi-ged"

struct acpi_ged_event {
	struct list_head node;
	struct device *dev;
	unsigned int gsi;
	unsigned int irq;
	acpi_handle handle;
};

static irqreturn_t acpi_ged_irq_handler(int irq, void *data)
{
	struct acpi_ged_event *event = data;
	acpi_status acpi_ret;

	acpi_ret = acpi_execute_simple_method(event->handle, NULL, event->gsi);
	if (ACPI_FAILURE(acpi_ret))
		dev_err_once(event->dev, "IRQ method execution failed\n");

	return IRQ_HANDLED;
}

static acpi_status acpi_ged_request_interrupt(struct acpi_resource *ares,
					      void *context)
{
	struct acpi_ged_event *event;
	unsigned int irq;
	unsigned int gsi;
	unsigned int irqflags = IRQF_ONESHOT;
	struct device *dev = context;
	acpi_handle handle = ACPI_HANDLE(dev);
	acpi_handle evt_handle;
	struct resource r;
	struct acpi_resource_irq *p = &ares->data.irq;
	struct acpi_resource_extended_irq *pext = &ares->data.extended_irq;
	char ev_name[5];
	u8 trigger;

	if (ares->type == ACPI_RESOURCE_TYPE_END_TAG)
		return AE_OK;

	if (!acpi_dev_resource_interrupt(ares, 0, &r)) {
		dev_err(dev, "unable to parse IRQ resource\n");
		return AE_ERROR;
	}
	if (ares->type == ACPI_RESOURCE_TYPE_IRQ) {
		gsi = p->interrupts[0];
		trigger = p->triggering;
	} else {
		gsi = pext->interrupts[0];
		trigger = pext->triggering;
	}

	irq = r.start;

	switch (gsi) {
	case 0 ... 255:
<<<<<<< HEAD
		sprintf(ev_name, "_%c%02hhX",
=======
		sprintf(ev_name, "_%c%02X",
>>>>>>> 75c9a7e9
			trigger == ACPI_EDGE_SENSITIVE ? 'E' : 'L', gsi);

		if (ACPI_SUCCESS(acpi_get_handle(handle, ev_name, &evt_handle)))
			break;
		/* fall through */
	default:
		if (ACPI_SUCCESS(acpi_get_handle(handle, "_EVT", &evt_handle)))
			break;

		dev_err(dev, "cannot locate _EVT method\n");
		return AE_ERROR;
	}

	dev_info(dev, "GED listening GSI %u @ IRQ %u\n", gsi, irq);

	event = devm_kzalloc(dev, sizeof(*event), GFP_KERNEL);
	if (!event)
		return AE_ERROR;

	event->gsi = gsi;
	event->dev = dev;
	event->irq = irq;
	event->handle = evt_handle;

	if (r.flags & IORESOURCE_IRQ_SHAREABLE)
		irqflags |= IRQF_SHARED;

	if (devm_request_threaded_irq(dev, irq, NULL, acpi_ged_irq_handler,
				      irqflags, "ACPI:Ged", event)) {
		dev_err(dev, "failed to setup event handler for irq %u\n", irq);
		return AE_ERROR;
	}

	return AE_OK;
}

static int ged_probe(struct platform_device *pdev)
{
	acpi_status acpi_ret;

	acpi_ret = acpi_walk_resources(ACPI_HANDLE(&pdev->dev), "_CRS",
				       acpi_ged_request_interrupt, &pdev->dev);
	if (ACPI_FAILURE(acpi_ret)) {
		dev_err(&pdev->dev, "unable to parse the _CRS record\n");
		return -EINVAL;
	}

	return 0;
}

static const struct acpi_device_id ged_acpi_ids[] = {
	{"ACPI0013"},
	{},
};

static struct platform_driver ged_driver = {
	.probe = ged_probe,
	.driver = {
		.name = MODULE_NAME,
		.acpi_match_table = ACPI_PTR(ged_acpi_ids),
	},
};
builtin_platform_driver(ged_driver);<|MERGE_RESOLUTION|>--- conflicted
+++ resolved
@@ -104,11 +104,7 @@
 
 	switch (gsi) {
 	case 0 ... 255:
-<<<<<<< HEAD
-		sprintf(ev_name, "_%c%02hhX",
-=======
 		sprintf(ev_name, "_%c%02X",
->>>>>>> 75c9a7e9
 			trigger == ACPI_EDGE_SENSITIVE ? 'E' : 'L', gsi);
 
 		if (ACPI_SUCCESS(acpi_get_handle(handle, ev_name, &evt_handle)))
