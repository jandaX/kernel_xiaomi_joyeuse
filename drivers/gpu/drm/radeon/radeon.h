/*
 * Copyright 2008 Advanced Micro Devices, Inc.
 * Copyright 2008 Red Hat Inc.
 * Copyright 2009 Jerome Glisse.
 *
 * Permission is hereby granted, free of charge, to any person obtaining a
 * copy of this software and associated documentation files (the "Software"),
 * to deal in the Software without restriction, including without limitation
 * the rights to use, copy, modify, merge, publish, distribute, sublicense,
 * and/or sell copies of the Software, and to permit persons to whom the
 * Software is furnished to do so, subject to the following conditions:
 *
 * The above copyright notice and this permission notice shall be included in
 * all copies or substantial portions of the Software.
 *
 * THE SOFTWARE IS PROVIDED "AS IS", WITHOUT WARRANTY OF ANY KIND, EXPRESS OR
 * IMPLIED, INCLUDING BUT NOT LIMITED TO THE WARRANTIES OF MERCHANTABILITY,
 * FITNESS FOR A PARTICULAR PURPOSE AND NONINFRINGEMENT.  IN NO EVENT SHALL
 * THE COPYRIGHT HOLDER(S) OR AUTHOR(S) BE LIABLE FOR ANY CLAIM, DAMAGES OR
 * OTHER LIABILITY, WHETHER IN AN ACTION OF CONTRACT, TORT OR OTHERWISE,
 * ARISING FROM, OUT OF OR IN CONNECTION WITH THE SOFTWARE OR THE USE OR
 * OTHER DEALINGS IN THE SOFTWARE.
 *
 * Authors: Dave Airlie
 *          Alex Deucher
 *          Jerome Glisse
 */
#ifndef __RADEON_H__
#define __RADEON_H__

#include "radeon_object.h"

/* TODO: Here are things that needs to be done :
 *	- surface allocator & initializer : (bit like scratch reg) should
 *	  initialize HDP_ stuff on RS600, R600, R700 hw, well anythings
 *	  related to surface
 *	- WB : write back stuff (do it bit like scratch reg things)
 *	- Vblank : look at Jesse's rework and what we should do
 *	- r600/r700: gart & cp
 *	- cs : clean cs ioctl use bitmap & things like that.
 *	- power management stuff
 *	- Barrier in gart code
 *	- Unmappabled vram ?
 *	- TESTING, TESTING, TESTING
 */

/* Initialization path:
 *  We expect that acceleration initialization might fail for various
 *  reasons even thought we work hard to make it works on most
 *  configurations. In order to still have a working userspace in such
 *  situation the init path must succeed up to the memory controller
 *  initialization point. Failure before this point are considered as
 *  fatal error. Here is the init callchain :
 *      radeon_device_init  perform common structure, mutex initialization
 *      asic_init           setup the GPU memory layout and perform all
 *                          one time initialization (failure in this
 *                          function are considered fatal)
 *      asic_startup        setup the GPU acceleration, in order to
 *                          follow guideline the first thing this
 *                          function should do is setting the GPU
 *                          memory controller (only MC setup failure
 *                          are considered as fatal)
 */

#include <asm/atomic.h>
#include <linux/wait.h>
#include <linux/list.h>
#include <linux/kref.h>

#include "radeon_family.h"
#include "radeon_mode.h"
#include "radeon_reg.h"

/*
 * Modules parameters.
 */
extern int radeon_no_wb;
extern int radeon_modeset;
extern int radeon_dynclks;
extern int radeon_r4xx_atom;
extern int radeon_agpmode;
extern int radeon_vram_limit;
extern int radeon_gart_size;
extern int radeon_benchmarking;
extern int radeon_testing;
extern int radeon_connector_table;
extern int radeon_tv;

/*
 * Copy from radeon_drv.h so we don't have to include both and have conflicting
 * symbol;
 */
#define RADEON_MAX_USEC_TIMEOUT		100000	/* 100 ms */
#define RADEON_IB_POOL_SIZE		16
#define RADEON_DEBUGFS_MAX_NUM_FILES	32
#define RADEONFB_CONN_LIMIT		4
#define RADEON_BIOS_NUM_SCRATCH		8

/*
 * Errata workarounds.
 */
enum radeon_pll_errata {
	CHIP_ERRATA_R300_CG             = 0x00000001,
	CHIP_ERRATA_PLL_DUMMYREADS      = 0x00000002,
	CHIP_ERRATA_PLL_DELAY           = 0x00000004
};


struct radeon_device;


/*
 * BIOS.
 */
bool radeon_get_bios(struct radeon_device *rdev);


/*
 * Dummy page
 */
struct radeon_dummy_page {
	struct page	*page;
	dma_addr_t	addr;
};
int radeon_dummy_page_init(struct radeon_device *rdev);
void radeon_dummy_page_fini(struct radeon_device *rdev);
<<<<<<< HEAD


=======


>>>>>>> ad1cd745
/*
 * Clocks
 */
struct radeon_clock {
	struct radeon_pll p1pll;
	struct radeon_pll p2pll;
	struct radeon_pll spll;
	struct radeon_pll mpll;
	/* 10 Khz units */
	uint32_t default_mclk;
	uint32_t default_sclk;
};


/*
 * Fences.
 */
struct radeon_fence_driver {
	uint32_t			scratch_reg;
	atomic_t			seq;
	uint32_t			last_seq;
	unsigned long			count_timeout;
	wait_queue_head_t		queue;
	rwlock_t			lock;
	struct list_head		created;
	struct list_head		emited;
	struct list_head		signaled;
};

struct radeon_fence {
	struct radeon_device		*rdev;
	struct kref			kref;
	struct list_head		list;
	/* protected by radeon_fence.lock */
	uint32_t			seq;
	unsigned long			timeout;
	bool				emited;
	bool				signaled;
};

int radeon_fence_driver_init(struct radeon_device *rdev);
void radeon_fence_driver_fini(struct radeon_device *rdev);
int radeon_fence_create(struct radeon_device *rdev, struct radeon_fence **fence);
int radeon_fence_emit(struct radeon_device *rdev, struct radeon_fence *fence);
void radeon_fence_process(struct radeon_device *rdev);
bool radeon_fence_signaled(struct radeon_fence *fence);
int radeon_fence_wait(struct radeon_fence *fence, bool interruptible);
int radeon_fence_wait_next(struct radeon_device *rdev);
int radeon_fence_wait_last(struct radeon_device *rdev);
struct radeon_fence *radeon_fence_ref(struct radeon_fence *fence);
void radeon_fence_unref(struct radeon_fence **fence);

/*
 * Tiling registers
 */
struct radeon_surface_reg {
	struct radeon_object *robj;
};

#define RADEON_GEM_MAX_SURFACES 8

/*
 * Radeon buffer.
 */
struct radeon_object;

struct radeon_object_list {
	struct list_head	list;
	struct radeon_object	*robj;
	uint64_t		gpu_offset;
	unsigned		rdomain;
	unsigned		wdomain;
	uint32_t                tiling_flags;
};

int radeon_object_init(struct radeon_device *rdev);
void radeon_object_fini(struct radeon_device *rdev);
int radeon_object_create(struct radeon_device *rdev,
			 struct drm_gem_object *gobj,
			 unsigned long size,
			 bool kernel,
			 uint32_t domain,
			 bool interruptible,
			 struct radeon_object **robj_ptr);
int radeon_object_kmap(struct radeon_object *robj, void **ptr);
void radeon_object_kunmap(struct radeon_object *robj);
void radeon_object_unref(struct radeon_object **robj);
int radeon_object_pin(struct radeon_object *robj, uint32_t domain,
		      uint64_t *gpu_addr);
void radeon_object_unpin(struct radeon_object *robj);
int radeon_object_wait(struct radeon_object *robj);
int radeon_object_busy_domain(struct radeon_object *robj, uint32_t *cur_placement);
int radeon_object_evict_vram(struct radeon_device *rdev);
int radeon_object_mmap(struct radeon_object *robj, uint64_t *offset);
void radeon_object_force_delete(struct radeon_device *rdev);
void radeon_object_list_add_object(struct radeon_object_list *lobj,
				   struct list_head *head);
int radeon_object_list_validate(struct list_head *head, void *fence);
void radeon_object_list_unvalidate(struct list_head *head);
void radeon_object_list_clean(struct list_head *head);
int radeon_object_fbdev_mmap(struct radeon_object *robj,
			     struct vm_area_struct *vma);
unsigned long radeon_object_size(struct radeon_object *robj);
void radeon_object_clear_surface_reg(struct radeon_object *robj);
int radeon_object_check_tiling(struct radeon_object *robj, bool has_moved,
			       bool force_drop);
void radeon_object_set_tiling_flags(struct radeon_object *robj,
				    uint32_t tiling_flags, uint32_t pitch);
void radeon_object_get_tiling_flags(struct radeon_object *robj, uint32_t *tiling_flags, uint32_t *pitch);
void radeon_bo_move_notify(struct ttm_buffer_object *bo,
			   struct ttm_mem_reg *mem);
void radeon_bo_fault_reserve_notify(struct ttm_buffer_object *bo);
/*
 * GEM objects.
 */
struct radeon_gem {
	struct list_head	objects;
};

int radeon_gem_init(struct radeon_device *rdev);
void radeon_gem_fini(struct radeon_device *rdev);
int radeon_gem_object_create(struct radeon_device *rdev, int size,
			     int alignment, int initial_domain,
			     bool discardable, bool kernel,
			     bool interruptible,
			     struct drm_gem_object **obj);
int radeon_gem_object_pin(struct drm_gem_object *obj, uint32_t pin_domain,
			  uint64_t *gpu_addr);
void radeon_gem_object_unpin(struct drm_gem_object *obj);


/*
 * GART structures, functions & helpers
 */
struct radeon_mc;

struct radeon_gart_table_ram {
	volatile uint32_t		*ptr;
};

struct radeon_gart_table_vram {
	struct radeon_object		*robj;
	volatile uint32_t		*ptr;
};

union radeon_gart_table {
	struct radeon_gart_table_ram	ram;
	struct radeon_gart_table_vram	vram;
};

struct radeon_gart {
	dma_addr_t			table_addr;
	unsigned			num_gpu_pages;
	unsigned			num_cpu_pages;
	unsigned			table_size;
	union radeon_gart_table		table;
	struct page			**pages;
	dma_addr_t			*pages_addr;
	bool				ready;
};

int radeon_gart_table_ram_alloc(struct radeon_device *rdev);
void radeon_gart_table_ram_free(struct radeon_device *rdev);
int radeon_gart_table_vram_alloc(struct radeon_device *rdev);
void radeon_gart_table_vram_free(struct radeon_device *rdev);
int radeon_gart_init(struct radeon_device *rdev);
void radeon_gart_fini(struct radeon_device *rdev);
void radeon_gart_unbind(struct radeon_device *rdev, unsigned offset,
			int pages);
int radeon_gart_bind(struct radeon_device *rdev, unsigned offset,
		     int pages, struct page **pagelist);


/*
 * GPU MC structures, functions & helpers
 */
struct radeon_mc {
	resource_size_t		aper_size;
	resource_size_t		aper_base;
	resource_size_t		agp_base;
	/* for some chips with <= 32MB we need to lie
	 * about vram size near mc fb location */
	u64			mc_vram_size;
	u64			gtt_location;
	u64			gtt_size;
	u64			gtt_start;
	u64			gtt_end;
	u64			vram_location;
	u64			vram_start;
	u64			vram_end;
	unsigned		vram_width;
	u64			real_vram_size;
	int			vram_mtrr;
	bool			vram_is_ddr;
};

int radeon_mc_setup(struct radeon_device *rdev);


/*
 * GPU scratch registers structures, functions & helpers
 */
struct radeon_scratch {
	unsigned		num_reg;
	bool			free[32];
	uint32_t		reg[32];
};

int radeon_scratch_get(struct radeon_device *rdev, uint32_t *reg);
void radeon_scratch_free(struct radeon_device *rdev, uint32_t reg);


/*
 * IRQS.
 */
struct radeon_irq {
	bool		installed;
	bool		sw_int;
	/* FIXME: use a define max crtc rather than hardcode it */
	bool		crtc_vblank_int[2];
};

int radeon_irq_kms_init(struct radeon_device *rdev);
void radeon_irq_kms_fini(struct radeon_device *rdev);


/*
 * CP & ring.
 */
struct radeon_ib {
	struct list_head	list;
	unsigned long		idx;
	uint64_t		gpu_addr;
	struct radeon_fence	*fence;
	uint32_t	*ptr;
	uint32_t		length_dw;
};

/*
 * locking -
 * mutex protects scheduled_ibs, ready, alloc_bm
 */
struct radeon_ib_pool {
	struct mutex		mutex;
	struct radeon_object	*robj;
	struct list_head	scheduled_ibs;
	struct radeon_ib	ibs[RADEON_IB_POOL_SIZE];
	bool			ready;
	DECLARE_BITMAP(alloc_bm, RADEON_IB_POOL_SIZE);
};

struct radeon_cp {
	struct radeon_object	*ring_obj;
	volatile uint32_t	*ring;
	unsigned		rptr;
	unsigned		wptr;
	unsigned		wptr_old;
	unsigned		ring_size;
	unsigned		ring_free_dw;
	int			count_dw;
	uint64_t		gpu_addr;
	uint32_t		align_mask;
	uint32_t		ptr_mask;
	struct mutex		mutex;
	bool			ready;
};

struct r600_blit {
	struct radeon_object	*shader_obj;
	u64 shader_gpu_addr;
	u32 vs_offset, ps_offset;
	u32 state_offset;
	u32 state_len;
	u32 vb_used, vb_total;
	struct radeon_ib *vb_ib;
};

int radeon_ib_get(struct radeon_device *rdev, struct radeon_ib **ib);
void radeon_ib_free(struct radeon_device *rdev, struct radeon_ib **ib);
int radeon_ib_schedule(struct radeon_device *rdev, struct radeon_ib *ib);
int radeon_ib_pool_init(struct radeon_device *rdev);
void radeon_ib_pool_fini(struct radeon_device *rdev);
int radeon_ib_test(struct radeon_device *rdev);
/* Ring access between begin & end cannot sleep */
void radeon_ring_free_size(struct radeon_device *rdev);
int radeon_ring_lock(struct radeon_device *rdev, unsigned ndw);
void radeon_ring_unlock_commit(struct radeon_device *rdev);
void radeon_ring_unlock_undo(struct radeon_device *rdev);
int radeon_ring_test(struct radeon_device *rdev);
int radeon_ring_init(struct radeon_device *rdev, unsigned ring_size);
void radeon_ring_fini(struct radeon_device *rdev);


/*
 * CS.
 */
struct radeon_cs_reloc {
	struct drm_gem_object		*gobj;
	struct radeon_object		*robj;
	struct radeon_object_list	lobj;
	uint32_t			handle;
	uint32_t			flags;
};

struct radeon_cs_chunk {
	uint32_t		chunk_id;
	uint32_t		length_dw;
	int kpage_idx[2];
	uint32_t                *kpage[2];
	uint32_t		*kdata;
	void __user *user_ptr;
	int last_copied_page;
	int last_page_index;
};

struct radeon_cs_parser {
	struct radeon_device	*rdev;
	struct drm_file		*filp;
	/* chunks */
	unsigned		nchunks;
	struct radeon_cs_chunk	*chunks;
	uint64_t		*chunks_array;
	/* IB */
	unsigned		idx;
	/* relocations */
	unsigned		nrelocs;
	struct radeon_cs_reloc	*relocs;
	struct radeon_cs_reloc	**relocs_ptr;
	struct list_head	validated;
	/* indices of various chunks */
	int			chunk_ib_idx;
	int			chunk_relocs_idx;
	struct radeon_ib	*ib;
	void			*track;
	unsigned		family;
<<<<<<< HEAD
=======
	int parser_error;
>>>>>>> ad1cd745
};

extern int radeon_cs_update_pages(struct radeon_cs_parser *p, int pg_idx);
extern int radeon_cs_finish_pages(struct radeon_cs_parser *p);


static inline u32 radeon_get_ib_value(struct radeon_cs_parser *p, int idx)
{
	struct radeon_cs_chunk *ibc = &p->chunks[p->chunk_ib_idx];
	u32 pg_idx, pg_offset;
	u32 idx_value = 0;
	int new_page;

	pg_idx = (idx * 4) / PAGE_SIZE;
	pg_offset = (idx * 4) % PAGE_SIZE;

	if (ibc->kpage_idx[0] == pg_idx)
		return ibc->kpage[0][pg_offset/4];
	if (ibc->kpage_idx[1] == pg_idx)
		return ibc->kpage[1][pg_offset/4];

	new_page = radeon_cs_update_pages(p, pg_idx);
	if (new_page < 0) {
		p->parser_error = new_page;
		return 0;
	}

	idx_value = ibc->kpage[new_page][pg_offset/4];
	return idx_value;
}

struct radeon_cs_packet {
	unsigned	idx;
	unsigned	type;
	unsigned	reg;
	unsigned	opcode;
	int		count;
	unsigned	one_reg_wr;
};

typedef int (*radeon_packet0_check_t)(struct radeon_cs_parser *p,
				      struct radeon_cs_packet *pkt,
				      unsigned idx, unsigned reg);
typedef int (*radeon_packet3_check_t)(struct radeon_cs_parser *p,
				      struct radeon_cs_packet *pkt);


/*
 * AGP
 */
int radeon_agp_init(struct radeon_device *rdev);
void radeon_agp_fini(struct radeon_device *rdev);


/*
 * Writeback
 */
struct radeon_wb {
	struct radeon_object	*wb_obj;
	volatile uint32_t	*wb;
	uint64_t		gpu_addr;
};

/**
 * struct radeon_pm - power management datas
 * @max_bandwidth:      maximum bandwidth the gpu has (MByte/s)
 * @igp_sideport_mclk:  sideport memory clock Mhz (rs690,rs740,rs780,rs880)
 * @igp_system_mclk:    system clock Mhz (rs690,rs740,rs780,rs880)
 * @igp_ht_link_clk:    ht link clock Mhz (rs690,rs740,rs780,rs880)
 * @igp_ht_link_width:  ht link width in bits (rs690,rs740,rs780,rs880)
 * @k8_bandwidth:       k8 bandwidth the gpu has (MByte/s) (IGP)
 * @sideport_bandwidth: sideport bandwidth the gpu has (MByte/s) (IGP)
 * @ht_bandwidth:       ht bandwidth the gpu has (MByte/s) (IGP)
 * @core_bandwidth:     core GPU bandwidth the gpu has (MByte/s) (IGP)
 * @sclk:          	GPU clock Mhz (core bandwith depends of this clock)
 * @needed_bandwidth:   current bandwidth needs
 *
 * It keeps track of various data needed to take powermanagement decision.
 * Bandwith need is used to determine minimun clock of the GPU and memory.
 * Equation between gpu/memory clock and available bandwidth is hw dependent
 * (type of memory, bus size, efficiency, ...)
 */
struct radeon_pm {
	fixed20_12		max_bandwidth;
	fixed20_12		igp_sideport_mclk;
	fixed20_12		igp_system_mclk;
	fixed20_12		igp_ht_link_clk;
	fixed20_12		igp_ht_link_width;
	fixed20_12		k8_bandwidth;
	fixed20_12		sideport_bandwidth;
	fixed20_12		ht_bandwidth;
	fixed20_12		core_bandwidth;
	fixed20_12		sclk;
	fixed20_12		needed_bandwidth;
};


/*
 * Benchmarking
 */
void radeon_benchmark(struct radeon_device *rdev);


/*
 * Testing
 */
void radeon_test_moves(struct radeon_device *rdev);


/*
 * Debugfs
 */
int radeon_debugfs_add_files(struct radeon_device *rdev,
			     struct drm_info_list *files,
			     unsigned nfiles);
int radeon_debugfs_fence_init(struct radeon_device *rdev);
int r100_debugfs_rbbm_init(struct radeon_device *rdev);
int r100_debugfs_cp_init(struct radeon_device *rdev);


/*
 * ASIC specific functions.
 */
struct radeon_asic {
	int (*init)(struct radeon_device *rdev);
	void (*fini)(struct radeon_device *rdev);
	int (*resume)(struct radeon_device *rdev);
	int (*suspend)(struct radeon_device *rdev);
	void (*errata)(struct radeon_device *rdev);
	void (*vram_info)(struct radeon_device *rdev);
	void (*vga_set_state)(struct radeon_device *rdev, bool state);
	int (*gpu_reset)(struct radeon_device *rdev);
	int (*mc_init)(struct radeon_device *rdev);
	void (*mc_fini)(struct radeon_device *rdev);
	int (*wb_init)(struct radeon_device *rdev);
	void (*wb_fini)(struct radeon_device *rdev);
	int (*gart_init)(struct radeon_device *rdev);
	void (*gart_fini)(struct radeon_device *rdev);
	int (*gart_enable)(struct radeon_device *rdev);
	void (*gart_disable)(struct radeon_device *rdev);
	void (*gart_tlb_flush)(struct radeon_device *rdev);
	int (*gart_set_page)(struct radeon_device *rdev, int i, uint64_t addr);
	int (*cp_init)(struct radeon_device *rdev, unsigned ring_size);
	void (*cp_fini)(struct radeon_device *rdev);
	void (*cp_disable)(struct radeon_device *rdev);
	void (*cp_commit)(struct radeon_device *rdev);
	void (*ring_start)(struct radeon_device *rdev);
	int (*ring_test)(struct radeon_device *rdev);
	void (*ring_ib_execute)(struct radeon_device *rdev, struct radeon_ib *ib);
	int (*ib_test)(struct radeon_device *rdev);
	int (*irq_set)(struct radeon_device *rdev);
	int (*irq_process)(struct radeon_device *rdev);
	u32 (*get_vblank_counter)(struct radeon_device *rdev, int crtc);
	void (*fence_ring_emit)(struct radeon_device *rdev, struct radeon_fence *fence);
	int (*cs_parse)(struct radeon_cs_parser *p);
	int (*copy_blit)(struct radeon_device *rdev,
			 uint64_t src_offset,
			 uint64_t dst_offset,
			 unsigned num_pages,
			 struct radeon_fence *fence);
	int (*copy_dma)(struct radeon_device *rdev,
			uint64_t src_offset,
			uint64_t dst_offset,
			unsigned num_pages,
			struct radeon_fence *fence);
	int (*copy)(struct radeon_device *rdev,
		    uint64_t src_offset,
		    uint64_t dst_offset,
		    unsigned num_pages,
		    struct radeon_fence *fence);
	void (*set_engine_clock)(struct radeon_device *rdev, uint32_t eng_clock);
	void (*set_memory_clock)(struct radeon_device *rdev, uint32_t mem_clock);
	void (*set_pcie_lanes)(struct radeon_device *rdev, int lanes);
	void (*set_clock_gating)(struct radeon_device *rdev, int enable);
	int (*set_surface_reg)(struct radeon_device *rdev, int reg,
			       uint32_t tiling_flags, uint32_t pitch,
			       uint32_t offset, uint32_t obj_size);
	int (*clear_surface_reg)(struct radeon_device *rdev, int reg);
	void (*bandwidth_update)(struct radeon_device *rdev);
};

/*
 * Asic structures
 */
struct r100_asic {
	const unsigned	*reg_safe_bm;
	unsigned	reg_safe_bm_size;
};

struct r300_asic {
	const unsigned	*reg_safe_bm;
	unsigned	reg_safe_bm_size;
};

struct r600_asic {
	unsigned max_pipes;
	unsigned max_tile_pipes;
	unsigned max_simds;
	unsigned max_backends;
	unsigned max_gprs;
	unsigned max_threads;
	unsigned max_stack_entries;
	unsigned max_hw_contexts;
	unsigned max_gs_threads;
	unsigned sx_max_export_size;
	unsigned sx_max_export_pos_size;
	unsigned sx_max_export_smx_size;
	unsigned sq_num_cf_insts;
};

struct rv770_asic {
	unsigned max_pipes;
	unsigned max_tile_pipes;
	unsigned max_simds;
	unsigned max_backends;
	unsigned max_gprs;
	unsigned max_threads;
	unsigned max_stack_entries;
	unsigned max_hw_contexts;
	unsigned max_gs_threads;
	unsigned sx_max_export_size;
	unsigned sx_max_export_pos_size;
	unsigned sx_max_export_smx_size;
	unsigned sq_num_cf_insts;
	unsigned sx_num_of_sets;
	unsigned sc_prim_fifo_size;
	unsigned sc_hiz_tile_fifo_size;
	unsigned sc_earlyz_tile_fifo_fize;
};

union radeon_asic_config {
	struct r300_asic	r300;
	struct r100_asic	r100;
	struct r600_asic	r600;
	struct rv770_asic	rv770;
};


/*
 * IOCTL.
 */
int radeon_gem_info_ioctl(struct drm_device *dev, void *data,
			  struct drm_file *filp);
int radeon_gem_create_ioctl(struct drm_device *dev, void *data,
			    struct drm_file *filp);
int radeon_gem_pin_ioctl(struct drm_device *dev, void *data,
			 struct drm_file *file_priv);
int radeon_gem_unpin_ioctl(struct drm_device *dev, void *data,
			   struct drm_file *file_priv);
int radeon_gem_pwrite_ioctl(struct drm_device *dev, void *data,
			    struct drm_file *file_priv);
int radeon_gem_pread_ioctl(struct drm_device *dev, void *data,
			   struct drm_file *file_priv);
int radeon_gem_set_domain_ioctl(struct drm_device *dev, void *data,
				struct drm_file *filp);
int radeon_gem_mmap_ioctl(struct drm_device *dev, void *data,
			  struct drm_file *filp);
int radeon_gem_busy_ioctl(struct drm_device *dev, void *data,
			  struct drm_file *filp);
int radeon_gem_wait_idle_ioctl(struct drm_device *dev, void *data,
			      struct drm_file *filp);
int radeon_cs_ioctl(struct drm_device *dev, void *data, struct drm_file *filp);
int radeon_gem_set_tiling_ioctl(struct drm_device *dev, void *data,
				struct drm_file *filp);
int radeon_gem_get_tiling_ioctl(struct drm_device *dev, void *data,
				struct drm_file *filp);


/*
 * Core structure, functions and helpers.
 */
typedef uint32_t (*radeon_rreg_t)(struct radeon_device*, uint32_t);
typedef void (*radeon_wreg_t)(struct radeon_device*, uint32_t, uint32_t);

struct radeon_device {
	struct device			*dev;
	struct drm_device		*ddev;
	struct pci_dev			*pdev;
	/* ASIC */
	union radeon_asic_config	config;
	enum radeon_family		family;
	unsigned long			flags;
	int				usec_timeout;
	enum radeon_pll_errata		pll_errata;
	int				num_gb_pipes;
	int				num_z_pipes;
	int				disp_priority;
	/* BIOS */
	uint8_t				*bios;
	bool				is_atom_bios;
	uint16_t			bios_header_start;
	struct radeon_object		*stollen_vga_memory;
	struct fb_info			*fbdev_info;
	struct radeon_object		*fbdev_robj;
	struct radeon_framebuffer	*fbdev_rfb;
	/* Register mmio */
	resource_size_t			rmmio_base;
	resource_size_t			rmmio_size;
	void				*rmmio;
	radeon_rreg_t			mc_rreg;
	radeon_wreg_t			mc_wreg;
	radeon_rreg_t			pll_rreg;
	radeon_wreg_t			pll_wreg;
	uint32_t                        pcie_reg_mask;
	radeon_rreg_t			pciep_rreg;
	radeon_wreg_t			pciep_wreg;
	struct radeon_clock             clock;
	struct radeon_mc		mc;
	struct radeon_gart		gart;
	struct radeon_mode_info		mode_info;
	struct radeon_scratch		scratch;
	struct radeon_mman		mman;
	struct radeon_fence_driver	fence_drv;
	struct radeon_cp		cp;
	struct radeon_ib_pool		ib_pool;
	struct radeon_irq		irq;
	struct radeon_asic		*asic;
	struct radeon_gem		gem;
	struct radeon_pm		pm;
	uint32_t			bios_scratch[RADEON_BIOS_NUM_SCRATCH];
	struct mutex			cs_mutex;
	struct radeon_wb		wb;
	struct radeon_dummy_page	dummy_page;
	bool				gpu_lockup;
	bool				shutdown;
	bool				suspend;
	bool				need_dma32;
	bool				new_init_path;
	bool				accel_working;
	struct radeon_surface_reg surface_regs[RADEON_GEM_MAX_SURFACES];
	const struct firmware *me_fw;	/* all family ME firmware */
	const struct firmware *pfp_fw;	/* r6/700 PFP firmware */
	struct r600_blit r600_blit;
};

int radeon_device_init(struct radeon_device *rdev,
		       struct drm_device *ddev,
		       struct pci_dev *pdev,
		       uint32_t flags);
void radeon_device_fini(struct radeon_device *rdev);
int radeon_gpu_wait_for_idle(struct radeon_device *rdev);

/* r600 blit */
int r600_blit_prepare_copy(struct radeon_device *rdev, int size_bytes);
void r600_blit_done_copy(struct radeon_device *rdev, struct radeon_fence *fence);
void r600_kms_blit_copy(struct radeon_device *rdev,
			u64 src_gpu_addr, u64 dst_gpu_addr,
			int size_bytes);

static inline uint32_t r100_mm_rreg(struct radeon_device *rdev, uint32_t reg)
{
	if (reg < 0x10000)
		return readl(((void __iomem *)rdev->rmmio) + reg);
	else {
		writel(reg, ((void __iomem *)rdev->rmmio) + RADEON_MM_INDEX);
		return readl(((void __iomem *)rdev->rmmio) + RADEON_MM_DATA);
	}
}

static inline void r100_mm_wreg(struct radeon_device *rdev, uint32_t reg, uint32_t v)
{
	if (reg < 0x10000)
		writel(v, ((void __iomem *)rdev->rmmio) + reg);
	else {
		writel(reg, ((void __iomem *)rdev->rmmio) + RADEON_MM_INDEX);
		writel(v, ((void __iomem *)rdev->rmmio) + RADEON_MM_DATA);
	}
}


/*
 * Registers read & write functions.
 */
#define RREG8(reg) readb(((void __iomem *)rdev->rmmio) + (reg))
#define WREG8(reg, v) writeb(v, ((void __iomem *)rdev->rmmio) + (reg))
#define RREG32(reg) r100_mm_rreg(rdev, (reg))
#define DREG32(reg) printk(KERN_INFO "REGISTER: " #reg " : 0x%08X\n", r100_mm_rreg(rdev, (reg)))
#define WREG32(reg, v) r100_mm_wreg(rdev, (reg), (v))
#define REG_SET(FIELD, v) (((v) << FIELD##_SHIFT) & FIELD##_MASK)
#define REG_GET(FIELD, v) (((v) << FIELD##_SHIFT) & FIELD##_MASK)
#define RREG32_PLL(reg) rdev->pll_rreg(rdev, (reg))
#define WREG32_PLL(reg, v) rdev->pll_wreg(rdev, (reg), (v))
#define RREG32_MC(reg) rdev->mc_rreg(rdev, (reg))
#define WREG32_MC(reg, v) rdev->mc_wreg(rdev, (reg), (v))
#define RREG32_PCIE(reg) rv370_pcie_rreg(rdev, (reg))
#define WREG32_PCIE(reg, v) rv370_pcie_wreg(rdev, (reg), (v))
#define WREG32_P(reg, val, mask)				\
	do {							\
		uint32_t tmp_ = RREG32(reg);			\
		tmp_ &= (mask);					\
		tmp_ |= ((val) & ~(mask));			\
		WREG32(reg, tmp_);				\
	} while (0)
#define WREG32_PLL_P(reg, val, mask)				\
	do {							\
		uint32_t tmp_ = RREG32_PLL(reg);		\
		tmp_ &= (mask);					\
		tmp_ |= ((val) & ~(mask));			\
		WREG32_PLL(reg, tmp_);				\
	} while (0)
#define DREG32_SYS(sqf, rdev, reg) seq_printf((sqf), #reg " : 0x%08X\n", r100_mm_rreg((rdev), (reg)))

/*
 * Indirect registers accessor
 */
static inline uint32_t rv370_pcie_rreg(struct radeon_device *rdev, uint32_t reg)
{
	uint32_t r;

	WREG32(RADEON_PCIE_INDEX, ((reg) & rdev->pcie_reg_mask));
	r = RREG32(RADEON_PCIE_DATA);
	return r;
}

static inline void rv370_pcie_wreg(struct radeon_device *rdev, uint32_t reg, uint32_t v)
{
	WREG32(RADEON_PCIE_INDEX, ((reg) & rdev->pcie_reg_mask));
	WREG32(RADEON_PCIE_DATA, (v));
}

void r100_pll_errata_after_index(struct radeon_device *rdev);


/*
 * ASICs helpers.
 */
#define ASIC_IS_RN50(rdev) ((rdev->pdev->device == 0x515e) || \
			    (rdev->pdev->device == 0x5969))
#define ASIC_IS_RV100(rdev) ((rdev->family == CHIP_RV100) || \
		(rdev->family == CHIP_RV200) || \
		(rdev->family == CHIP_RS100) || \
		(rdev->family == CHIP_RS200) || \
		(rdev->family == CHIP_RV250) || \
		(rdev->family == CHIP_RV280) || \
		(rdev->family == CHIP_RS300))
#define ASIC_IS_R300(rdev) ((rdev->family == CHIP_R300)  ||	\
		(rdev->family == CHIP_RV350) ||			\
		(rdev->family == CHIP_R350)  ||			\
		(rdev->family == CHIP_RV380) ||			\
		(rdev->family == CHIP_R420)  ||			\
		(rdev->family == CHIP_R423)  ||			\
		(rdev->family == CHIP_RV410) ||			\
		(rdev->family == CHIP_RS400) ||			\
		(rdev->family == CHIP_RS480))
#define ASIC_IS_AVIVO(rdev) ((rdev->family >= CHIP_RS600))
#define ASIC_IS_DCE3(rdev) ((rdev->family >= CHIP_RV620))
#define ASIC_IS_DCE32(rdev) ((rdev->family >= CHIP_RV730))


/*
 * BIOS helpers.
 */
#define RBIOS8(i) (rdev->bios[i])
#define RBIOS16(i) (RBIOS8(i) | (RBIOS8((i)+1) << 8))
#define RBIOS32(i) ((RBIOS16(i)) | (RBIOS16((i)+2) << 16))

int radeon_combios_init(struct radeon_device *rdev);
void radeon_combios_fini(struct radeon_device *rdev);
int radeon_atombios_init(struct radeon_device *rdev);
void radeon_atombios_fini(struct radeon_device *rdev);


/*
 * RING helpers.
 */
static inline void radeon_ring_write(struct radeon_device *rdev, uint32_t v)
{
#if DRM_DEBUG_CODE
	if (rdev->cp.count_dw <= 0) {
		DRM_ERROR("radeon: writting more dword to ring than expected !\n");
	}
#endif
	rdev->cp.ring[rdev->cp.wptr++] = v;
	rdev->cp.wptr &= rdev->cp.ptr_mask;
	rdev->cp.count_dw--;
	rdev->cp.ring_free_dw--;
}


/*
 * ASICs macro.
 */
#define radeon_init(rdev) (rdev)->asic->init((rdev))
#define radeon_fini(rdev) (rdev)->asic->fini((rdev))
#define radeon_resume(rdev) (rdev)->asic->resume((rdev))
#define radeon_suspend(rdev) (rdev)->asic->suspend((rdev))
#define radeon_cs_parse(p) rdev->asic->cs_parse((p))
#define radeon_errata(rdev) (rdev)->asic->errata((rdev))
#define radeon_vram_info(rdev) (rdev)->asic->vram_info((rdev))
#define radeon_vga_set_state(rdev, state) (rdev)->asic->vga_set_state((rdev), (state))
#define radeon_gpu_reset(rdev) (rdev)->asic->gpu_reset((rdev))
#define radeon_mc_init(rdev) (rdev)->asic->mc_init((rdev))
#define radeon_mc_fini(rdev) (rdev)->asic->mc_fini((rdev))
#define radeon_wb_init(rdev) (rdev)->asic->wb_init((rdev))
#define radeon_wb_fini(rdev) (rdev)->asic->wb_fini((rdev))
#define radeon_gpu_gart_init(rdev) (rdev)->asic->gart_init((rdev))
#define radeon_gpu_gart_fini(rdev) (rdev)->asic->gart_fini((rdev))
#define radeon_gart_enable(rdev) (rdev)->asic->gart_enable((rdev))
#define radeon_gart_disable(rdev) (rdev)->asic->gart_disable((rdev))
#define radeon_gart_tlb_flush(rdev) (rdev)->asic->gart_tlb_flush((rdev))
#define radeon_gart_set_page(rdev, i, p) (rdev)->asic->gart_set_page((rdev), (i), (p))
#define radeon_cp_init(rdev,rsize) (rdev)->asic->cp_init((rdev), (rsize))
#define radeon_cp_fini(rdev) (rdev)->asic->cp_fini((rdev))
#define radeon_cp_disable(rdev) (rdev)->asic->cp_disable((rdev))
#define radeon_cp_commit(rdev) (rdev)->asic->cp_commit((rdev))
#define radeon_ring_start(rdev) (rdev)->asic->ring_start((rdev))
#define radeon_ring_test(rdev) (rdev)->asic->ring_test((rdev))
#define radeon_ring_ib_execute(rdev, ib) (rdev)->asic->ring_ib_execute((rdev), (ib))
#define radeon_ib_test(rdev) (rdev)->asic->ib_test((rdev))
#define radeon_irq_set(rdev) (rdev)->asic->irq_set((rdev))
#define radeon_irq_process(rdev) (rdev)->asic->irq_process((rdev))
#define radeon_get_vblank_counter(rdev, crtc) (rdev)->asic->get_vblank_counter((rdev), (crtc))
#define radeon_fence_ring_emit(rdev, fence) (rdev)->asic->fence_ring_emit((rdev), (fence))
#define radeon_copy_blit(rdev, s, d, np, f) (rdev)->asic->copy_blit((rdev), (s), (d), (np), (f))
#define radeon_copy_dma(rdev, s, d, np, f) (rdev)->asic->copy_dma((rdev), (s), (d), (np), (f))
#define radeon_copy(rdev, s, d, np, f) (rdev)->asic->copy((rdev), (s), (d), (np), (f))
#define radeon_set_engine_clock(rdev, e) (rdev)->asic->set_engine_clock((rdev), (e))
#define radeon_set_memory_clock(rdev, e) (rdev)->asic->set_engine_clock((rdev), (e))
#define radeon_set_pcie_lanes(rdev, l) (rdev)->asic->set_pcie_lanes((rdev), (l))
#define radeon_set_clock_gating(rdev, e) (rdev)->asic->set_clock_gating((rdev), (e))
#define radeon_set_surface_reg(rdev, r, f, p, o, s) ((rdev)->asic->set_surface_reg((rdev), (r), (f), (p), (o), (s)))
#define radeon_clear_surface_reg(rdev, r) ((rdev)->asic->clear_surface_reg((rdev), (r)))
#define radeon_bandwidth_update(rdev) (rdev)->asic->bandwidth_update((rdev))

/* Common functions */
extern int radeon_gart_table_vram_pin(struct radeon_device *rdev);
extern int radeon_modeset_init(struct radeon_device *rdev);
extern void radeon_modeset_fini(struct radeon_device *rdev);
extern bool radeon_card_posted(struct radeon_device *rdev);
extern int radeon_clocks_init(struct radeon_device *rdev);
extern void radeon_clocks_fini(struct radeon_device *rdev);
extern void radeon_scratch_init(struct radeon_device *rdev);
extern void radeon_surface_init(struct radeon_device *rdev);
extern int radeon_cs_parser_init(struct radeon_cs_parser *p, void *data);
<<<<<<< HEAD
=======
extern void radeon_atom_set_clock_gating(struct radeon_device *rdev, int enable);
>>>>>>> ad1cd745

/* r100,rv100,rs100,rv200,rs200,r200,rv250,rs300,rv280 */
struct r100_mc_save {
	u32	GENMO_WT;
	u32	CRTC_EXT_CNTL;
	u32	CRTC_GEN_CNTL;
	u32	CRTC2_GEN_CNTL;
	u32	CUR_OFFSET;
	u32	CUR2_OFFSET;
};
extern void r100_cp_disable(struct radeon_device *rdev);
extern int r100_cp_init(struct radeon_device *rdev, unsigned ring_size);
extern void r100_cp_fini(struct radeon_device *rdev);
extern void r100_pci_gart_tlb_flush(struct radeon_device *rdev);
extern int r100_pci_gart_init(struct radeon_device *rdev);
extern void r100_pci_gart_fini(struct radeon_device *rdev);
extern int r100_pci_gart_enable(struct radeon_device *rdev);
extern void r100_pci_gart_disable(struct radeon_device *rdev);
extern int r100_pci_gart_set_page(struct radeon_device *rdev, int i, uint64_t addr);
extern int r100_debugfs_mc_info_init(struct radeon_device *rdev);
extern int r100_gui_wait_for_idle(struct radeon_device *rdev);
extern void r100_ib_fini(struct radeon_device *rdev);
extern int r100_ib_init(struct radeon_device *rdev);
extern void r100_irq_disable(struct radeon_device *rdev);
extern int r100_irq_set(struct radeon_device *rdev);
extern void r100_mc_stop(struct radeon_device *rdev, struct r100_mc_save *save);
extern void r100_mc_resume(struct radeon_device *rdev, struct r100_mc_save *save);
extern void r100_vram_init_sizes(struct radeon_device *rdev);
extern void r100_wb_disable(struct radeon_device *rdev);
extern void r100_wb_fini(struct radeon_device *rdev);
extern int r100_wb_init(struct radeon_device *rdev);
<<<<<<< HEAD
=======
extern void r100_hdp_reset(struct radeon_device *rdev);
extern int r100_rb2d_reset(struct radeon_device *rdev);
extern int r100_cp_reset(struct radeon_device *rdev);
>>>>>>> ad1cd745

/* r300,r350,rv350,rv370,rv380 */
extern void r300_set_reg_safe(struct radeon_device *rdev);
extern void r300_mc_program(struct radeon_device *rdev);
extern void r300_vram_info(struct radeon_device *rdev);
extern int rv370_pcie_gart_init(struct radeon_device *rdev);
extern void rv370_pcie_gart_fini(struct radeon_device *rdev);
extern int rv370_pcie_gart_enable(struct radeon_device *rdev);
extern void rv370_pcie_gart_disable(struct radeon_device *rdev);

/* r420,r423,rv410 */
<<<<<<< HEAD
extern u32 r420_mc_rreg(struct radeon_device *rdev, u32 reg);
extern void r420_mc_wreg(struct radeon_device *rdev, u32 reg, u32 v);
extern int r420_debugfs_pipes_info_init(struct radeon_device *rdev);

/* rv515 */
extern void rv515_bandwidth_avivo_update(struct radeon_device *rdev);
=======
extern int r420_mc_init(struct radeon_device *rdev);
extern u32 r420_mc_rreg(struct radeon_device *rdev, u32 reg);
extern void r420_mc_wreg(struct radeon_device *rdev, u32 reg, u32 v);
extern int r420_debugfs_pipes_info_init(struct radeon_device *rdev);
extern void r420_pipes_init(struct radeon_device *rdev);

/* rv515 */
struct rv515_mc_save {
	u32 d1vga_control;
	u32 d2vga_control;
	u32 vga_render_control;
	u32 vga_hdp_control;
	u32 d1crtc_control;
	u32 d2crtc_control;
};
extern void rv515_bandwidth_avivo_update(struct radeon_device *rdev);
extern void rv515_vga_render_disable(struct radeon_device *rdev);
extern void rv515_set_safe_registers(struct radeon_device *rdev);
extern void rv515_mc_stop(struct radeon_device *rdev, struct rv515_mc_save *save);
extern void rv515_mc_resume(struct radeon_device *rdev, struct rv515_mc_save *save);
extern void rv515_clock_startup(struct radeon_device *rdev);
extern void rv515_debugfs(struct radeon_device *rdev);
extern int rv515_suspend(struct radeon_device *rdev);
>>>>>>> ad1cd745

/* rs690, rs740 */
extern void rs690_line_buffer_adjust(struct radeon_device *rdev,
					struct drm_display_mode *mode1,
					struct drm_display_mode *mode2);

/* r600, rv610, rv630, rv620, rv635, rv670, rs780, rs880 */
extern bool r600_card_posted(struct radeon_device *rdev);
extern void r600_cp_stop(struct radeon_device *rdev);
extern void r600_ring_init(struct radeon_device *rdev, unsigned ring_size);
extern int r600_cp_resume(struct radeon_device *rdev);
extern int r600_count_pipe_bits(uint32_t val);
extern int r600_gart_clear_page(struct radeon_device *rdev, int i);
extern int r600_mc_wait_for_idle(struct radeon_device *rdev);
extern int r600_pcie_gart_init(struct radeon_device *rdev);
extern void r600_pcie_gart_tlb_flush(struct radeon_device *rdev);
extern int r600_ib_test(struct radeon_device *rdev);
extern int r600_ring_test(struct radeon_device *rdev);
extern int r600_wb_init(struct radeon_device *rdev);
extern void r600_wb_fini(struct radeon_device *rdev);
extern void r600_scratch_init(struct radeon_device *rdev);
extern int r600_blit_init(struct radeon_device *rdev);
extern void r600_blit_fini(struct radeon_device *rdev);
extern int r600_cp_init_microcode(struct radeon_device *rdev);
extern int r600_gpu_reset(struct radeon_device *rdev);

#endif<|MERGE_RESOLUTION|>--- conflicted
+++ resolved
@@ -124,13 +124,8 @@
 };
 int radeon_dummy_page_init(struct radeon_device *rdev);
 void radeon_dummy_page_fini(struct radeon_device *rdev);
-<<<<<<< HEAD
-
-
-=======
-
-
->>>>>>> ad1cd745
+
+
 /*
  * Clocks
  */
@@ -466,10 +461,7 @@
 	struct radeon_ib	*ib;
 	void			*track;
 	unsigned		family;
-<<<<<<< HEAD
-=======
 	int parser_error;
->>>>>>> ad1cd745
 };
 
 extern int radeon_cs_update_pages(struct radeon_cs_parser *p, int pg_idx);
@@ -1004,10 +996,7 @@
 extern void radeon_scratch_init(struct radeon_device *rdev);
 extern void radeon_surface_init(struct radeon_device *rdev);
 extern int radeon_cs_parser_init(struct radeon_cs_parser *p, void *data);
-<<<<<<< HEAD
-=======
 extern void radeon_atom_set_clock_gating(struct radeon_device *rdev, int enable);
->>>>>>> ad1cd745
 
 /* r100,rv100,rs100,rv200,rs200,r200,rv250,rs300,rv280 */
 struct r100_mc_save {
@@ -1039,12 +1028,9 @@
 extern void r100_wb_disable(struct radeon_device *rdev);
 extern void r100_wb_fini(struct radeon_device *rdev);
 extern int r100_wb_init(struct radeon_device *rdev);
-<<<<<<< HEAD
-=======
 extern void r100_hdp_reset(struct radeon_device *rdev);
 extern int r100_rb2d_reset(struct radeon_device *rdev);
 extern int r100_cp_reset(struct radeon_device *rdev);
->>>>>>> ad1cd745
 
 /* r300,r350,rv350,rv370,rv380 */
 extern void r300_set_reg_safe(struct radeon_device *rdev);
@@ -1056,14 +1042,6 @@
 extern void rv370_pcie_gart_disable(struct radeon_device *rdev);
 
 /* r420,r423,rv410 */
-<<<<<<< HEAD
-extern u32 r420_mc_rreg(struct radeon_device *rdev, u32 reg);
-extern void r420_mc_wreg(struct radeon_device *rdev, u32 reg, u32 v);
-extern int r420_debugfs_pipes_info_init(struct radeon_device *rdev);
-
-/* rv515 */
-extern void rv515_bandwidth_avivo_update(struct radeon_device *rdev);
-=======
 extern int r420_mc_init(struct radeon_device *rdev);
 extern u32 r420_mc_rreg(struct radeon_device *rdev, u32 reg);
 extern void r420_mc_wreg(struct radeon_device *rdev, u32 reg, u32 v);
@@ -1087,7 +1065,6 @@
 extern void rv515_clock_startup(struct radeon_device *rdev);
 extern void rv515_debugfs(struct radeon_device *rdev);
 extern int rv515_suspend(struct radeon_device *rdev);
->>>>>>> ad1cd745
 
 /* rs690, rs740 */
 extern void rs690_line_buffer_adjust(struct radeon_device *rdev,
