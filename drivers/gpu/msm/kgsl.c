--- conflicted
+++ resolved
@@ -1021,11 +1021,6 @@
 	list_for_each_entry(private, &kgsl_driver.process_list, list) {
 		if (private->pid == cur_pid) {
 			if (!kgsl_process_private_get(private)) {
-<<<<<<< HEAD
-				put_pid(cur_pid);
-				private = ERR_PTR(-EINVAL);
-			}
-=======
 				private = ERR_PTR(-EINVAL);
 			}
 			/*
@@ -1034,7 +1029,6 @@
 			 * reference counter which can lead to use-after-free.
 			 */
 			put_pid(cur_pid);
->>>>>>> 80b74949
 			return private;
 		}
 	}
@@ -2328,11 +2322,7 @@
 	return true;
 }
 
-<<<<<<< HEAD
-static int memdesc_sg_virt(struct kgsl_memdesc *memdesc)
-=======
 static int memdesc_sg_virt(struct kgsl_memdesc *memdesc, unsigned long useraddr)
->>>>>>> 80b74949
 {
 	int ret = 0;
 	long npages = 0, i;
@@ -2355,21 +2345,13 @@
 	}
 
 	down_read(&current->mm->mmap_sem);
-<<<<<<< HEAD
-	if (!check_vma(memdesc->useraddr, memdesc->size)) {
-=======
 	if (!check_vma(useraddr, memdesc->size)) {
->>>>>>> 80b74949
 		up_read(&current->mm->mmap_sem);
 		ret = -EFAULT;
 		goto out;
 	}
 
-<<<<<<< HEAD
-	npages = get_user_pages(memdesc->useraddr, sglen, write, pages, NULL);
-=======
 	npages = get_user_pages(useraddr, sglen, write, pages, NULL);
->>>>>>> 80b74949
 	up_read(&current->mm->mmap_sem);
 
 	ret = (npages < 0) ? (int)npages : 0;
@@ -2422,11 +2404,7 @@
 		entry->memdesc.gpuaddr = (uint64_t) hostptr;
 	}
 
-<<<<<<< HEAD
-	return memdesc_sg_virt(&entry->memdesc);
-=======
 	return memdesc_sg_virt(&entry->memdesc, hostptr);
->>>>>>> 80b74949
 }
 
 #ifdef CONFIG_DMA_SHARED_BUFFER
