// SPDX-License-Identifier: GPL-2.0
/*
 *  This file contains work-arounds for many known PCI hardware
 *  bugs.  Devices present only on certain architectures (host
 *  bridges et cetera) should be handled in arch-specific code.
 *
 *  Note: any quirks for hotpluggable devices must _NOT_ be declared __init.
 *
 *  Copyright (c) 1999 Martin Mares <mj@ucw.cz>
 *
 *  Init/reset quirks for USB host controllers should be in the
 *  USB quirks file, where their drivers can access reuse it.
 */

#include <linux/types.h>
#include <linux/kernel.h>
#include <linux/export.h>
#include <linux/pci.h>
#include <linux/init.h>
#include <linux/delay.h>
#include <linux/acpi.h>
#include <linux/kallsyms.h>
#include <linux/dmi.h>
#include <linux/pci-aspm.h>
#include <linux/ioport.h>
#include <linux/sched.h>
#include <linux/ktime.h>
#include <linux/mm.h>
#include <linux/platform_data/x86/apple.h>
#include <linux/pm_runtime.h>
#include <asm/dma.h>	/* isa_dma_bridge_buggy */
#include "pci.h"

/*
 * Decoding should be disabled for a PCI device during BAR sizing to avoid
 * conflict. But doing so may cause problems on host bridge and perhaps other
 * key system devices. For devices that need to have mmio decoding always-on,
 * we need to set the dev->mmio_always_on bit.
 */
static void quirk_mmio_always_on(struct pci_dev *dev)
{
	dev->mmio_always_on = 1;
}
DECLARE_PCI_FIXUP_CLASS_EARLY(PCI_ANY_ID, PCI_ANY_ID,
				PCI_CLASS_BRIDGE_HOST, 8, quirk_mmio_always_on);

/* The Mellanox Tavor device gives false positive parity errors
 * Mark this device with a broken_parity_status, to allow
 * PCI scanning code to "skip" this now blacklisted device.
 */
static void quirk_mellanox_tavor(struct pci_dev *dev)
{
	dev->broken_parity_status = 1;	/* This device gives false positives */
}
DECLARE_PCI_FIXUP_FINAL(PCI_VENDOR_ID_MELLANOX, PCI_DEVICE_ID_MELLANOX_TAVOR, quirk_mellanox_tavor);
DECLARE_PCI_FIXUP_FINAL(PCI_VENDOR_ID_MELLANOX, PCI_DEVICE_ID_MELLANOX_TAVOR_BRIDGE, quirk_mellanox_tavor);

/* Deal with broken BIOSes that neglect to enable passive release,
   which can cause problems in combination with the 82441FX/PPro MTRRs */
static void quirk_passive_release(struct pci_dev *dev)
{
	struct pci_dev *d = NULL;
	unsigned char dlc;

	/* We have to make sure a particular bit is set in the PIIX3
	   ISA bridge, so we have to go out and find it. */
	while ((d = pci_get_device(PCI_VENDOR_ID_INTEL, PCI_DEVICE_ID_INTEL_82371SB_0, d))) {
		pci_read_config_byte(d, 0x82, &dlc);
		if (!(dlc & 1<<1)) {
			dev_info(&d->dev, "PIIX3: Enabling Passive Release\n");
			dlc |= 1<<1;
			pci_write_config_byte(d, 0x82, dlc);
		}
	}
}
DECLARE_PCI_FIXUP_FINAL(PCI_VENDOR_ID_INTEL,	PCI_DEVICE_ID_INTEL_82441,	quirk_passive_release);
DECLARE_PCI_FIXUP_RESUME(PCI_VENDOR_ID_INTEL,	PCI_DEVICE_ID_INTEL_82441,	quirk_passive_release);

/*  The VIA VP2/VP3/MVP3 seem to have some 'features'. There may be a workaround
    but VIA don't answer queries. If you happen to have good contacts at VIA
    ask them for me please -- Alan

    This appears to be BIOS not version dependent. So presumably there is a
    chipset level fix */

static void quirk_isa_dma_hangs(struct pci_dev *dev)
{
	if (!isa_dma_bridge_buggy) {
		isa_dma_bridge_buggy = 1;
		dev_info(&dev->dev, "Activating ISA DMA hang workarounds\n");
	}
}
	/*
	 * Its not totally clear which chipsets are the problematic ones
	 * We know 82C586 and 82C596 variants are affected.
	 */
DECLARE_PCI_FIXUP_FINAL(PCI_VENDOR_ID_VIA,	PCI_DEVICE_ID_VIA_82C586_0,	quirk_isa_dma_hangs);
DECLARE_PCI_FIXUP_FINAL(PCI_VENDOR_ID_VIA,	PCI_DEVICE_ID_VIA_82C596,	quirk_isa_dma_hangs);
DECLARE_PCI_FIXUP_FINAL(PCI_VENDOR_ID_INTEL,    PCI_DEVICE_ID_INTEL_82371SB_0,  quirk_isa_dma_hangs);
DECLARE_PCI_FIXUP_FINAL(PCI_VENDOR_ID_AL,	PCI_DEVICE_ID_AL_M1533,		quirk_isa_dma_hangs);
DECLARE_PCI_FIXUP_FINAL(PCI_VENDOR_ID_NEC,	PCI_DEVICE_ID_NEC_CBUS_1,	quirk_isa_dma_hangs);
DECLARE_PCI_FIXUP_FINAL(PCI_VENDOR_ID_NEC,	PCI_DEVICE_ID_NEC_CBUS_2,	quirk_isa_dma_hangs);
DECLARE_PCI_FIXUP_FINAL(PCI_VENDOR_ID_NEC,	PCI_DEVICE_ID_NEC_CBUS_3,	quirk_isa_dma_hangs);

/*
 * Intel NM10 "TigerPoint" LPC PM1a_STS.BM_STS must be clear
 * for some HT machines to use C4 w/o hanging.
 */
static void quirk_tigerpoint_bm_sts(struct pci_dev *dev)
{
	u32 pmbase;
	u16 pm1a;

	pci_read_config_dword(dev, 0x40, &pmbase);
	pmbase = pmbase & 0xff80;
	pm1a = inw(pmbase);

	if (pm1a & 0x10) {
		dev_info(&dev->dev, FW_BUG "TigerPoint LPC.BM_STS cleared\n");
		outw(0x10, pmbase);
	}
}
DECLARE_PCI_FIXUP_HEADER(PCI_VENDOR_ID_INTEL, PCI_DEVICE_ID_INTEL_TGP_LPC, quirk_tigerpoint_bm_sts);

/*
 *	Chipsets where PCI->PCI transfers vanish or hang
 */
static void quirk_nopcipci(struct pci_dev *dev)
{
	if ((pci_pci_problems & PCIPCI_FAIL) == 0) {
		dev_info(&dev->dev, "Disabling direct PCI/PCI transfers\n");
		pci_pci_problems |= PCIPCI_FAIL;
	}
}
DECLARE_PCI_FIXUP_FINAL(PCI_VENDOR_ID_SI,	PCI_DEVICE_ID_SI_5597,		quirk_nopcipci);
DECLARE_PCI_FIXUP_FINAL(PCI_VENDOR_ID_SI,	PCI_DEVICE_ID_SI_496,		quirk_nopcipci);

static void quirk_nopciamd(struct pci_dev *dev)
{
	u8 rev;
	pci_read_config_byte(dev, 0x08, &rev);
	if (rev == 0x13) {
		/* Erratum 24 */
		dev_info(&dev->dev, "Chipset erratum: Disabling direct PCI/AGP transfers\n");
		pci_pci_problems |= PCIAGP_FAIL;
	}
}
DECLARE_PCI_FIXUP_FINAL(PCI_VENDOR_ID_AMD,	PCI_DEVICE_ID_AMD_8151_0,	quirk_nopciamd);

/*
 *	Triton requires workarounds to be used by the drivers
 */
static void quirk_triton(struct pci_dev *dev)
{
	if ((pci_pci_problems&PCIPCI_TRITON) == 0) {
		dev_info(&dev->dev, "Limiting direct PCI/PCI transfers\n");
		pci_pci_problems |= PCIPCI_TRITON;
	}
}
DECLARE_PCI_FIXUP_FINAL(PCI_VENDOR_ID_INTEL,	PCI_DEVICE_ID_INTEL_82437,	quirk_triton);
DECLARE_PCI_FIXUP_FINAL(PCI_VENDOR_ID_INTEL,	PCI_DEVICE_ID_INTEL_82437VX,	quirk_triton);
DECLARE_PCI_FIXUP_FINAL(PCI_VENDOR_ID_INTEL,	PCI_DEVICE_ID_INTEL_82439,	quirk_triton);
DECLARE_PCI_FIXUP_FINAL(PCI_VENDOR_ID_INTEL,	PCI_DEVICE_ID_INTEL_82439TX,	quirk_triton);

/*
 *	VIA Apollo KT133 needs PCI latency patch
 *	Made according to a windows driver based patch by George E. Breese
 *	see PCI Latency Adjust on http://www.viahardware.com/download/viatweak.shtm
 *	Also see http://www.au-ja.org/review-kt133a-1-en.phtml for
 *	the info on which Mr Breese based his work.
 *
 *	Updated based on further information from the site and also on
 *	information provided by VIA
 */
static void quirk_vialatency(struct pci_dev *dev)
{
	struct pci_dev *p;
	u8 busarb;
	/* Ok we have a potential problem chipset here. Now see if we have
	   a buggy southbridge */

	p = pci_get_device(PCI_VENDOR_ID_VIA, PCI_DEVICE_ID_VIA_82C686, NULL);
	if (p != NULL) {
		/* 0x40 - 0x4f == 686B, 0x10 - 0x2f == 686A; thanks Dan Hollis */
		/* Check for buggy part revisions */
		if (p->revision < 0x40 || p->revision > 0x42)
			goto exit;
	} else {
		p = pci_get_device(PCI_VENDOR_ID_VIA, PCI_DEVICE_ID_VIA_8231, NULL);
		if (p == NULL)	/* No problem parts */
			goto exit;
		/* Check for buggy part revisions */
		if (p->revision < 0x10 || p->revision > 0x12)
			goto exit;
	}

	/*
	 *	Ok we have the problem. Now set the PCI master grant to
	 *	occur every master grant. The apparent bug is that under high
	 *	PCI load (quite common in Linux of course) you can get data
	 *	loss when the CPU is held off the bus for 3 bus master requests
	 *	This happens to include the IDE controllers....
	 *
	 *	VIA only apply this fix when an SB Live! is present but under
	 *	both Linux and Windows this isn't enough, and we have seen
	 *	corruption without SB Live! but with things like 3 UDMA IDE
	 *	controllers. So we ignore that bit of the VIA recommendation..
	 */

	pci_read_config_byte(dev, 0x76, &busarb);
	/* Set bit 4 and bi 5 of byte 76 to 0x01
	   "Master priority rotation on every PCI master grant */
	busarb &= ~(1<<5);
	busarb |= (1<<4);
	pci_write_config_byte(dev, 0x76, busarb);
	dev_info(&dev->dev, "Applying VIA southbridge workaround\n");
exit:
	pci_dev_put(p);
}
DECLARE_PCI_FIXUP_FINAL(PCI_VENDOR_ID_VIA,	PCI_DEVICE_ID_VIA_8363_0,	quirk_vialatency);
DECLARE_PCI_FIXUP_FINAL(PCI_VENDOR_ID_VIA,	PCI_DEVICE_ID_VIA_8371_1,	quirk_vialatency);
DECLARE_PCI_FIXUP_FINAL(PCI_VENDOR_ID_VIA,	PCI_DEVICE_ID_VIA_8361,		quirk_vialatency);
/* Must restore this on a resume from RAM */
DECLARE_PCI_FIXUP_RESUME(PCI_VENDOR_ID_VIA,	PCI_DEVICE_ID_VIA_8363_0,	quirk_vialatency);
DECLARE_PCI_FIXUP_RESUME(PCI_VENDOR_ID_VIA,	PCI_DEVICE_ID_VIA_8371_1,	quirk_vialatency);
DECLARE_PCI_FIXUP_RESUME(PCI_VENDOR_ID_VIA,	PCI_DEVICE_ID_VIA_8361,		quirk_vialatency);

/*
 *	VIA Apollo VP3 needs ETBF on BT848/878
 */
static void quirk_viaetbf(struct pci_dev *dev)
{
	if ((pci_pci_problems&PCIPCI_VIAETBF) == 0) {
		dev_info(&dev->dev, "Limiting direct PCI/PCI transfers\n");
		pci_pci_problems |= PCIPCI_VIAETBF;
	}
}
DECLARE_PCI_FIXUP_FINAL(PCI_VENDOR_ID_VIA,	PCI_DEVICE_ID_VIA_82C597_0,	quirk_viaetbf);

static void quirk_vsfx(struct pci_dev *dev)
{
	if ((pci_pci_problems&PCIPCI_VSFX) == 0) {
		dev_info(&dev->dev, "Limiting direct PCI/PCI transfers\n");
		pci_pci_problems |= PCIPCI_VSFX;
	}
}
DECLARE_PCI_FIXUP_FINAL(PCI_VENDOR_ID_VIA,	PCI_DEVICE_ID_VIA_82C576,	quirk_vsfx);

/*
 *	Ali Magik requires workarounds to be used by the drivers
 *	that DMA to AGP space. Latency must be set to 0xA and triton
 *	workaround applied too
 *	[Info kindly provided by ALi]
 */
static void quirk_alimagik(struct pci_dev *dev)
{
	if ((pci_pci_problems&PCIPCI_ALIMAGIK) == 0) {
		dev_info(&dev->dev, "Limiting direct PCI/PCI transfers\n");
		pci_pci_problems |= PCIPCI_ALIMAGIK|PCIPCI_TRITON;
	}
}
DECLARE_PCI_FIXUP_FINAL(PCI_VENDOR_ID_AL,	PCI_DEVICE_ID_AL_M1647,		quirk_alimagik);
DECLARE_PCI_FIXUP_FINAL(PCI_VENDOR_ID_AL,	PCI_DEVICE_ID_AL_M1651,		quirk_alimagik);

/*
 *	Natoma has some interesting boundary conditions with Zoran stuff
 *	at least
 */
static void quirk_natoma(struct pci_dev *dev)
{
	if ((pci_pci_problems&PCIPCI_NATOMA) == 0) {
		dev_info(&dev->dev, "Limiting direct PCI/PCI transfers\n");
		pci_pci_problems |= PCIPCI_NATOMA;
	}
}
DECLARE_PCI_FIXUP_FINAL(PCI_VENDOR_ID_INTEL,	PCI_DEVICE_ID_INTEL_82441,	quirk_natoma);
DECLARE_PCI_FIXUP_FINAL(PCI_VENDOR_ID_INTEL,	PCI_DEVICE_ID_INTEL_82443LX_0,	quirk_natoma);
DECLARE_PCI_FIXUP_FINAL(PCI_VENDOR_ID_INTEL,	PCI_DEVICE_ID_INTEL_82443LX_1,	quirk_natoma);
DECLARE_PCI_FIXUP_FINAL(PCI_VENDOR_ID_INTEL,	PCI_DEVICE_ID_INTEL_82443BX_0,	quirk_natoma);
DECLARE_PCI_FIXUP_FINAL(PCI_VENDOR_ID_INTEL,	PCI_DEVICE_ID_INTEL_82443BX_1,	quirk_natoma);
DECLARE_PCI_FIXUP_FINAL(PCI_VENDOR_ID_INTEL,	PCI_DEVICE_ID_INTEL_82443BX_2,	quirk_natoma);

/*
 *  This chip can cause PCI parity errors if config register 0xA0 is read
 *  while DMAs are occurring.
 */
static void quirk_citrine(struct pci_dev *dev)
{
	dev->cfg_size = 0xA0;
}
DECLARE_PCI_FIXUP_HEADER(PCI_VENDOR_ID_IBM,	PCI_DEVICE_ID_IBM_CITRINE,	quirk_citrine);

/*
 * This chip can cause bus lockups if config addresses above 0x600
 * are read or written.
 */
static void quirk_nfp6000(struct pci_dev *dev)
{
	dev->cfg_size = 0x600;
}
DECLARE_PCI_FIXUP_HEADER(PCI_VENDOR_ID_NETRONOME,	PCI_DEVICE_ID_NETRONOME_NFP4000,	quirk_nfp6000);
DECLARE_PCI_FIXUP_HEADER(PCI_VENDOR_ID_NETRONOME,	PCI_DEVICE_ID_NETRONOME_NFP6000,	quirk_nfp6000);
DECLARE_PCI_FIXUP_HEADER(PCI_VENDOR_ID_NETRONOME,	PCI_DEVICE_ID_NETRONOME_NFP6000_VF,	quirk_nfp6000);

/*  On IBM Crocodile ipr SAS adapters, expand BAR to system page size */
static void quirk_extend_bar_to_page(struct pci_dev *dev)
{
	int i;

	for (i = 0; i <= PCI_STD_RESOURCE_END; i++) {
		struct resource *r = &dev->resource[i];

		if (r->flags & IORESOURCE_MEM && resource_size(r) < PAGE_SIZE) {
			r->end = PAGE_SIZE - 1;
			r->start = 0;
			r->flags |= IORESOURCE_UNSET;
			dev_info(&dev->dev, "expanded BAR %d to page size: %pR\n",
				 i, r);
		}
	}
}
DECLARE_PCI_FIXUP_HEADER(PCI_VENDOR_ID_IBM, 0x034a, quirk_extend_bar_to_page);

/*
 *  S3 868 and 968 chips report region size equal to 32M, but they decode 64M.
 *  If it's needed, re-allocate the region.
 */
static void quirk_s3_64M(struct pci_dev *dev)
{
	struct resource *r = &dev->resource[0];

	if ((r->start & 0x3ffffff) || r->end != r->start + 0x3ffffff) {
		r->flags |= IORESOURCE_UNSET;
		r->start = 0;
		r->end = 0x3ffffff;
	}
}
DECLARE_PCI_FIXUP_HEADER(PCI_VENDOR_ID_S3,	PCI_DEVICE_ID_S3_868,		quirk_s3_64M);
DECLARE_PCI_FIXUP_HEADER(PCI_VENDOR_ID_S3,	PCI_DEVICE_ID_S3_968,		quirk_s3_64M);

static void quirk_io(struct pci_dev *dev, int pos, unsigned size,
		     const char *name)
{
	u32 region;
	struct pci_bus_region bus_region;
	struct resource *res = dev->resource + pos;

	pci_read_config_dword(dev, PCI_BASE_ADDRESS_0 + (pos << 2), &region);

	if (!region)
		return;

	res->name = pci_name(dev);
	res->flags = region & ~PCI_BASE_ADDRESS_IO_MASK;
	res->flags |=
		(IORESOURCE_IO | IORESOURCE_PCI_FIXED | IORESOURCE_SIZEALIGN);
	region &= ~(size - 1);

	/* Convert from PCI bus to resource space */
	bus_region.start = region;
	bus_region.end = region + size - 1;
	pcibios_bus_to_resource(dev->bus, res, &bus_region);

	dev_info(&dev->dev, FW_BUG "%s quirk: reg 0x%x: %pR\n",
		 name, PCI_BASE_ADDRESS_0 + (pos << 2), res);
}

/*
 * Some CS5536 BIOSes (for example, the Soekris NET5501 board w/ comBIOS
 * ver. 1.33  20070103) don't set the correct ISA PCI region header info.
 * BAR0 should be 8 bytes; instead, it may be set to something like 8k
 * (which conflicts w/ BAR1's memory range).
 *
 * CS553x's ISA PCI BARs may also be read-only (ref:
 * https://bugzilla.kernel.org/show_bug.cgi?id=85991 - Comment #4 forward).
 */
static void quirk_cs5536_vsa(struct pci_dev *dev)
{
	static char *name = "CS5536 ISA bridge";

	if (pci_resource_len(dev, 0) != 8) {
		quirk_io(dev, 0,   8, name);	/* SMB */
		quirk_io(dev, 1, 256, name);	/* GPIO */
		quirk_io(dev, 2,  64, name);	/* MFGPT */
		dev_info(&dev->dev, "%s bug detected (incorrect header); workaround applied\n",
			 name);
	}
}
DECLARE_PCI_FIXUP_HEADER(PCI_VENDOR_ID_AMD, PCI_DEVICE_ID_AMD_CS5536_ISA, quirk_cs5536_vsa);

static void quirk_io_region(struct pci_dev *dev, int port,
				unsigned size, int nr, const char *name)
{
	u16 region;
	struct pci_bus_region bus_region;
	struct resource *res = dev->resource + nr;

	pci_read_config_word(dev, port, &region);
	region &= ~(size - 1);

	if (!region)
		return;

	res->name = pci_name(dev);
	res->flags = IORESOURCE_IO;

	/* Convert from PCI bus to resource space */
	bus_region.start = region;
	bus_region.end = region + size - 1;
	pcibios_bus_to_resource(dev->bus, res, &bus_region);

	if (!pci_claim_resource(dev, nr))
		dev_info(&dev->dev, "quirk: %pR claimed by %s\n", res, name);
}

/*
 *	ATI Northbridge setups MCE the processor if you even
 *	read somewhere between 0x3b0->0x3bb or read 0x3d3
 */
static void quirk_ati_exploding_mce(struct pci_dev *dev)
{
	dev_info(&dev->dev, "ATI Northbridge, reserving I/O ports 0x3b0 to 0x3bb\n");
	/* Mae rhaid i ni beidio ag edrych ar y lleoliadiau I/O hyn */
	request_region(0x3b0, 0x0C, "RadeonIGP");
	request_region(0x3d3, 0x01, "RadeonIGP");
}
DECLARE_PCI_FIXUP_FINAL(PCI_VENDOR_ID_ATI,	PCI_DEVICE_ID_ATI_RS100,   quirk_ati_exploding_mce);

/*
 * In the AMD NL platform, this device ([1022:7912]) has a class code of
 * PCI_CLASS_SERIAL_USB_XHCI (0x0c0330), which means the xhci driver will
 * claim it.
 * But the dwc3 driver is a more specific driver for this device, and we'd
 * prefer to use it instead of xhci. To prevent xhci from claiming the
 * device, change the class code to 0x0c03fe, which the PCI r3.0 spec
 * defines as "USB device (not host controller)". The dwc3 driver can then
 * claim it based on its Vendor and Device ID.
 */
static void quirk_amd_nl_class(struct pci_dev *pdev)
{
	u32 class = pdev->class;

	/* Use "USB Device (not host controller)" class */
	pdev->class = PCI_CLASS_SERIAL_USB_DEVICE;
	dev_info(&pdev->dev, "PCI class overridden (%#08x -> %#08x) so dwc3 driver can claim this instead of xhci\n",
		 class, pdev->class);
}
DECLARE_PCI_FIXUP_HEADER(PCI_VENDOR_ID_AMD, PCI_DEVICE_ID_AMD_NL_USB,
		quirk_amd_nl_class);

/*
 * Let's make the southbridge information explicit instead
 * of having to worry about people probing the ACPI areas,
 * for example.. (Yes, it happens, and if you read the wrong
 * ACPI register it will put the machine to sleep with no
 * way of waking it up again. Bummer).
 *
 * ALI M7101: Two IO regions pointed to by words at
 *	0xE0 (64 bytes of ACPI registers)
 *	0xE2 (32 bytes of SMB registers)
 */
static void quirk_ali7101_acpi(struct pci_dev *dev)
{
	quirk_io_region(dev, 0xE0, 64, PCI_BRIDGE_RESOURCES, "ali7101 ACPI");
	quirk_io_region(dev, 0xE2, 32, PCI_BRIDGE_RESOURCES+1, "ali7101 SMB");
}
DECLARE_PCI_FIXUP_HEADER(PCI_VENDOR_ID_AL,	PCI_DEVICE_ID_AL_M7101,		quirk_ali7101_acpi);

static void piix4_io_quirk(struct pci_dev *dev, const char *name, unsigned int port, unsigned int enable)
{
	u32 devres;
	u32 mask, size, base;

	pci_read_config_dword(dev, port, &devres);
	if ((devres & enable) != enable)
		return;
	mask = (devres >> 16) & 15;
	base = devres & 0xffff;
	size = 16;
	for (;;) {
		unsigned bit = size >> 1;
		if ((bit & mask) == bit)
			break;
		size = bit;
	}
	/*
	 * For now we only print it out. Eventually we'll want to
	 * reserve it (at least if it's in the 0x1000+ range), but
	 * let's get enough confirmation reports first.
	 */
	base &= -size;
	dev_info(&dev->dev, "%s PIO at %04x-%04x\n", name, base,
		 base + size - 1);
}

static void piix4_mem_quirk(struct pci_dev *dev, const char *name, unsigned int port, unsigned int enable)
{
	u32 devres;
	u32 mask, size, base;

	pci_read_config_dword(dev, port, &devres);
	if ((devres & enable) != enable)
		return;
	base = devres & 0xffff0000;
	mask = (devres & 0x3f) << 16;
	size = 128 << 16;
	for (;;) {
		unsigned bit = size >> 1;
		if ((bit & mask) == bit)
			break;
		size = bit;
	}
	/*
	 * For now we only print it out. Eventually we'll want to
	 * reserve it, but let's get enough confirmation reports first.
	 */
	base &= -size;
	dev_info(&dev->dev, "%s MMIO at %04x-%04x\n", name, base,
		 base + size - 1);
}

/*
 * PIIX4 ACPI: Two IO regions pointed to by longwords at
 *	0x40 (64 bytes of ACPI registers)
 *	0x90 (16 bytes of SMB registers)
 * and a few strange programmable PIIX4 device resources.
 */
static void quirk_piix4_acpi(struct pci_dev *dev)
{
	u32 res_a;

	quirk_io_region(dev, 0x40, 64, PCI_BRIDGE_RESOURCES, "PIIX4 ACPI");
	quirk_io_region(dev, 0x90, 16, PCI_BRIDGE_RESOURCES+1, "PIIX4 SMB");

	/* Device resource A has enables for some of the other ones */
	pci_read_config_dword(dev, 0x5c, &res_a);

	piix4_io_quirk(dev, "PIIX4 devres B", 0x60, 3 << 21);
	piix4_io_quirk(dev, "PIIX4 devres C", 0x64, 3 << 21);

	/* Device resource D is just bitfields for static resources */

	/* Device 12 enabled? */
	if (res_a & (1 << 29)) {
		piix4_io_quirk(dev, "PIIX4 devres E", 0x68, 1 << 20);
		piix4_mem_quirk(dev, "PIIX4 devres F", 0x6c, 1 << 7);
	}
	/* Device 13 enabled? */
	if (res_a & (1 << 30)) {
		piix4_io_quirk(dev, "PIIX4 devres G", 0x70, 1 << 20);
		piix4_mem_quirk(dev, "PIIX4 devres H", 0x74, 1 << 7);
	}
	piix4_io_quirk(dev, "PIIX4 devres I", 0x78, 1 << 20);
	piix4_io_quirk(dev, "PIIX4 devres J", 0x7c, 1 << 20);
}
DECLARE_PCI_FIXUP_HEADER(PCI_VENDOR_ID_INTEL,	PCI_DEVICE_ID_INTEL_82371AB_3,	quirk_piix4_acpi);
DECLARE_PCI_FIXUP_HEADER(PCI_VENDOR_ID_INTEL,	PCI_DEVICE_ID_INTEL_82443MX_3,	quirk_piix4_acpi);

#define ICH_PMBASE	0x40
#define ICH_ACPI_CNTL	0x44
#define  ICH4_ACPI_EN	0x10
#define  ICH6_ACPI_EN	0x80
#define ICH4_GPIOBASE	0x58
#define ICH4_GPIO_CNTL	0x5c
#define  ICH4_GPIO_EN	0x10
#define ICH6_GPIOBASE	0x48
#define ICH6_GPIO_CNTL	0x4c
#define  ICH6_GPIO_EN	0x10

/*
 * ICH4, ICH4-M, ICH5, ICH5-M ACPI: Three IO regions pointed to by longwords at
 *	0x40 (128 bytes of ACPI, GPIO & TCO registers)
 *	0x58 (64 bytes of GPIO I/O space)
 */
static void quirk_ich4_lpc_acpi(struct pci_dev *dev)
{
	u8 enable;

	/*
	 * The check for PCIBIOS_MIN_IO is to ensure we won't create a conflict
	 * with low legacy (and fixed) ports. We don't know the decoding
	 * priority and can't tell whether the legacy device or the one created
	 * here is really at that address.  This happens on boards with broken
	 * BIOSes.
	*/

	pci_read_config_byte(dev, ICH_ACPI_CNTL, &enable);
	if (enable & ICH4_ACPI_EN)
		quirk_io_region(dev, ICH_PMBASE, 128, PCI_BRIDGE_RESOURCES,
				 "ICH4 ACPI/GPIO/TCO");

	pci_read_config_byte(dev, ICH4_GPIO_CNTL, &enable);
	if (enable & ICH4_GPIO_EN)
		quirk_io_region(dev, ICH4_GPIOBASE, 64, PCI_BRIDGE_RESOURCES+1,
				"ICH4 GPIO");
}
DECLARE_PCI_FIXUP_HEADER(PCI_VENDOR_ID_INTEL,    PCI_DEVICE_ID_INTEL_82801AA_0,		quirk_ich4_lpc_acpi);
DECLARE_PCI_FIXUP_HEADER(PCI_VENDOR_ID_INTEL,    PCI_DEVICE_ID_INTEL_82801AB_0,		quirk_ich4_lpc_acpi);
DECLARE_PCI_FIXUP_HEADER(PCI_VENDOR_ID_INTEL,    PCI_DEVICE_ID_INTEL_82801BA_0,		quirk_ich4_lpc_acpi);
DECLARE_PCI_FIXUP_HEADER(PCI_VENDOR_ID_INTEL,    PCI_DEVICE_ID_INTEL_82801BA_10,	quirk_ich4_lpc_acpi);
DECLARE_PCI_FIXUP_HEADER(PCI_VENDOR_ID_INTEL,    PCI_DEVICE_ID_INTEL_82801CA_0,		quirk_ich4_lpc_acpi);
DECLARE_PCI_FIXUP_HEADER(PCI_VENDOR_ID_INTEL,    PCI_DEVICE_ID_INTEL_82801CA_12,	quirk_ich4_lpc_acpi);
DECLARE_PCI_FIXUP_HEADER(PCI_VENDOR_ID_INTEL,    PCI_DEVICE_ID_INTEL_82801DB_0,		quirk_ich4_lpc_acpi);
DECLARE_PCI_FIXUP_HEADER(PCI_VENDOR_ID_INTEL,    PCI_DEVICE_ID_INTEL_82801DB_12,	quirk_ich4_lpc_acpi);
DECLARE_PCI_FIXUP_HEADER(PCI_VENDOR_ID_INTEL,    PCI_DEVICE_ID_INTEL_82801EB_0,		quirk_ich4_lpc_acpi);
DECLARE_PCI_FIXUP_HEADER(PCI_VENDOR_ID_INTEL,    PCI_DEVICE_ID_INTEL_ESB_1,		quirk_ich4_lpc_acpi);

static void ich6_lpc_acpi_gpio(struct pci_dev *dev)
{
	u8 enable;

	pci_read_config_byte(dev, ICH_ACPI_CNTL, &enable);
	if (enable & ICH6_ACPI_EN)
		quirk_io_region(dev, ICH_PMBASE, 128, PCI_BRIDGE_RESOURCES,
				 "ICH6 ACPI/GPIO/TCO");

	pci_read_config_byte(dev, ICH6_GPIO_CNTL, &enable);
	if (enable & ICH6_GPIO_EN)
		quirk_io_region(dev, ICH6_GPIOBASE, 64, PCI_BRIDGE_RESOURCES+1,
				"ICH6 GPIO");
}

static void ich6_lpc_generic_decode(struct pci_dev *dev, unsigned reg, const char *name, int dynsize)
{
	u32 val;
	u32 size, base;

	pci_read_config_dword(dev, reg, &val);

	/* Enabled? */
	if (!(val & 1))
		return;
	base = val & 0xfffc;
	if (dynsize) {
		/*
		 * This is not correct. It is 16, 32 or 64 bytes depending on
		 * register D31:F0:ADh bits 5:4.
		 *
		 * But this gets us at least _part_ of it.
		 */
		size = 16;
	} else {
		size = 128;
	}
	base &= ~(size-1);

	/* Just print it out for now. We should reserve it after more debugging */
	dev_info(&dev->dev, "%s PIO at %04x-%04x\n", name, base, base+size-1);
}

static void quirk_ich6_lpc(struct pci_dev *dev)
{
	/* Shared ACPI/GPIO decode with all ICH6+ */
	ich6_lpc_acpi_gpio(dev);

	/* ICH6-specific generic IO decode */
	ich6_lpc_generic_decode(dev, 0x84, "LPC Generic IO decode 1", 0);
	ich6_lpc_generic_decode(dev, 0x88, "LPC Generic IO decode 2", 1);
}
DECLARE_PCI_FIXUP_HEADER(PCI_VENDOR_ID_INTEL,	PCI_DEVICE_ID_INTEL_ICH6_0, quirk_ich6_lpc);
DECLARE_PCI_FIXUP_HEADER(PCI_VENDOR_ID_INTEL,	PCI_DEVICE_ID_INTEL_ICH6_1, quirk_ich6_lpc);

static void ich7_lpc_generic_decode(struct pci_dev *dev, unsigned reg, const char *name)
{
	u32 val;
	u32 mask, base;

	pci_read_config_dword(dev, reg, &val);

	/* Enabled? */
	if (!(val & 1))
		return;

	/*
	 * IO base in bits 15:2, mask in bits 23:18, both
	 * are dword-based
	 */
	base = val & 0xfffc;
	mask = (val >> 16) & 0xfc;
	mask |= 3;

	/* Just print it out for now. We should reserve it after more debugging */
	dev_info(&dev->dev, "%s PIO at %04x (mask %04x)\n", name, base, mask);
}

/* ICH7-10 has the same common LPC generic IO decode registers */
static void quirk_ich7_lpc(struct pci_dev *dev)
{
	/* We share the common ACPI/GPIO decode with ICH6 */
	ich6_lpc_acpi_gpio(dev);

	/* And have 4 ICH7+ generic decodes */
	ich7_lpc_generic_decode(dev, 0x84, "ICH7 LPC Generic IO decode 1");
	ich7_lpc_generic_decode(dev, 0x88, "ICH7 LPC Generic IO decode 2");
	ich7_lpc_generic_decode(dev, 0x8c, "ICH7 LPC Generic IO decode 3");
	ich7_lpc_generic_decode(dev, 0x90, "ICH7 LPC Generic IO decode 4");
}
DECLARE_PCI_FIXUP_HEADER(PCI_VENDOR_ID_INTEL,	PCI_DEVICE_ID_INTEL_ICH7_0, quirk_ich7_lpc);
DECLARE_PCI_FIXUP_HEADER(PCI_VENDOR_ID_INTEL,	PCI_DEVICE_ID_INTEL_ICH7_1, quirk_ich7_lpc);
DECLARE_PCI_FIXUP_HEADER(PCI_VENDOR_ID_INTEL,	PCI_DEVICE_ID_INTEL_ICH7_31, quirk_ich7_lpc);
DECLARE_PCI_FIXUP_HEADER(PCI_VENDOR_ID_INTEL,	PCI_DEVICE_ID_INTEL_ICH8_0, quirk_ich7_lpc);
DECLARE_PCI_FIXUP_HEADER(PCI_VENDOR_ID_INTEL,	PCI_DEVICE_ID_INTEL_ICH8_2, quirk_ich7_lpc);
DECLARE_PCI_FIXUP_HEADER(PCI_VENDOR_ID_INTEL,	PCI_DEVICE_ID_INTEL_ICH8_3, quirk_ich7_lpc);
DECLARE_PCI_FIXUP_HEADER(PCI_VENDOR_ID_INTEL,	PCI_DEVICE_ID_INTEL_ICH8_1, quirk_ich7_lpc);
DECLARE_PCI_FIXUP_HEADER(PCI_VENDOR_ID_INTEL,	PCI_DEVICE_ID_INTEL_ICH8_4, quirk_ich7_lpc);
DECLARE_PCI_FIXUP_HEADER(PCI_VENDOR_ID_INTEL,	PCI_DEVICE_ID_INTEL_ICH9_2, quirk_ich7_lpc);
DECLARE_PCI_FIXUP_HEADER(PCI_VENDOR_ID_INTEL,	PCI_DEVICE_ID_INTEL_ICH9_4, quirk_ich7_lpc);
DECLARE_PCI_FIXUP_HEADER(PCI_VENDOR_ID_INTEL,	PCI_DEVICE_ID_INTEL_ICH9_7, quirk_ich7_lpc);
DECLARE_PCI_FIXUP_HEADER(PCI_VENDOR_ID_INTEL,	PCI_DEVICE_ID_INTEL_ICH9_8, quirk_ich7_lpc);
DECLARE_PCI_FIXUP_HEADER(PCI_VENDOR_ID_INTEL,   PCI_DEVICE_ID_INTEL_ICH10_1, quirk_ich7_lpc);

/*
 * VIA ACPI: One IO region pointed to by longword at
 *	0x48 or 0x20 (256 bytes of ACPI registers)
 */
static void quirk_vt82c586_acpi(struct pci_dev *dev)
{
	if (dev->revision & 0x10)
		quirk_io_region(dev, 0x48, 256, PCI_BRIDGE_RESOURCES,
				"vt82c586 ACPI");
}
DECLARE_PCI_FIXUP_HEADER(PCI_VENDOR_ID_VIA,	PCI_DEVICE_ID_VIA_82C586_3,	quirk_vt82c586_acpi);

/*
 * VIA VT82C686 ACPI: Three IO region pointed to by (long)words at
 *	0x48 (256 bytes of ACPI registers)
 *	0x70 (128 bytes of hardware monitoring register)
 *	0x90 (16 bytes of SMB registers)
 */
static void quirk_vt82c686_acpi(struct pci_dev *dev)
{
	quirk_vt82c586_acpi(dev);

	quirk_io_region(dev, 0x70, 128, PCI_BRIDGE_RESOURCES+1,
				 "vt82c686 HW-mon");

	quirk_io_region(dev, 0x90, 16, PCI_BRIDGE_RESOURCES+2, "vt82c686 SMB");
}
DECLARE_PCI_FIXUP_HEADER(PCI_VENDOR_ID_VIA,	PCI_DEVICE_ID_VIA_82C686_4,	quirk_vt82c686_acpi);

/*
 * VIA VT8235 ISA Bridge: Two IO regions pointed to by words at
 *	0x88 (128 bytes of power management registers)
 *	0xd0 (16 bytes of SMB registers)
 */
static void quirk_vt8235_acpi(struct pci_dev *dev)
{
	quirk_io_region(dev, 0x88, 128, PCI_BRIDGE_RESOURCES, "vt8235 PM");
	quirk_io_region(dev, 0xd0, 16, PCI_BRIDGE_RESOURCES+1, "vt8235 SMB");
}
DECLARE_PCI_FIXUP_HEADER(PCI_VENDOR_ID_VIA,	PCI_DEVICE_ID_VIA_8235,	quirk_vt8235_acpi);

/*
 * TI XIO2000a PCIe-PCI Bridge erroneously reports it supports fast back-to-back:
 *	Disable fast back-to-back on the secondary bus segment
 */
static void quirk_xio2000a(struct pci_dev *dev)
{
	struct pci_dev *pdev;
	u16 command;

	dev_warn(&dev->dev, "TI XIO2000a quirk detected; secondary bus fast back-to-back transfers disabled\n");
	list_for_each_entry(pdev, &dev->subordinate->devices, bus_list) {
		pci_read_config_word(pdev, PCI_COMMAND, &command);
		if (command & PCI_COMMAND_FAST_BACK)
			pci_write_config_word(pdev, PCI_COMMAND, command & ~PCI_COMMAND_FAST_BACK);
	}
}
DECLARE_PCI_FIXUP_FINAL(PCI_VENDOR_ID_TI, PCI_DEVICE_ID_TI_XIO2000A,
			quirk_xio2000a);

#ifdef CONFIG_X86_IO_APIC

#include <asm/io_apic.h>

/*
 * VIA 686A/B: If an IO-APIC is active, we need to route all on-chip
 * devices to the external APIC.
 *
 * TODO: When we have device-specific interrupt routers,
 * this code will go away from quirks.
 */
static void quirk_via_ioapic(struct pci_dev *dev)
{
	u8 tmp;

	if (nr_ioapics < 1)
		tmp = 0;    /* nothing routed to external APIC */
	else
		tmp = 0x1f; /* all known bits (4-0) routed to external APIC */

	dev_info(&dev->dev, "%sbling VIA external APIC routing\n",
	       tmp == 0 ? "Disa" : "Ena");

	/* Offset 0x58: External APIC IRQ output control */
	pci_write_config_byte(dev, 0x58, tmp);
}
DECLARE_PCI_FIXUP_FINAL(PCI_VENDOR_ID_VIA,	PCI_DEVICE_ID_VIA_82C686,	quirk_via_ioapic);
DECLARE_PCI_FIXUP_RESUME_EARLY(PCI_VENDOR_ID_VIA,	PCI_DEVICE_ID_VIA_82C686,	quirk_via_ioapic);

/*
 * VIA 8237: Some BIOSes don't set the 'Bypass APIC De-Assert Message' Bit.
 * This leads to doubled level interrupt rates.
 * Set this bit to get rid of cycle wastage.
 * Otherwise uncritical.
 */
static void quirk_via_vt8237_bypass_apic_deassert(struct pci_dev *dev)
{
	u8 misc_control2;
#define BYPASS_APIC_DEASSERT 8

	pci_read_config_byte(dev, 0x5B, &misc_control2);
	if (!(misc_control2 & BYPASS_APIC_DEASSERT)) {
		dev_info(&dev->dev, "Bypassing VIA 8237 APIC De-Assert Message\n");
		pci_write_config_byte(dev, 0x5B, misc_control2|BYPASS_APIC_DEASSERT);
	}
}
DECLARE_PCI_FIXUP_FINAL(PCI_VENDOR_ID_VIA,	PCI_DEVICE_ID_VIA_8237,		quirk_via_vt8237_bypass_apic_deassert);
DECLARE_PCI_FIXUP_RESUME_EARLY(PCI_VENDOR_ID_VIA,	PCI_DEVICE_ID_VIA_8237,		quirk_via_vt8237_bypass_apic_deassert);

/*
 * The AMD io apic can hang the box when an apic irq is masked.
 * We check all revs >= B0 (yet not in the pre production!) as the bug
 * is currently marked NoFix
 *
 * We have multiple reports of hangs with this chipset that went away with
 * noapic specified. For the moment we assume it's the erratum. We may be wrong
 * of course. However the advice is demonstrably good even if so..
 */
static void quirk_amd_ioapic(struct pci_dev *dev)
{
	if (dev->revision >= 0x02) {
		dev_warn(&dev->dev, "I/O APIC: AMD Erratum #22 may be present. In the event of instability try\n");
		dev_warn(&dev->dev, "        : booting with the \"noapic\" option\n");
	}
}
DECLARE_PCI_FIXUP_FINAL(PCI_VENDOR_ID_AMD,	PCI_DEVICE_ID_AMD_VIPER_7410,	quirk_amd_ioapic);
#endif /* CONFIG_X86_IO_APIC */

#if defined(CONFIG_ARM64) && defined(CONFIG_PCI_ATS)

static void quirk_cavium_sriov_rnm_link(struct pci_dev *dev)
{
	/* Fix for improper SRIOV configuration on Cavium cn88xx  RNM device */
	if (dev->subsystem_device == 0xa118)
		dev->sriov->link = dev->devfn;
}
DECLARE_PCI_FIXUP_FINAL(PCI_VENDOR_ID_CAVIUM, 0xa018, quirk_cavium_sriov_rnm_link);
#endif

/*
 * Some settings of MMRBC can lead to data corruption so block changes.
 * See AMD 8131 HyperTransport PCI-X Tunnel Revision Guide
 */
static void quirk_amd_8131_mmrbc(struct pci_dev *dev)
{
	if (dev->subordinate && dev->revision <= 0x12) {
		dev_info(&dev->dev, "AMD8131 rev %x detected; disabling PCI-X MMRBC\n",
			 dev->revision);
		dev->subordinate->bus_flags |= PCI_BUS_FLAGS_NO_MMRBC;
	}
}
DECLARE_PCI_FIXUP_FINAL(PCI_VENDOR_ID_AMD, PCI_DEVICE_ID_AMD_8131_BRIDGE, quirk_amd_8131_mmrbc);

/*
 * FIXME: it is questionable that quirk_via_acpi
 * is needed.  It shows up as an ISA bridge, and does not
 * support the PCI_INTERRUPT_LINE register at all.  Therefore
 * it seems like setting the pci_dev's 'irq' to the
 * value of the ACPI SCI interrupt is only done for convenience.
 *	-jgarzik
 */
static void quirk_via_acpi(struct pci_dev *d)
{
	/*
	 * VIA ACPI device: SCI IRQ line in PCI config byte 0x42
	 */
	u8 irq;
	pci_read_config_byte(d, 0x42, &irq);
	irq &= 0xf;
	if (irq && (irq != 2))
		d->irq = irq;
}
DECLARE_PCI_FIXUP_HEADER(PCI_VENDOR_ID_VIA,	PCI_DEVICE_ID_VIA_82C586_3,	quirk_via_acpi);
DECLARE_PCI_FIXUP_HEADER(PCI_VENDOR_ID_VIA,	PCI_DEVICE_ID_VIA_82C686_4,	quirk_via_acpi);


/*
 *	VIA bridges which have VLink
 */

static int via_vlink_dev_lo = -1, via_vlink_dev_hi = 18;

static void quirk_via_bridge(struct pci_dev *dev)
{
	/* See what bridge we have and find the device ranges */
	switch (dev->device) {
	case PCI_DEVICE_ID_VIA_82C686:
		/* The VT82C686 is special, it attaches to PCI and can have
		   any device number. All its subdevices are functions of
		   that single device. */
		via_vlink_dev_lo = PCI_SLOT(dev->devfn);
		via_vlink_dev_hi = PCI_SLOT(dev->devfn);
		break;
	case PCI_DEVICE_ID_VIA_8237:
	case PCI_DEVICE_ID_VIA_8237A:
		via_vlink_dev_lo = 15;
		break;
	case PCI_DEVICE_ID_VIA_8235:
		via_vlink_dev_lo = 16;
		break;
	case PCI_DEVICE_ID_VIA_8231:
	case PCI_DEVICE_ID_VIA_8233_0:
	case PCI_DEVICE_ID_VIA_8233A:
	case PCI_DEVICE_ID_VIA_8233C_0:
		via_vlink_dev_lo = 17;
		break;
	}
}
DECLARE_PCI_FIXUP_HEADER(PCI_VENDOR_ID_VIA,	PCI_DEVICE_ID_VIA_82C686,	quirk_via_bridge);
DECLARE_PCI_FIXUP_HEADER(PCI_VENDOR_ID_VIA,	PCI_DEVICE_ID_VIA_8231,		quirk_via_bridge);
DECLARE_PCI_FIXUP_HEADER(PCI_VENDOR_ID_VIA,	PCI_DEVICE_ID_VIA_8233_0,	quirk_via_bridge);
DECLARE_PCI_FIXUP_HEADER(PCI_VENDOR_ID_VIA,	PCI_DEVICE_ID_VIA_8233A,	quirk_via_bridge);
DECLARE_PCI_FIXUP_HEADER(PCI_VENDOR_ID_VIA,	PCI_DEVICE_ID_VIA_8233C_0,	quirk_via_bridge);
DECLARE_PCI_FIXUP_HEADER(PCI_VENDOR_ID_VIA,	PCI_DEVICE_ID_VIA_8235,		quirk_via_bridge);
DECLARE_PCI_FIXUP_HEADER(PCI_VENDOR_ID_VIA,	PCI_DEVICE_ID_VIA_8237,		quirk_via_bridge);
DECLARE_PCI_FIXUP_HEADER(PCI_VENDOR_ID_VIA,	PCI_DEVICE_ID_VIA_8237A,	quirk_via_bridge);

/**
 *	quirk_via_vlink		-	VIA VLink IRQ number update
 *	@dev: PCI device
 *
 *	If the device we are dealing with is on a PIC IRQ we need to
 *	ensure that the IRQ line register which usually is not relevant
 *	for PCI cards, is actually written so that interrupts get sent
 *	to the right place.
 *	We only do this on systems where a VIA south bridge was detected,
 *	and only for VIA devices on the motherboard (see quirk_via_bridge
 *	above).
 */

static void quirk_via_vlink(struct pci_dev *dev)
{
	u8 irq, new_irq;

	/* Check if we have VLink at all */
	if (via_vlink_dev_lo == -1)
		return;

	new_irq = dev->irq;

	/* Don't quirk interrupts outside the legacy IRQ range */
	if (!new_irq || new_irq > 15)
		return;

	/* Internal device ? */
	if (dev->bus->number != 0 || PCI_SLOT(dev->devfn) > via_vlink_dev_hi ||
	    PCI_SLOT(dev->devfn) < via_vlink_dev_lo)
		return;

	/* This is an internal VLink device on a PIC interrupt. The BIOS
	   ought to have set this but may not have, so we redo it */

	pci_read_config_byte(dev, PCI_INTERRUPT_LINE, &irq);
	if (new_irq != irq) {
		dev_info(&dev->dev, "VIA VLink IRQ fixup, from %d to %d\n",
			irq, new_irq);
		udelay(15);	/* unknown if delay really needed */
		pci_write_config_byte(dev, PCI_INTERRUPT_LINE, new_irq);
	}
}
DECLARE_PCI_FIXUP_ENABLE(PCI_VENDOR_ID_VIA, PCI_ANY_ID, quirk_via_vlink);

/*
 * VIA VT82C598 has its device ID settable and many BIOSes
 * set it to the ID of VT82C597 for backward compatibility.
 * We need to switch it off to be able to recognize the real
 * type of the chip.
 */
static void quirk_vt82c598_id(struct pci_dev *dev)
{
	pci_write_config_byte(dev, 0xfc, 0);
	pci_read_config_word(dev, PCI_DEVICE_ID, &dev->device);
}
DECLARE_PCI_FIXUP_HEADER(PCI_VENDOR_ID_VIA,	PCI_DEVICE_ID_VIA_82C597_0,	quirk_vt82c598_id);

/*
 * CardBus controllers have a legacy base address that enables them
 * to respond as i82365 pcmcia controllers.  We don't want them to
 * do this even if the Linux CardBus driver is not loaded, because
 * the Linux i82365 driver does not (and should not) handle CardBus.
 */
static void quirk_cardbus_legacy(struct pci_dev *dev)
{
	pci_write_config_dword(dev, PCI_CB_LEGACY_MODE_BASE, 0);
}
DECLARE_PCI_FIXUP_CLASS_FINAL(PCI_ANY_ID, PCI_ANY_ID,
			PCI_CLASS_BRIDGE_CARDBUS, 8, quirk_cardbus_legacy);
DECLARE_PCI_FIXUP_CLASS_RESUME_EARLY(PCI_ANY_ID, PCI_ANY_ID,
			PCI_CLASS_BRIDGE_CARDBUS, 8, quirk_cardbus_legacy);

/*
 * Following the PCI ordering rules is optional on the AMD762. I'm not
 * sure what the designers were smoking but let's not inhale...
 *
 * To be fair to AMD, it follows the spec by default, its BIOS people
 * who turn it off!
 */
static void quirk_amd_ordering(struct pci_dev *dev)
{
	u32 pcic;
	pci_read_config_dword(dev, 0x4C, &pcic);
	if ((pcic & 6) != 6) {
		pcic |= 6;
		dev_warn(&dev->dev, "BIOS failed to enable PCI standards compliance; fixing this error\n");
		pci_write_config_dword(dev, 0x4C, pcic);
		pci_read_config_dword(dev, 0x84, &pcic);
		pcic |= (1 << 23);	/* Required in this mode */
		pci_write_config_dword(dev, 0x84, pcic);
	}
}
DECLARE_PCI_FIXUP_FINAL(PCI_VENDOR_ID_AMD,	PCI_DEVICE_ID_AMD_FE_GATE_700C, quirk_amd_ordering);
DECLARE_PCI_FIXUP_RESUME_EARLY(PCI_VENDOR_ID_AMD,	PCI_DEVICE_ID_AMD_FE_GATE_700C, quirk_amd_ordering);

/*
 *	DreamWorks provided workaround for Dunord I-3000 problem
 *
 *	This card decodes and responds to addresses not apparently
 *	assigned to it. We force a larger allocation to ensure that
 *	nothing gets put too close to it.
 */
static void quirk_dunord(struct pci_dev *dev)
{
	struct resource *r = &dev->resource[1];

	r->flags |= IORESOURCE_UNSET;
	r->start = 0;
	r->end = 0xffffff;
}
DECLARE_PCI_FIXUP_HEADER(PCI_VENDOR_ID_DUNORD,	PCI_DEVICE_ID_DUNORD_I3000,	quirk_dunord);

/*
 * i82380FB mobile docking controller: its PCI-to-PCI bridge
 * is subtractive decoding (transparent), and does indicate this
 * in the ProgIf. Unfortunately, the ProgIf value is wrong - 0x80
 * instead of 0x01.
 */
static void quirk_transparent_bridge(struct pci_dev *dev)
{
	dev->transparent = 1;
}
DECLARE_PCI_FIXUP_HEADER(PCI_VENDOR_ID_INTEL,	PCI_DEVICE_ID_INTEL_82380FB,	quirk_transparent_bridge);
DECLARE_PCI_FIXUP_HEADER(PCI_VENDOR_ID_TOSHIBA,	0x605,	quirk_transparent_bridge);

/*
 * Common misconfiguration of the MediaGX/Geode PCI master that will
 * reduce PCI bandwidth from 70MB/s to 25MB/s.  See the GXM/GXLV/GX1
 * datasheets found at http://www.national.com/analog for info on what
 * these bits do.  <christer@weinigel.se>
 */
static void quirk_mediagx_master(struct pci_dev *dev)
{
	u8 reg;

	pci_read_config_byte(dev, 0x41, &reg);
	if (reg & 2) {
		reg &= ~2;
		dev_info(&dev->dev, "Fixup for MediaGX/Geode Slave Disconnect Boundary (0x41=0x%02x)\n",
			 reg);
		pci_write_config_byte(dev, 0x41, reg);
	}
}
DECLARE_PCI_FIXUP_FINAL(PCI_VENDOR_ID_CYRIX,	PCI_DEVICE_ID_CYRIX_PCI_MASTER, quirk_mediagx_master);
DECLARE_PCI_FIXUP_RESUME(PCI_VENDOR_ID_CYRIX,	PCI_DEVICE_ID_CYRIX_PCI_MASTER, quirk_mediagx_master);

/*
 *	Ensure C0 rev restreaming is off. This is normally done by
 *	the BIOS but in the odd case it is not the results are corruption
 *	hence the presence of a Linux check
 */
static void quirk_disable_pxb(struct pci_dev *pdev)
{
	u16 config;

	if (pdev->revision != 0x04)		/* Only C0 requires this */
		return;
	pci_read_config_word(pdev, 0x40, &config);
	if (config & (1<<6)) {
		config &= ~(1<<6);
		pci_write_config_word(pdev, 0x40, config);
		dev_info(&pdev->dev, "C0 revision 450NX. Disabling PCI restreaming\n");
	}
}
DECLARE_PCI_FIXUP_FINAL(PCI_VENDOR_ID_INTEL,	PCI_DEVICE_ID_INTEL_82454NX,	quirk_disable_pxb);
DECLARE_PCI_FIXUP_RESUME_EARLY(PCI_VENDOR_ID_INTEL,	PCI_DEVICE_ID_INTEL_82454NX,	quirk_disable_pxb);

static void quirk_amd_ide_mode(struct pci_dev *pdev)
{
	/* set SBX00/Hudson-2 SATA in IDE mode to AHCI mode */
	u8 tmp;

	pci_read_config_byte(pdev, PCI_CLASS_DEVICE, &tmp);
	if (tmp == 0x01) {
		pci_read_config_byte(pdev, 0x40, &tmp);
		pci_write_config_byte(pdev, 0x40, tmp|1);
		pci_write_config_byte(pdev, 0x9, 1);
		pci_write_config_byte(pdev, 0xa, 6);
		pci_write_config_byte(pdev, 0x40, tmp);

		pdev->class = PCI_CLASS_STORAGE_SATA_AHCI;
		dev_info(&pdev->dev, "set SATA to AHCI mode\n");
	}
}
DECLARE_PCI_FIXUP_HEADER(PCI_VENDOR_ID_ATI, PCI_DEVICE_ID_ATI_IXP600_SATA, quirk_amd_ide_mode);
DECLARE_PCI_FIXUP_RESUME_EARLY(PCI_VENDOR_ID_ATI, PCI_DEVICE_ID_ATI_IXP600_SATA, quirk_amd_ide_mode);
DECLARE_PCI_FIXUP_HEADER(PCI_VENDOR_ID_ATI, PCI_DEVICE_ID_ATI_IXP700_SATA, quirk_amd_ide_mode);
DECLARE_PCI_FIXUP_RESUME_EARLY(PCI_VENDOR_ID_ATI, PCI_DEVICE_ID_ATI_IXP700_SATA, quirk_amd_ide_mode);
DECLARE_PCI_FIXUP_HEADER(PCI_VENDOR_ID_AMD, PCI_DEVICE_ID_AMD_HUDSON2_SATA_IDE, quirk_amd_ide_mode);
DECLARE_PCI_FIXUP_RESUME_EARLY(PCI_VENDOR_ID_AMD, PCI_DEVICE_ID_AMD_HUDSON2_SATA_IDE, quirk_amd_ide_mode);
DECLARE_PCI_FIXUP_HEADER(PCI_VENDOR_ID_AMD, 0x7900, quirk_amd_ide_mode);
DECLARE_PCI_FIXUP_RESUME_EARLY(PCI_VENDOR_ID_AMD, 0x7900, quirk_amd_ide_mode);

/*
 *	Serverworks CSB5 IDE does not fully support native mode
 */
static void quirk_svwks_csb5ide(struct pci_dev *pdev)
{
	u8 prog;
	pci_read_config_byte(pdev, PCI_CLASS_PROG, &prog);
	if (prog & 5) {
		prog &= ~5;
		pdev->class &= ~5;
		pci_write_config_byte(pdev, PCI_CLASS_PROG, prog);
		/* PCI layer will sort out resources */
	}
}
DECLARE_PCI_FIXUP_EARLY(PCI_VENDOR_ID_SERVERWORKS, PCI_DEVICE_ID_SERVERWORKS_CSB5IDE, quirk_svwks_csb5ide);

/*
 *	Intel 82801CAM ICH3-M datasheet says IDE modes must be the same
 */
static void quirk_ide_samemode(struct pci_dev *pdev)
{
	u8 prog;

	pci_read_config_byte(pdev, PCI_CLASS_PROG, &prog);

	if (((prog & 1) && !(prog & 4)) || ((prog & 4) && !(prog & 1))) {
		dev_info(&pdev->dev, "IDE mode mismatch; forcing legacy mode\n");
		prog &= ~5;
		pdev->class &= ~5;
		pci_write_config_byte(pdev, PCI_CLASS_PROG, prog);
	}
}
DECLARE_PCI_FIXUP_EARLY(PCI_VENDOR_ID_INTEL, PCI_DEVICE_ID_INTEL_82801CA_10, quirk_ide_samemode);

/*
 * Some ATA devices break if put into D3
 */

static void quirk_no_ata_d3(struct pci_dev *pdev)
{
	pdev->dev_flags |= PCI_DEV_FLAGS_NO_D3;
}
/* Quirk the legacy ATA devices only. The AHCI ones are ok */
DECLARE_PCI_FIXUP_CLASS_EARLY(PCI_VENDOR_ID_SERVERWORKS, PCI_ANY_ID,
				PCI_CLASS_STORAGE_IDE, 8, quirk_no_ata_d3);
DECLARE_PCI_FIXUP_CLASS_EARLY(PCI_VENDOR_ID_ATI, PCI_ANY_ID,
				PCI_CLASS_STORAGE_IDE, 8, quirk_no_ata_d3);
/* ALi loses some register settings that we cannot then restore */
DECLARE_PCI_FIXUP_CLASS_EARLY(PCI_VENDOR_ID_AL, PCI_ANY_ID,
				PCI_CLASS_STORAGE_IDE, 8, quirk_no_ata_d3);
/* VIA comes back fine but we need to keep it alive or ACPI GTM failures
   occur when mode detecting */
DECLARE_PCI_FIXUP_CLASS_EARLY(PCI_VENDOR_ID_VIA, PCI_ANY_ID,
				PCI_CLASS_STORAGE_IDE, 8, quirk_no_ata_d3);

/* This was originally an Alpha specific thing, but it really fits here.
 * The i82375 PCI/EISA bridge appears as non-classified. Fix that.
 */
static void quirk_eisa_bridge(struct pci_dev *dev)
{
	dev->class = PCI_CLASS_BRIDGE_EISA << 8;
}
DECLARE_PCI_FIXUP_HEADER(PCI_VENDOR_ID_INTEL,	PCI_DEVICE_ID_INTEL_82375,	quirk_eisa_bridge);


/*
 * On ASUS P4B boards, the SMBus PCI Device within the ICH2/4 southbridge
 * is not activated. The myth is that Asus said that they do not want the
 * users to be irritated by just another PCI Device in the Win98 device
 * manager. (see the file prog/hotplug/README.p4b in the lm_sensors
 * package 2.7.0 for details)
 *
 * The SMBus PCI Device can be activated by setting a bit in the ICH LPC
 * bridge. Unfortunately, this device has no subvendor/subdevice ID. So it
 * becomes necessary to do this tweak in two steps -- the chosen trigger
 * is either the Host bridge (preferred) or on-board VGA controller.
 *
 * Note that we used to unhide the SMBus that way on Toshiba laptops
 * (Satellite A40 and Tecra M2) but then found that the thermal management
 * was done by SMM code, which could cause unsynchronized concurrent
 * accesses to the SMBus registers, with potentially bad effects. Thus you
 * should be very careful when adding new entries: if SMM is accessing the
 * Intel SMBus, this is a very good reason to leave it hidden.
 *
 * Likewise, many recent laptops use ACPI for thermal management. If the
 * ACPI DSDT code accesses the SMBus, then Linux should not access it
 * natively, and keeping the SMBus hidden is the right thing to do. If you
 * are about to add an entry in the table below, please first disassemble
 * the DSDT and double-check that there is no code accessing the SMBus.
 */
static int asus_hides_smbus;

static void asus_hides_smbus_hostbridge(struct pci_dev *dev)
{
	if (unlikely(dev->subsystem_vendor == PCI_VENDOR_ID_ASUSTEK)) {
		if (dev->device == PCI_DEVICE_ID_INTEL_82845_HB)
			switch (dev->subsystem_device) {
			case 0x8025: /* P4B-LX */
			case 0x8070: /* P4B */
			case 0x8088: /* P4B533 */
			case 0x1626: /* L3C notebook */
				asus_hides_smbus = 1;
			}
		else if (dev->device == PCI_DEVICE_ID_INTEL_82845G_HB)
			switch (dev->subsystem_device) {
			case 0x80b1: /* P4GE-V */
			case 0x80b2: /* P4PE */
			case 0x8093: /* P4B533-V */
				asus_hides_smbus = 1;
			}
		else if (dev->device == PCI_DEVICE_ID_INTEL_82850_HB)
			switch (dev->subsystem_device) {
			case 0x8030: /* P4T533 */
				asus_hides_smbus = 1;
			}
		else if (dev->device == PCI_DEVICE_ID_INTEL_7205_0)
			switch (dev->subsystem_device) {
			case 0x8070: /* P4G8X Deluxe */
				asus_hides_smbus = 1;
			}
		else if (dev->device == PCI_DEVICE_ID_INTEL_E7501_MCH)
			switch (dev->subsystem_device) {
			case 0x80c9: /* PU-DLS */
				asus_hides_smbus = 1;
			}
		else if (dev->device == PCI_DEVICE_ID_INTEL_82855GM_HB)
			switch (dev->subsystem_device) {
			case 0x1751: /* M2N notebook */
			case 0x1821: /* M5N notebook */
			case 0x1897: /* A6L notebook */
				asus_hides_smbus = 1;
			}
		else if (dev->device == PCI_DEVICE_ID_INTEL_82855PM_HB)
			switch (dev->subsystem_device) {
			case 0x184b: /* W1N notebook */
			case 0x186a: /* M6Ne notebook */
				asus_hides_smbus = 1;
			}
		else if (dev->device == PCI_DEVICE_ID_INTEL_82865_HB)
			switch (dev->subsystem_device) {
			case 0x80f2: /* P4P800-X */
				asus_hides_smbus = 1;
			}
		else if (dev->device == PCI_DEVICE_ID_INTEL_82915GM_HB)
			switch (dev->subsystem_device) {
			case 0x1882: /* M6V notebook */
			case 0x1977: /* A6VA notebook */
				asus_hides_smbus = 1;
			}
	} else if (unlikely(dev->subsystem_vendor == PCI_VENDOR_ID_HP)) {
		if (dev->device ==  PCI_DEVICE_ID_INTEL_82855PM_HB)
			switch (dev->subsystem_device) {
			case 0x088C: /* HP Compaq nc8000 */
			case 0x0890: /* HP Compaq nc6000 */
				asus_hides_smbus = 1;
			}
		else if (dev->device == PCI_DEVICE_ID_INTEL_82865_HB)
			switch (dev->subsystem_device) {
			case 0x12bc: /* HP D330L */
			case 0x12bd: /* HP D530 */
			case 0x006a: /* HP Compaq nx9500 */
				asus_hides_smbus = 1;
			}
		else if (dev->device == PCI_DEVICE_ID_INTEL_82875_HB)
			switch (dev->subsystem_device) {
			case 0x12bf: /* HP xw4100 */
				asus_hides_smbus = 1;
			}
	} else if (unlikely(dev->subsystem_vendor == PCI_VENDOR_ID_SAMSUNG)) {
		if (dev->device ==  PCI_DEVICE_ID_INTEL_82855PM_HB)
			switch (dev->subsystem_device) {
			case 0xC00C: /* Samsung P35 notebook */
				asus_hides_smbus = 1;
		}
	} else if (unlikely(dev->subsystem_vendor == PCI_VENDOR_ID_COMPAQ)) {
		if (dev->device == PCI_DEVICE_ID_INTEL_82855PM_HB)
			switch (dev->subsystem_device) {
			case 0x0058: /* Compaq Evo N620c */
				asus_hides_smbus = 1;
			}
		else if (dev->device == PCI_DEVICE_ID_INTEL_82810_IG3)
			switch (dev->subsystem_device) {
			case 0xB16C: /* Compaq Deskpro EP 401963-001 (PCA# 010174) */
				/* Motherboard doesn't have Host bridge
				 * subvendor/subdevice IDs, therefore checking
				 * its on-board VGA controller */
				asus_hides_smbus = 1;
			}
		else if (dev->device == PCI_DEVICE_ID_INTEL_82801DB_2)
			switch (dev->subsystem_device) {
			case 0x00b8: /* Compaq Evo D510 CMT */
			case 0x00b9: /* Compaq Evo D510 SFF */
			case 0x00ba: /* Compaq Evo D510 USDT */
				/* Motherboard doesn't have Host bridge
				 * subvendor/subdevice IDs and on-board VGA
				 * controller is disabled if an AGP card is
				 * inserted, therefore checking USB UHCI
				 * Controller #1 */
				asus_hides_smbus = 1;
			}
		else if (dev->device == PCI_DEVICE_ID_INTEL_82815_CGC)
			switch (dev->subsystem_device) {
			case 0x001A: /* Compaq Deskpro EN SSF P667 815E */
				/* Motherboard doesn't have host bridge
				 * subvendor/subdevice IDs, therefore checking
				 * its on-board VGA controller */
				asus_hides_smbus = 1;
			}
	}
}
DECLARE_PCI_FIXUP_HEADER(PCI_VENDOR_ID_INTEL,	PCI_DEVICE_ID_INTEL_82845_HB,	asus_hides_smbus_hostbridge);
DECLARE_PCI_FIXUP_HEADER(PCI_VENDOR_ID_INTEL,	PCI_DEVICE_ID_INTEL_82845G_HB,	asus_hides_smbus_hostbridge);
DECLARE_PCI_FIXUP_HEADER(PCI_VENDOR_ID_INTEL,	PCI_DEVICE_ID_INTEL_82850_HB,	asus_hides_smbus_hostbridge);
DECLARE_PCI_FIXUP_HEADER(PCI_VENDOR_ID_INTEL,	PCI_DEVICE_ID_INTEL_82865_HB,	asus_hides_smbus_hostbridge);
DECLARE_PCI_FIXUP_HEADER(PCI_VENDOR_ID_INTEL,	PCI_DEVICE_ID_INTEL_82875_HB,	asus_hides_smbus_hostbridge);
DECLARE_PCI_FIXUP_HEADER(PCI_VENDOR_ID_INTEL,	PCI_DEVICE_ID_INTEL_7205_0,	asus_hides_smbus_hostbridge);
DECLARE_PCI_FIXUP_HEADER(PCI_VENDOR_ID_INTEL,	PCI_DEVICE_ID_INTEL_E7501_MCH,	asus_hides_smbus_hostbridge);
DECLARE_PCI_FIXUP_HEADER(PCI_VENDOR_ID_INTEL,	PCI_DEVICE_ID_INTEL_82855PM_HB,	asus_hides_smbus_hostbridge);
DECLARE_PCI_FIXUP_HEADER(PCI_VENDOR_ID_INTEL,	PCI_DEVICE_ID_INTEL_82855GM_HB,	asus_hides_smbus_hostbridge);
DECLARE_PCI_FIXUP_HEADER(PCI_VENDOR_ID_INTEL,	PCI_DEVICE_ID_INTEL_82915GM_HB, asus_hides_smbus_hostbridge);

DECLARE_PCI_FIXUP_HEADER(PCI_VENDOR_ID_INTEL,	PCI_DEVICE_ID_INTEL_82810_IG3,	asus_hides_smbus_hostbridge);
DECLARE_PCI_FIXUP_HEADER(PCI_VENDOR_ID_INTEL,	PCI_DEVICE_ID_INTEL_82801DB_2,	asus_hides_smbus_hostbridge);
DECLARE_PCI_FIXUP_HEADER(PCI_VENDOR_ID_INTEL,	PCI_DEVICE_ID_INTEL_82815_CGC,	asus_hides_smbus_hostbridge);

static void asus_hides_smbus_lpc(struct pci_dev *dev)
{
	u16 val;

	if (likely(!asus_hides_smbus))
		return;

	pci_read_config_word(dev, 0xF2, &val);
	if (val & 0x8) {
		pci_write_config_word(dev, 0xF2, val & (~0x8));
		pci_read_config_word(dev, 0xF2, &val);
		if (val & 0x8)
			dev_info(&dev->dev, "i801 SMBus device continues to play 'hide and seek'! 0x%x\n",
				 val);
		else
			dev_info(&dev->dev, "Enabled i801 SMBus device\n");
	}
}
DECLARE_PCI_FIXUP_HEADER(PCI_VENDOR_ID_INTEL,	PCI_DEVICE_ID_INTEL_82801AA_0,	asus_hides_smbus_lpc);
DECLARE_PCI_FIXUP_HEADER(PCI_VENDOR_ID_INTEL,	PCI_DEVICE_ID_INTEL_82801DB_0,	asus_hides_smbus_lpc);
DECLARE_PCI_FIXUP_HEADER(PCI_VENDOR_ID_INTEL,	PCI_DEVICE_ID_INTEL_82801BA_0,	asus_hides_smbus_lpc);
DECLARE_PCI_FIXUP_HEADER(PCI_VENDOR_ID_INTEL,	PCI_DEVICE_ID_INTEL_82801CA_0,	asus_hides_smbus_lpc);
DECLARE_PCI_FIXUP_HEADER(PCI_VENDOR_ID_INTEL,	PCI_DEVICE_ID_INTEL_82801CA_12,	asus_hides_smbus_lpc);
DECLARE_PCI_FIXUP_HEADER(PCI_VENDOR_ID_INTEL,	PCI_DEVICE_ID_INTEL_82801DB_12,	asus_hides_smbus_lpc);
DECLARE_PCI_FIXUP_HEADER(PCI_VENDOR_ID_INTEL,	PCI_DEVICE_ID_INTEL_82801EB_0,	asus_hides_smbus_lpc);
DECLARE_PCI_FIXUP_RESUME_EARLY(PCI_VENDOR_ID_INTEL,	PCI_DEVICE_ID_INTEL_82801AA_0,	asus_hides_smbus_lpc);
DECLARE_PCI_FIXUP_RESUME_EARLY(PCI_VENDOR_ID_INTEL,	PCI_DEVICE_ID_INTEL_82801DB_0,	asus_hides_smbus_lpc);
DECLARE_PCI_FIXUP_RESUME_EARLY(PCI_VENDOR_ID_INTEL,	PCI_DEVICE_ID_INTEL_82801BA_0,	asus_hides_smbus_lpc);
DECLARE_PCI_FIXUP_RESUME_EARLY(PCI_VENDOR_ID_INTEL,	PCI_DEVICE_ID_INTEL_82801CA_0,	asus_hides_smbus_lpc);
DECLARE_PCI_FIXUP_RESUME_EARLY(PCI_VENDOR_ID_INTEL,	PCI_DEVICE_ID_INTEL_82801CA_12,	asus_hides_smbus_lpc);
DECLARE_PCI_FIXUP_RESUME_EARLY(PCI_VENDOR_ID_INTEL,	PCI_DEVICE_ID_INTEL_82801DB_12,	asus_hides_smbus_lpc);
DECLARE_PCI_FIXUP_RESUME_EARLY(PCI_VENDOR_ID_INTEL,	PCI_DEVICE_ID_INTEL_82801EB_0,	asus_hides_smbus_lpc);

/* It appears we just have one such device. If not, we have a warning */
static void __iomem *asus_rcba_base;
static void asus_hides_smbus_lpc_ich6_suspend(struct pci_dev *dev)
{
	u32 rcba;

	if (likely(!asus_hides_smbus))
		return;
	WARN_ON(asus_rcba_base);

	pci_read_config_dword(dev, 0xF0, &rcba);
	/* use bits 31:14, 16 kB aligned */
	asus_rcba_base = ioremap_nocache(rcba & 0xFFFFC000, 0x4000);
	if (asus_rcba_base == NULL)
		return;
}

static void asus_hides_smbus_lpc_ich6_resume_early(struct pci_dev *dev)
{
	u32 val;

	if (likely(!asus_hides_smbus || !asus_rcba_base))
		return;
	/* read the Function Disable register, dword mode only */
	val = readl(asus_rcba_base + 0x3418);
	writel(val & 0xFFFFFFF7, asus_rcba_base + 0x3418); /* enable the SMBus device */
}

static void asus_hides_smbus_lpc_ich6_resume(struct pci_dev *dev)
{
	if (likely(!asus_hides_smbus || !asus_rcba_base))
		return;
	iounmap(asus_rcba_base);
	asus_rcba_base = NULL;
	dev_info(&dev->dev, "Enabled ICH6/i801 SMBus device\n");
}

static void asus_hides_smbus_lpc_ich6(struct pci_dev *dev)
{
	asus_hides_smbus_lpc_ich6_suspend(dev);
	asus_hides_smbus_lpc_ich6_resume_early(dev);
	asus_hides_smbus_lpc_ich6_resume(dev);
}
DECLARE_PCI_FIXUP_HEADER(PCI_VENDOR_ID_INTEL,	PCI_DEVICE_ID_INTEL_ICH6_1,	asus_hides_smbus_lpc_ich6);
DECLARE_PCI_FIXUP_SUSPEND(PCI_VENDOR_ID_INTEL,	PCI_DEVICE_ID_INTEL_ICH6_1,	asus_hides_smbus_lpc_ich6_suspend);
DECLARE_PCI_FIXUP_RESUME(PCI_VENDOR_ID_INTEL,	PCI_DEVICE_ID_INTEL_ICH6_1,	asus_hides_smbus_lpc_ich6_resume);
DECLARE_PCI_FIXUP_RESUME_EARLY(PCI_VENDOR_ID_INTEL,	PCI_DEVICE_ID_INTEL_ICH6_1,	asus_hides_smbus_lpc_ich6_resume_early);

/*
 * SiS 96x south bridge: BIOS typically hides SMBus device...
 */
static void quirk_sis_96x_smbus(struct pci_dev *dev)
{
	u8 val = 0;
	pci_read_config_byte(dev, 0x77, &val);
	if (val & 0x10) {
		dev_info(&dev->dev, "Enabling SiS 96x SMBus\n");
		pci_write_config_byte(dev, 0x77, val & ~0x10);
	}
}
DECLARE_PCI_FIXUP_HEADER(PCI_VENDOR_ID_SI,	PCI_DEVICE_ID_SI_961,		quirk_sis_96x_smbus);
DECLARE_PCI_FIXUP_HEADER(PCI_VENDOR_ID_SI,	PCI_DEVICE_ID_SI_962,		quirk_sis_96x_smbus);
DECLARE_PCI_FIXUP_HEADER(PCI_VENDOR_ID_SI,	PCI_DEVICE_ID_SI_963,		quirk_sis_96x_smbus);
DECLARE_PCI_FIXUP_HEADER(PCI_VENDOR_ID_SI,	PCI_DEVICE_ID_SI_LPC,		quirk_sis_96x_smbus);
DECLARE_PCI_FIXUP_RESUME_EARLY(PCI_VENDOR_ID_SI,	PCI_DEVICE_ID_SI_961,		quirk_sis_96x_smbus);
DECLARE_PCI_FIXUP_RESUME_EARLY(PCI_VENDOR_ID_SI,	PCI_DEVICE_ID_SI_962,		quirk_sis_96x_smbus);
DECLARE_PCI_FIXUP_RESUME_EARLY(PCI_VENDOR_ID_SI,	PCI_DEVICE_ID_SI_963,		quirk_sis_96x_smbus);
DECLARE_PCI_FIXUP_RESUME_EARLY(PCI_VENDOR_ID_SI,	PCI_DEVICE_ID_SI_LPC,		quirk_sis_96x_smbus);

/*
 * ... This is further complicated by the fact that some SiS96x south
 * bridges pretend to be 85C503/5513 instead.  In that case see if we
 * spotted a compatible north bridge to make sure.
 * (pci_find_device doesn't work yet)
 *
 * We can also enable the sis96x bit in the discovery register..
 */
#define SIS_DETECT_REGISTER 0x40

static void quirk_sis_503(struct pci_dev *dev)
{
	u8 reg;
	u16 devid;

	pci_read_config_byte(dev, SIS_DETECT_REGISTER, &reg);
	pci_write_config_byte(dev, SIS_DETECT_REGISTER, reg | (1 << 6));
	pci_read_config_word(dev, PCI_DEVICE_ID, &devid);
	if (((devid & 0xfff0) != 0x0960) && (devid != 0x0018)) {
		pci_write_config_byte(dev, SIS_DETECT_REGISTER, reg);
		return;
	}

	/*
	 * Ok, it now shows up as a 96x.. run the 96x quirk by
	 * hand in case it has already been processed.
	 * (depends on link order, which is apparently not guaranteed)
	 */
	dev->device = devid;
	quirk_sis_96x_smbus(dev);
}
DECLARE_PCI_FIXUP_HEADER(PCI_VENDOR_ID_SI,	PCI_DEVICE_ID_SI_503,		quirk_sis_503);
DECLARE_PCI_FIXUP_RESUME_EARLY(PCI_VENDOR_ID_SI,	PCI_DEVICE_ID_SI_503,		quirk_sis_503);


/*
 * On ASUS A8V and A8V Deluxe boards, the onboard AC97 audio controller
 * and MC97 modem controller are disabled when a second PCI soundcard is
 * present. This patch, tweaking the VT8237 ISA bridge, enables them.
 * -- bjd
 */
static void asus_hides_ac97_lpc(struct pci_dev *dev)
{
	u8 val;
	int asus_hides_ac97 = 0;

	if (likely(dev->subsystem_vendor == PCI_VENDOR_ID_ASUSTEK)) {
		if (dev->device == PCI_DEVICE_ID_VIA_8237)
			asus_hides_ac97 = 1;
	}

	if (!asus_hides_ac97)
		return;

	pci_read_config_byte(dev, 0x50, &val);
	if (val & 0xc0) {
		pci_write_config_byte(dev, 0x50, val & (~0xc0));
		pci_read_config_byte(dev, 0x50, &val);
		if (val & 0xc0)
			dev_info(&dev->dev, "Onboard AC97/MC97 devices continue to play 'hide and seek'! 0x%x\n",
				 val);
		else
			dev_info(&dev->dev, "Enabled onboard AC97/MC97 devices\n");
	}
}
DECLARE_PCI_FIXUP_HEADER(PCI_VENDOR_ID_VIA,	PCI_DEVICE_ID_VIA_8237, asus_hides_ac97_lpc);
DECLARE_PCI_FIXUP_RESUME_EARLY(PCI_VENDOR_ID_VIA,	PCI_DEVICE_ID_VIA_8237, asus_hides_ac97_lpc);

#if defined(CONFIG_ATA) || defined(CONFIG_ATA_MODULE)

/*
 *	If we are using libata we can drive this chip properly but must
 *	do this early on to make the additional device appear during
 *	the PCI scanning.
 */
static void quirk_jmicron_ata(struct pci_dev *pdev)
{
	u32 conf1, conf5, class;
	u8 hdr;

	/* Only poke fn 0 */
	if (PCI_FUNC(pdev->devfn))
		return;

	pci_read_config_dword(pdev, 0x40, &conf1);
	pci_read_config_dword(pdev, 0x80, &conf5);

	conf1 &= ~0x00CFF302; /* Clear bit 1, 8, 9, 12-19, 22, 23 */
	conf5 &= ~(1 << 24);  /* Clear bit 24 */

	switch (pdev->device) {
	case PCI_DEVICE_ID_JMICRON_JMB360: /* SATA single port */
	case PCI_DEVICE_ID_JMICRON_JMB362: /* SATA dual ports */
	case PCI_DEVICE_ID_JMICRON_JMB364: /* SATA dual ports */
		/* The controller should be in single function ahci mode */
		conf1 |= 0x0002A100; /* Set 8, 13, 15, 17 */
		break;

	case PCI_DEVICE_ID_JMICRON_JMB365:
	case PCI_DEVICE_ID_JMICRON_JMB366:
		/* Redirect IDE second PATA port to the right spot */
		conf5 |= (1 << 24);
		/* Fall through */
	case PCI_DEVICE_ID_JMICRON_JMB361:
	case PCI_DEVICE_ID_JMICRON_JMB363:
	case PCI_DEVICE_ID_JMICRON_JMB369:
		/* Enable dual function mode, AHCI on fn 0, IDE fn1 */
		/* Set the class codes correctly and then direct IDE 0 */
		conf1 |= 0x00C2A1B3; /* Set 0, 1, 4, 5, 7, 8, 13, 15, 17, 22, 23 */
		break;

	case PCI_DEVICE_ID_JMICRON_JMB368:
		/* The controller should be in single function IDE mode */
		conf1 |= 0x00C00000; /* Set 22, 23 */
		break;
	}

	pci_write_config_dword(pdev, 0x40, conf1);
	pci_write_config_dword(pdev, 0x80, conf5);

	/* Update pdev accordingly */
	pci_read_config_byte(pdev, PCI_HEADER_TYPE, &hdr);
	pdev->hdr_type = hdr & 0x7f;
	pdev->multifunction = !!(hdr & 0x80);

	pci_read_config_dword(pdev, PCI_CLASS_REVISION, &class);
	pdev->class = class >> 8;
}
DECLARE_PCI_FIXUP_EARLY(PCI_VENDOR_ID_JMICRON, PCI_DEVICE_ID_JMICRON_JMB360, quirk_jmicron_ata);
DECLARE_PCI_FIXUP_EARLY(PCI_VENDOR_ID_JMICRON, PCI_DEVICE_ID_JMICRON_JMB361, quirk_jmicron_ata);
DECLARE_PCI_FIXUP_EARLY(PCI_VENDOR_ID_JMICRON, PCI_DEVICE_ID_JMICRON_JMB362, quirk_jmicron_ata);
DECLARE_PCI_FIXUP_EARLY(PCI_VENDOR_ID_JMICRON, PCI_DEVICE_ID_JMICRON_JMB363, quirk_jmicron_ata);
DECLARE_PCI_FIXUP_EARLY(PCI_VENDOR_ID_JMICRON, PCI_DEVICE_ID_JMICRON_JMB364, quirk_jmicron_ata);
DECLARE_PCI_FIXUP_EARLY(PCI_VENDOR_ID_JMICRON, PCI_DEVICE_ID_JMICRON_JMB365, quirk_jmicron_ata);
DECLARE_PCI_FIXUP_EARLY(PCI_VENDOR_ID_JMICRON, PCI_DEVICE_ID_JMICRON_JMB366, quirk_jmicron_ata);
DECLARE_PCI_FIXUP_EARLY(PCI_VENDOR_ID_JMICRON, PCI_DEVICE_ID_JMICRON_JMB368, quirk_jmicron_ata);
DECLARE_PCI_FIXUP_EARLY(PCI_VENDOR_ID_JMICRON, PCI_DEVICE_ID_JMICRON_JMB369, quirk_jmicron_ata);
DECLARE_PCI_FIXUP_RESUME_EARLY(PCI_VENDOR_ID_JMICRON, PCI_DEVICE_ID_JMICRON_JMB360, quirk_jmicron_ata);
DECLARE_PCI_FIXUP_RESUME_EARLY(PCI_VENDOR_ID_JMICRON, PCI_DEVICE_ID_JMICRON_JMB361, quirk_jmicron_ata);
DECLARE_PCI_FIXUP_RESUME_EARLY(PCI_VENDOR_ID_JMICRON, PCI_DEVICE_ID_JMICRON_JMB362, quirk_jmicron_ata);
DECLARE_PCI_FIXUP_RESUME_EARLY(PCI_VENDOR_ID_JMICRON, PCI_DEVICE_ID_JMICRON_JMB363, quirk_jmicron_ata);
DECLARE_PCI_FIXUP_RESUME_EARLY(PCI_VENDOR_ID_JMICRON, PCI_DEVICE_ID_JMICRON_JMB364, quirk_jmicron_ata);
DECLARE_PCI_FIXUP_RESUME_EARLY(PCI_VENDOR_ID_JMICRON, PCI_DEVICE_ID_JMICRON_JMB365, quirk_jmicron_ata);
DECLARE_PCI_FIXUP_RESUME_EARLY(PCI_VENDOR_ID_JMICRON, PCI_DEVICE_ID_JMICRON_JMB366, quirk_jmicron_ata);
DECLARE_PCI_FIXUP_RESUME_EARLY(PCI_VENDOR_ID_JMICRON, PCI_DEVICE_ID_JMICRON_JMB368, quirk_jmicron_ata);
DECLARE_PCI_FIXUP_RESUME_EARLY(PCI_VENDOR_ID_JMICRON, PCI_DEVICE_ID_JMICRON_JMB369, quirk_jmicron_ata);

#endif

static void quirk_jmicron_async_suspend(struct pci_dev *dev)
{
	if (dev->multifunction) {
		device_disable_async_suspend(&dev->dev);
		dev_info(&dev->dev, "async suspend disabled to avoid multi-function power-on ordering issue\n");
	}
}
DECLARE_PCI_FIXUP_CLASS_FINAL(PCI_VENDOR_ID_JMICRON, PCI_ANY_ID, PCI_CLASS_STORAGE_IDE, 8, quirk_jmicron_async_suspend);
DECLARE_PCI_FIXUP_CLASS_FINAL(PCI_VENDOR_ID_JMICRON, PCI_ANY_ID, PCI_CLASS_STORAGE_SATA_AHCI, 0, quirk_jmicron_async_suspend);
DECLARE_PCI_FIXUP_FINAL(PCI_VENDOR_ID_JMICRON, 0x2362, quirk_jmicron_async_suspend);
DECLARE_PCI_FIXUP_FINAL(PCI_VENDOR_ID_JMICRON, 0x236f, quirk_jmicron_async_suspend);

#ifdef CONFIG_X86_IO_APIC
static void quirk_alder_ioapic(struct pci_dev *pdev)
{
	int i;

	if ((pdev->class >> 8) != 0xff00)
		return;

	/* the first BAR is the location of the IO APIC...we must
	 * not touch this (and it's already covered by the fixmap), so
	 * forcibly insert it into the resource tree */
	if (pci_resource_start(pdev, 0) && pci_resource_len(pdev, 0))
		insert_resource(&iomem_resource, &pdev->resource[0]);

	/* The next five BARs all seem to be rubbish, so just clean
	 * them out */
	for (i = 1; i < 6; i++)
		memset(&pdev->resource[i], 0, sizeof(pdev->resource[i]));
}
DECLARE_PCI_FIXUP_HEADER(PCI_VENDOR_ID_INTEL,	PCI_DEVICE_ID_INTEL_EESSC,	quirk_alder_ioapic);
#endif

static void quirk_pcie_mch(struct pci_dev *pdev)
{
	pdev->no_msi = 1;
}
DECLARE_PCI_FIXUP_FINAL(PCI_VENDOR_ID_INTEL,	PCI_DEVICE_ID_INTEL_E7520_MCH,	quirk_pcie_mch);
DECLARE_PCI_FIXUP_FINAL(PCI_VENDOR_ID_INTEL,	PCI_DEVICE_ID_INTEL_E7320_MCH,	quirk_pcie_mch);
DECLARE_PCI_FIXUP_FINAL(PCI_VENDOR_ID_INTEL,	PCI_DEVICE_ID_INTEL_E7525_MCH,	quirk_pcie_mch);

DECLARE_PCI_FIXUP_CLASS_FINAL(PCI_VENDOR_ID_HUAWEI, 0x1610, PCI_CLASS_BRIDGE_PCI, 8, quirk_pcie_mch);

/*
 * It's possible for the MSI to get corrupted if shpc and acpi
 * are used together on certain PXH-based systems.
 */
static void quirk_pcie_pxh(struct pci_dev *dev)
{
	dev->no_msi = 1;
	dev_warn(&dev->dev, "PXH quirk detected; SHPC device MSI disabled\n");
}
DECLARE_PCI_FIXUP_EARLY(PCI_VENDOR_ID_INTEL,	PCI_DEVICE_ID_INTEL_PXHD_0,	quirk_pcie_pxh);
DECLARE_PCI_FIXUP_EARLY(PCI_VENDOR_ID_INTEL,	PCI_DEVICE_ID_INTEL_PXHD_1,	quirk_pcie_pxh);
DECLARE_PCI_FIXUP_EARLY(PCI_VENDOR_ID_INTEL,	PCI_DEVICE_ID_INTEL_PXH_0,	quirk_pcie_pxh);
DECLARE_PCI_FIXUP_EARLY(PCI_VENDOR_ID_INTEL,	PCI_DEVICE_ID_INTEL_PXH_1,	quirk_pcie_pxh);
DECLARE_PCI_FIXUP_EARLY(PCI_VENDOR_ID_INTEL,	PCI_DEVICE_ID_INTEL_PXHV,	quirk_pcie_pxh);

/*
 * Some Intel PCI Express chipsets have trouble with downstream
 * device power management.
 */
static void quirk_intel_pcie_pm(struct pci_dev *dev)
{
	pci_pm_d3_delay = 120;
	dev->no_d1d2 = 1;
}

DECLARE_PCI_FIXUP_FINAL(PCI_VENDOR_ID_INTEL,	0x25e2, quirk_intel_pcie_pm);
DECLARE_PCI_FIXUP_FINAL(PCI_VENDOR_ID_INTEL,	0x25e3, quirk_intel_pcie_pm);
DECLARE_PCI_FIXUP_FINAL(PCI_VENDOR_ID_INTEL,	0x25e4, quirk_intel_pcie_pm);
DECLARE_PCI_FIXUP_FINAL(PCI_VENDOR_ID_INTEL,	0x25e5, quirk_intel_pcie_pm);
DECLARE_PCI_FIXUP_FINAL(PCI_VENDOR_ID_INTEL,	0x25e6, quirk_intel_pcie_pm);
DECLARE_PCI_FIXUP_FINAL(PCI_VENDOR_ID_INTEL,	0x25e7, quirk_intel_pcie_pm);
DECLARE_PCI_FIXUP_FINAL(PCI_VENDOR_ID_INTEL,	0x25f7, quirk_intel_pcie_pm);
DECLARE_PCI_FIXUP_FINAL(PCI_VENDOR_ID_INTEL,	0x25f8, quirk_intel_pcie_pm);
DECLARE_PCI_FIXUP_FINAL(PCI_VENDOR_ID_INTEL,	0x25f9, quirk_intel_pcie_pm);
DECLARE_PCI_FIXUP_FINAL(PCI_VENDOR_ID_INTEL,	0x25fa, quirk_intel_pcie_pm);
DECLARE_PCI_FIXUP_FINAL(PCI_VENDOR_ID_INTEL,	0x2601, quirk_intel_pcie_pm);
DECLARE_PCI_FIXUP_FINAL(PCI_VENDOR_ID_INTEL,	0x2602, quirk_intel_pcie_pm);
DECLARE_PCI_FIXUP_FINAL(PCI_VENDOR_ID_INTEL,	0x2603, quirk_intel_pcie_pm);
DECLARE_PCI_FIXUP_FINAL(PCI_VENDOR_ID_INTEL,	0x2604, quirk_intel_pcie_pm);
DECLARE_PCI_FIXUP_FINAL(PCI_VENDOR_ID_INTEL,	0x2605, quirk_intel_pcie_pm);
DECLARE_PCI_FIXUP_FINAL(PCI_VENDOR_ID_INTEL,	0x2606, quirk_intel_pcie_pm);
DECLARE_PCI_FIXUP_FINAL(PCI_VENDOR_ID_INTEL,	0x2607, quirk_intel_pcie_pm);
DECLARE_PCI_FIXUP_FINAL(PCI_VENDOR_ID_INTEL,	0x2608, quirk_intel_pcie_pm);
DECLARE_PCI_FIXUP_FINAL(PCI_VENDOR_ID_INTEL,	0x2609, quirk_intel_pcie_pm);
DECLARE_PCI_FIXUP_FINAL(PCI_VENDOR_ID_INTEL,	0x260a, quirk_intel_pcie_pm);
DECLARE_PCI_FIXUP_FINAL(PCI_VENDOR_ID_INTEL,	0x260b, quirk_intel_pcie_pm);

static void quirk_radeon_pm(struct pci_dev *dev)
{
	if (dev->subsystem_vendor == PCI_VENDOR_ID_APPLE &&
	    dev->subsystem_device == 0x00e2) {
		if (dev->d3_delay < 20) {
			dev->d3_delay = 20;
			dev_info(&dev->dev, "extending delay after power-on from D3 to %d msec\n",
				 dev->d3_delay);
		}
	}
}
DECLARE_PCI_FIXUP_FINAL(PCI_VENDOR_ID_ATI, 0x6741, quirk_radeon_pm);

#ifdef CONFIG_X86_IO_APIC
static int dmi_disable_ioapicreroute(const struct dmi_system_id *d)
{
	noioapicreroute = 1;
	pr_info("%s detected: disable boot interrupt reroute\n", d->ident);

	return 0;
}

static const struct dmi_system_id boot_interrupt_dmi_table[] = {
	/*
	 * Systems to exclude from boot interrupt reroute quirks
	 */
	{
		.callback = dmi_disable_ioapicreroute,
		.ident = "ASUSTek Computer INC. M2N-LR",
		.matches = {
			DMI_MATCH(DMI_SYS_VENDOR, "ASUSTek Computer INC."),
			DMI_MATCH(DMI_PRODUCT_NAME, "M2N-LR"),
		},
	},
	{}
};

/*
 * Boot interrupts on some chipsets cannot be turned off. For these chipsets,
 * remap the original interrupt in the linux kernel to the boot interrupt, so
 * that a PCI device's interrupt handler is installed on the boot interrupt
 * line instead.
 */
static void quirk_reroute_to_boot_interrupts_intel(struct pci_dev *dev)
{
	dmi_check_system(boot_interrupt_dmi_table);
	if (noioapicquirk || noioapicreroute)
		return;

	dev->irq_reroute_variant = INTEL_IRQ_REROUTE_VARIANT;
	dev_info(&dev->dev, "rerouting interrupts for [%04x:%04x]\n",
		 dev->vendor, dev->device);
}
DECLARE_PCI_FIXUP_FINAL(PCI_VENDOR_ID_INTEL,	PCI_DEVICE_ID_INTEL_80333_0,	quirk_reroute_to_boot_interrupts_intel);
DECLARE_PCI_FIXUP_FINAL(PCI_VENDOR_ID_INTEL,	PCI_DEVICE_ID_INTEL_80333_1,	quirk_reroute_to_boot_interrupts_intel);
DECLARE_PCI_FIXUP_FINAL(PCI_VENDOR_ID_INTEL,	PCI_DEVICE_ID_INTEL_ESB2_0,	quirk_reroute_to_boot_interrupts_intel);
DECLARE_PCI_FIXUP_FINAL(PCI_VENDOR_ID_INTEL,	PCI_DEVICE_ID_INTEL_PXH_0,	quirk_reroute_to_boot_interrupts_intel);
DECLARE_PCI_FIXUP_FINAL(PCI_VENDOR_ID_INTEL,	PCI_DEVICE_ID_INTEL_PXH_1,	quirk_reroute_to_boot_interrupts_intel);
DECLARE_PCI_FIXUP_FINAL(PCI_VENDOR_ID_INTEL,	PCI_DEVICE_ID_INTEL_PXHV,	quirk_reroute_to_boot_interrupts_intel);
DECLARE_PCI_FIXUP_FINAL(PCI_VENDOR_ID_INTEL,	PCI_DEVICE_ID_INTEL_80332_0,	quirk_reroute_to_boot_interrupts_intel);
DECLARE_PCI_FIXUP_FINAL(PCI_VENDOR_ID_INTEL,	PCI_DEVICE_ID_INTEL_80332_1,	quirk_reroute_to_boot_interrupts_intel);
DECLARE_PCI_FIXUP_RESUME(PCI_VENDOR_ID_INTEL,	PCI_DEVICE_ID_INTEL_80333_0,	quirk_reroute_to_boot_interrupts_intel);
DECLARE_PCI_FIXUP_RESUME(PCI_VENDOR_ID_INTEL,	PCI_DEVICE_ID_INTEL_80333_1,	quirk_reroute_to_boot_interrupts_intel);
DECLARE_PCI_FIXUP_RESUME(PCI_VENDOR_ID_INTEL,	PCI_DEVICE_ID_INTEL_ESB2_0,	quirk_reroute_to_boot_interrupts_intel);
DECLARE_PCI_FIXUP_RESUME(PCI_VENDOR_ID_INTEL,	PCI_DEVICE_ID_INTEL_PXH_0,	quirk_reroute_to_boot_interrupts_intel);
DECLARE_PCI_FIXUP_RESUME(PCI_VENDOR_ID_INTEL,	PCI_DEVICE_ID_INTEL_PXH_1,	quirk_reroute_to_boot_interrupts_intel);
DECLARE_PCI_FIXUP_RESUME(PCI_VENDOR_ID_INTEL,	PCI_DEVICE_ID_INTEL_PXHV,	quirk_reroute_to_boot_interrupts_intel);
DECLARE_PCI_FIXUP_RESUME(PCI_VENDOR_ID_INTEL,	PCI_DEVICE_ID_INTEL_80332_0,	quirk_reroute_to_boot_interrupts_intel);
DECLARE_PCI_FIXUP_RESUME(PCI_VENDOR_ID_INTEL,	PCI_DEVICE_ID_INTEL_80332_1,	quirk_reroute_to_boot_interrupts_intel);

/*
 * On some chipsets we can disable the generation of legacy INTx boot
 * interrupts.
 */

/*
 * IO-APIC1 on 6300ESB generates boot interrupts, see intel order no
 * 300641-004US, section 5.7.3.
 */
#define INTEL_6300_IOAPIC_ABAR		0x40
#define INTEL_6300_DISABLE_BOOT_IRQ	(1<<14)

static void quirk_disable_intel_boot_interrupt(struct pci_dev *dev)
{
	u16 pci_config_word;

	if (noioapicquirk)
		return;

	pci_read_config_word(dev, INTEL_6300_IOAPIC_ABAR, &pci_config_word);
	pci_config_word |= INTEL_6300_DISABLE_BOOT_IRQ;
	pci_write_config_word(dev, INTEL_6300_IOAPIC_ABAR, pci_config_word);

	dev_info(&dev->dev, "disabled boot interrupts on device [%04x:%04x]\n",
		 dev->vendor, dev->device);
}
DECLARE_PCI_FIXUP_FINAL(PCI_VENDOR_ID_INTEL,   PCI_DEVICE_ID_INTEL_ESB_10,	quirk_disable_intel_boot_interrupt);
DECLARE_PCI_FIXUP_RESUME(PCI_VENDOR_ID_INTEL,   PCI_DEVICE_ID_INTEL_ESB_10,	quirk_disable_intel_boot_interrupt);

/*
 * disable boot interrupts on HT-1000
 */
#define BC_HT1000_FEATURE_REG		0x64
#define BC_HT1000_PIC_REGS_ENABLE	(1<<0)
#define BC_HT1000_MAP_IDX		0xC00
#define BC_HT1000_MAP_DATA		0xC01

static void quirk_disable_broadcom_boot_interrupt(struct pci_dev *dev)
{
	u32 pci_config_dword;
	u8 irq;

	if (noioapicquirk)
		return;

	pci_read_config_dword(dev, BC_HT1000_FEATURE_REG, &pci_config_dword);
	pci_write_config_dword(dev, BC_HT1000_FEATURE_REG, pci_config_dword |
			BC_HT1000_PIC_REGS_ENABLE);

	for (irq = 0x10; irq < 0x10 + 32; irq++) {
		outb(irq, BC_HT1000_MAP_IDX);
		outb(0x00, BC_HT1000_MAP_DATA);
	}

	pci_write_config_dword(dev, BC_HT1000_FEATURE_REG, pci_config_dword);

	dev_info(&dev->dev, "disabled boot interrupts on device [%04x:%04x]\n",
		 dev->vendor, dev->device);
}
DECLARE_PCI_FIXUP_FINAL(PCI_VENDOR_ID_SERVERWORKS,   PCI_DEVICE_ID_SERVERWORKS_HT1000SB,	quirk_disable_broadcom_boot_interrupt);
DECLARE_PCI_FIXUP_RESUME(PCI_VENDOR_ID_SERVERWORKS,   PCI_DEVICE_ID_SERVERWORKS_HT1000SB,	quirk_disable_broadcom_boot_interrupt);

/*
 * disable boot interrupts on AMD and ATI chipsets
 */
/*
 * NOIOAMODE needs to be disabled to disable "boot interrupts". For AMD 8131
 * rev. A0 and B0, NOIOAMODE needs to be disabled anyway to fix IO-APIC mode
 * (due to an erratum).
 */
#define AMD_813X_MISC			0x40
#define AMD_813X_NOIOAMODE		(1<<0)
#define AMD_813X_REV_B1			0x12
#define AMD_813X_REV_B2			0x13

static void quirk_disable_amd_813x_boot_interrupt(struct pci_dev *dev)
{
	u32 pci_config_dword;

	if (noioapicquirk)
		return;
	if ((dev->revision == AMD_813X_REV_B1) ||
	    (dev->revision == AMD_813X_REV_B2))
		return;

	pci_read_config_dword(dev, AMD_813X_MISC, &pci_config_dword);
	pci_config_dword &= ~AMD_813X_NOIOAMODE;
	pci_write_config_dword(dev, AMD_813X_MISC, pci_config_dword);

	dev_info(&dev->dev, "disabled boot interrupts on device [%04x:%04x]\n",
		 dev->vendor, dev->device);
}
DECLARE_PCI_FIXUP_FINAL(PCI_VENDOR_ID_AMD,	PCI_DEVICE_ID_AMD_8131_BRIDGE,	quirk_disable_amd_813x_boot_interrupt);
DECLARE_PCI_FIXUP_RESUME(PCI_VENDOR_ID_AMD,	PCI_DEVICE_ID_AMD_8131_BRIDGE,	quirk_disable_amd_813x_boot_interrupt);
DECLARE_PCI_FIXUP_FINAL(PCI_VENDOR_ID_AMD,	PCI_DEVICE_ID_AMD_8132_BRIDGE,	quirk_disable_amd_813x_boot_interrupt);
DECLARE_PCI_FIXUP_RESUME(PCI_VENDOR_ID_AMD,	PCI_DEVICE_ID_AMD_8132_BRIDGE,	quirk_disable_amd_813x_boot_interrupt);

#define AMD_8111_PCI_IRQ_ROUTING	0x56

static void quirk_disable_amd_8111_boot_interrupt(struct pci_dev *dev)
{
	u16 pci_config_word;

	if (noioapicquirk)
		return;

	pci_read_config_word(dev, AMD_8111_PCI_IRQ_ROUTING, &pci_config_word);
	if (!pci_config_word) {
		dev_info(&dev->dev, "boot interrupts on device [%04x:%04x] already disabled\n",
			 dev->vendor, dev->device);
		return;
	}
	pci_write_config_word(dev, AMD_8111_PCI_IRQ_ROUTING, 0);
	dev_info(&dev->dev, "disabled boot interrupts on device [%04x:%04x]\n",
		 dev->vendor, dev->device);
}
DECLARE_PCI_FIXUP_FINAL(PCI_VENDOR_ID_AMD,   PCI_DEVICE_ID_AMD_8111_SMBUS,	quirk_disable_amd_8111_boot_interrupt);
DECLARE_PCI_FIXUP_RESUME(PCI_VENDOR_ID_AMD,   PCI_DEVICE_ID_AMD_8111_SMBUS,	quirk_disable_amd_8111_boot_interrupt);
#endif /* CONFIG_X86_IO_APIC */

/*
 * Toshiba TC86C001 IDE controller reports the standard 8-byte BAR0 size
 * but the PIO transfers won't work if BAR0 falls at the odd 8 bytes.
 * Re-allocate the region if needed...
 */
static void quirk_tc86c001_ide(struct pci_dev *dev)
{
	struct resource *r = &dev->resource[0];

	if (r->start & 0x8) {
		r->flags |= IORESOURCE_UNSET;
		r->start = 0;
		r->end = 0xf;
	}
}
DECLARE_PCI_FIXUP_HEADER(PCI_VENDOR_ID_TOSHIBA_2,
			 PCI_DEVICE_ID_TOSHIBA_TC86C001_IDE,
			 quirk_tc86c001_ide);

/*
 * PLX PCI 9050 PCI Target bridge controller has an errata that prevents the
 * local configuration registers accessible via BAR0 (memory) or BAR1 (i/o)
 * being read correctly if bit 7 of the base address is set.
 * The BAR0 or BAR1 region may be disabled (size 0) or enabled (size 128).
 * Re-allocate the regions to a 256-byte boundary if necessary.
 */
static void quirk_plx_pci9050(struct pci_dev *dev)
{
	unsigned int bar;

	/* Fixed in revision 2 (PCI 9052). */
	if (dev->revision >= 2)
		return;
	for (bar = 0; bar <= 1; bar++)
		if (pci_resource_len(dev, bar) == 0x80 &&
		    (pci_resource_start(dev, bar) & 0x80)) {
			struct resource *r = &dev->resource[bar];
			dev_info(&dev->dev, "Re-allocating PLX PCI 9050 BAR %u to length 256 to avoid bit 7 bug\n",
				 bar);
			r->flags |= IORESOURCE_UNSET;
			r->start = 0;
			r->end = 0xff;
		}
}
DECLARE_PCI_FIXUP_HEADER(PCI_VENDOR_ID_PLX, PCI_DEVICE_ID_PLX_9050,
			 quirk_plx_pci9050);
/*
 * The following Meilhaus (vendor ID 0x1402) device IDs (amongst others)
 * may be using the PLX PCI 9050: 0x0630, 0x0940, 0x0950, 0x0960, 0x100b,
 * 0x1400, 0x140a, 0x140b, 0x14e0, 0x14ea, 0x14eb, 0x1604, 0x1608, 0x160c,
 * 0x168f, 0x2000, 0x2600, 0x3000, 0x810a, 0x810b.
 *
 * Currently, device IDs 0x2000 and 0x2600 are used by the Comedi "me_daq"
 * driver.
 */
DECLARE_PCI_FIXUP_HEADER(0x1402, 0x2000, quirk_plx_pci9050);
DECLARE_PCI_FIXUP_HEADER(0x1402, 0x2600, quirk_plx_pci9050);

static void quirk_netmos(struct pci_dev *dev)
{
	unsigned int num_parallel = (dev->subsystem_device & 0xf0) >> 4;
	unsigned int num_serial = dev->subsystem_device & 0xf;

	/*
	 * These Netmos parts are multiport serial devices with optional
	 * parallel ports.  Even when parallel ports are present, they
	 * are identified as class SERIAL, which means the serial driver
	 * will claim them.  To prevent this, mark them as class OTHER.
	 * These combo devices should be claimed by parport_serial.
	 *
	 * The subdevice ID is of the form 0x00PS, where <P> is the number
	 * of parallel ports and <S> is the number of serial ports.
	 */
	switch (dev->device) {
	case PCI_DEVICE_ID_NETMOS_9835:
		/* Well, this rule doesn't hold for the following 9835 device */
		if (dev->subsystem_vendor == PCI_VENDOR_ID_IBM &&
				dev->subsystem_device == 0x0299)
			return;
	case PCI_DEVICE_ID_NETMOS_9735:
	case PCI_DEVICE_ID_NETMOS_9745:
	case PCI_DEVICE_ID_NETMOS_9845:
	case PCI_DEVICE_ID_NETMOS_9855:
		if (num_parallel) {
			dev_info(&dev->dev, "Netmos %04x (%u parallel, %u serial); changing class SERIAL to OTHER (use parport_serial)\n",
				dev->device, num_parallel, num_serial);
			dev->class = (PCI_CLASS_COMMUNICATION_OTHER << 8) |
			    (dev->class & 0xff);
		}
	}
}
DECLARE_PCI_FIXUP_CLASS_HEADER(PCI_VENDOR_ID_NETMOS, PCI_ANY_ID,
			 PCI_CLASS_COMMUNICATION_SERIAL, 8, quirk_netmos);

/*
 * Quirk non-zero PCI functions to route VPD access through function 0 for
 * devices that share VPD resources between functions.  The functions are
 * expected to be identical devices.
 */
static void quirk_f0_vpd_link(struct pci_dev *dev)
{
	struct pci_dev *f0;

	if (!PCI_FUNC(dev->devfn))
		return;

	f0 = pci_get_slot(dev->bus, PCI_DEVFN(PCI_SLOT(dev->devfn), 0));
	if (!f0)
		return;

	if (f0->vpd && dev->class == f0->class &&
	    dev->vendor == f0->vendor && dev->device == f0->device)
		dev->dev_flags |= PCI_DEV_FLAGS_VPD_REF_F0;

	pci_dev_put(f0);
}
DECLARE_PCI_FIXUP_CLASS_EARLY(PCI_VENDOR_ID_INTEL, PCI_ANY_ID,
			      PCI_CLASS_NETWORK_ETHERNET, 8, quirk_f0_vpd_link);

static void quirk_e100_interrupt(struct pci_dev *dev)
{
	u16 command, pmcsr;
	u8 __iomem *csr;
	u8 cmd_hi;

	switch (dev->device) {
	/* PCI IDs taken from drivers/net/e100.c */
	case 0x1029:
	case 0x1030 ... 0x1034:
	case 0x1038 ... 0x103E:
	case 0x1050 ... 0x1057:
	case 0x1059:
	case 0x1064 ... 0x106B:
	case 0x1091 ... 0x1095:
	case 0x1209:
	case 0x1229:
	case 0x2449:
	case 0x2459:
	case 0x245D:
	case 0x27DC:
		break;
	default:
		return;
	}

	/*
	 * Some firmware hands off the e100 with interrupts enabled,
	 * which can cause a flood of interrupts if packets are
	 * received before the driver attaches to the device.  So
	 * disable all e100 interrupts here.  The driver will
	 * re-enable them when it's ready.
	 */
	pci_read_config_word(dev, PCI_COMMAND, &command);

	if (!(command & PCI_COMMAND_MEMORY) || !pci_resource_start(dev, 0))
		return;

	/*
	 * Check that the device is in the D0 power state. If it's not,
	 * there is no point to look any further.
	 */
	if (dev->pm_cap) {
		pci_read_config_word(dev, dev->pm_cap + PCI_PM_CTRL, &pmcsr);
		if ((pmcsr & PCI_PM_CTRL_STATE_MASK) != PCI_D0)
			return;
	}

	/* Convert from PCI bus to resource space.  */
	csr = ioremap(pci_resource_start(dev, 0), 8);
	if (!csr) {
		dev_warn(&dev->dev, "Can't map e100 registers\n");
		return;
	}

	cmd_hi = readb(csr + 3);
	if (cmd_hi == 0) {
		dev_warn(&dev->dev, "Firmware left e100 interrupts enabled; disabling\n");
		writeb(1, csr + 3);
	}

	iounmap(csr);
}
DECLARE_PCI_FIXUP_CLASS_FINAL(PCI_VENDOR_ID_INTEL, PCI_ANY_ID,
			PCI_CLASS_NETWORK_ETHERNET, 8, quirk_e100_interrupt);

/*
 * The 82575 and 82598 may experience data corruption issues when transitioning
 * out of L0S.  To prevent this we need to disable L0S on the PCIe link.
 */
static void quirk_disable_aspm_l0s(struct pci_dev *dev)
{
	dev_info(&dev->dev, "Disabling L0s\n");
	pci_disable_link_state(dev, PCIE_LINK_STATE_L0S);
}
DECLARE_PCI_FIXUP_FINAL(PCI_VENDOR_ID_INTEL, 0x10a7, quirk_disable_aspm_l0s);
DECLARE_PCI_FIXUP_FINAL(PCI_VENDOR_ID_INTEL, 0x10a9, quirk_disable_aspm_l0s);
DECLARE_PCI_FIXUP_FINAL(PCI_VENDOR_ID_INTEL, 0x10b6, quirk_disable_aspm_l0s);
DECLARE_PCI_FIXUP_FINAL(PCI_VENDOR_ID_INTEL, 0x10c6, quirk_disable_aspm_l0s);
DECLARE_PCI_FIXUP_FINAL(PCI_VENDOR_ID_INTEL, 0x10c7, quirk_disable_aspm_l0s);
DECLARE_PCI_FIXUP_FINAL(PCI_VENDOR_ID_INTEL, 0x10c8, quirk_disable_aspm_l0s);
DECLARE_PCI_FIXUP_FINAL(PCI_VENDOR_ID_INTEL, 0x10d6, quirk_disable_aspm_l0s);
DECLARE_PCI_FIXUP_FINAL(PCI_VENDOR_ID_INTEL, 0x10db, quirk_disable_aspm_l0s);
DECLARE_PCI_FIXUP_FINAL(PCI_VENDOR_ID_INTEL, 0x10dd, quirk_disable_aspm_l0s);
DECLARE_PCI_FIXUP_FINAL(PCI_VENDOR_ID_INTEL, 0x10e1, quirk_disable_aspm_l0s);
DECLARE_PCI_FIXUP_FINAL(PCI_VENDOR_ID_INTEL, 0x10ec, quirk_disable_aspm_l0s);
DECLARE_PCI_FIXUP_FINAL(PCI_VENDOR_ID_INTEL, 0x10f1, quirk_disable_aspm_l0s);
DECLARE_PCI_FIXUP_FINAL(PCI_VENDOR_ID_INTEL, 0x10f4, quirk_disable_aspm_l0s);
DECLARE_PCI_FIXUP_FINAL(PCI_VENDOR_ID_INTEL, 0x1508, quirk_disable_aspm_l0s);

static void quirk_disable_aspm_l0s_l1(struct pci_dev *dev)
{
	pci_info(dev, "Disabling ASPM L0s/L1\n");
	pci_disable_link_state(dev, PCIE_LINK_STATE_L0S | PCIE_LINK_STATE_L1);
}

/*
 * ASM1083/1085 PCIe-PCI bridge devices cause AER timeout errors on the
 * upstream PCIe root port when ASPM is enabled. At least L0s mode is affected;
 * disable both L0s and L1 for now to be safe.
 */
DECLARE_PCI_FIXUP_FINAL(PCI_VENDOR_ID_ASMEDIA, 0x1080, quirk_disable_aspm_l0s_l1);

/*
 * Some Pericom PCIe-to-PCI bridges in reverse mode need the PCIe Retrain
 * Link bit cleared after starting the link retrain process to allow this
 * process to finish.
 *
 * Affected devices: PI7C9X110, PI7C9X111SL, PI7C9X130.  See also the
 * Pericom Errata Sheet PI7C9X111SLB_errata_rev1.2_102711.pdf.
 */
static void quirk_enable_clear_retrain_link(struct pci_dev *dev)
{
	dev->clear_retrain_link = 1;
	pci_info(dev, "Enable PCIe Retrain Link quirk\n");
}
DECLARE_PCI_FIXUP_HEADER(0x12d8, 0xe110, quirk_enable_clear_retrain_link);
DECLARE_PCI_FIXUP_HEADER(0x12d8, 0xe111, quirk_enable_clear_retrain_link);
DECLARE_PCI_FIXUP_HEADER(0x12d8, 0xe130, quirk_enable_clear_retrain_link);

static void fixup_rev1_53c810(struct pci_dev *dev)
{
	u32 class = dev->class;

	/*
	 * rev 1 ncr53c810 chips don't set the class at all which means
	 * they don't get their resources remapped. Fix that here.
	 */
	if (class)
		return;

	dev->class = PCI_CLASS_STORAGE_SCSI << 8;
	dev_info(&dev->dev, "NCR 53c810 rev 1 PCI class overridden (%#08x -> %#08x)\n",
		 class, dev->class);
}
DECLARE_PCI_FIXUP_HEADER(PCI_VENDOR_ID_NCR, PCI_DEVICE_ID_NCR_53C810, fixup_rev1_53c810);

/* Enable 1k I/O space granularity on the Intel P64H2 */
static void quirk_p64h2_1k_io(struct pci_dev *dev)
{
	u16 en1k;

	pci_read_config_word(dev, 0x40, &en1k);

	if (en1k & 0x200) {
		dev_info(&dev->dev, "Enable I/O Space to 1KB granularity\n");
		dev->io_window_1k = 1;
	}
}
DECLARE_PCI_FIXUP_HEADER(PCI_VENDOR_ID_INTEL,	0x1460,		quirk_p64h2_1k_io);

/* Under some circumstances, AER is not linked with extended capabilities.
 * Force it to be linked by setting the corresponding control bit in the
 * config space.
 */
static void quirk_nvidia_ck804_pcie_aer_ext_cap(struct pci_dev *dev)
{
	uint8_t b;
	if (pci_read_config_byte(dev, 0xf41, &b) == 0) {
		if (!(b & 0x20)) {
			pci_write_config_byte(dev, 0xf41, b | 0x20);
			dev_info(&dev->dev, "Linking AER extended capability\n");
		}
	}
}
DECLARE_PCI_FIXUP_FINAL(PCI_VENDOR_ID_NVIDIA,  PCI_DEVICE_ID_NVIDIA_CK804_PCIE,
			quirk_nvidia_ck804_pcie_aer_ext_cap);
DECLARE_PCI_FIXUP_RESUME_EARLY(PCI_VENDOR_ID_NVIDIA,  PCI_DEVICE_ID_NVIDIA_CK804_PCIE,
			quirk_nvidia_ck804_pcie_aer_ext_cap);

static void quirk_via_cx700_pci_parking_caching(struct pci_dev *dev)
{
	/*
	 * Disable PCI Bus Parking and PCI Master read caching on CX700
	 * which causes unspecified timing errors with a VT6212L on the PCI
	 * bus leading to USB2.0 packet loss.
	 *
	 * This quirk is only enabled if a second (on the external PCI bus)
	 * VT6212L is found -- the CX700 core itself also contains a USB
	 * host controller with the same PCI ID as the VT6212L.
	 */

	/* Count VT6212L instances */
	struct pci_dev *p = pci_get_device(PCI_VENDOR_ID_VIA,
		PCI_DEVICE_ID_VIA_8235_USB_2, NULL);
	uint8_t b;

	/* p should contain the first (internal) VT6212L -- see if we have
	   an external one by searching again */
	p = pci_get_device(PCI_VENDOR_ID_VIA, PCI_DEVICE_ID_VIA_8235_USB_2, p);
	if (!p)
		return;
	pci_dev_put(p);

	if (pci_read_config_byte(dev, 0x76, &b) == 0) {
		if (b & 0x40) {
			/* Turn off PCI Bus Parking */
			pci_write_config_byte(dev, 0x76, b ^ 0x40);

			dev_info(&dev->dev, "Disabling VIA CX700 PCI parking\n");
		}
	}

	if (pci_read_config_byte(dev, 0x72, &b) == 0) {
		if (b != 0) {
			/* Turn off PCI Master read caching */
			pci_write_config_byte(dev, 0x72, 0x0);

			/* Set PCI Master Bus time-out to "1x16 PCLK" */
			pci_write_config_byte(dev, 0x75, 0x1);

			/* Disable "Read FIFO Timer" */
			pci_write_config_byte(dev, 0x77, 0x0);

			dev_info(&dev->dev, "Disabling VIA CX700 PCI caching\n");
		}
	}
}
DECLARE_PCI_FIXUP_FINAL(PCI_VENDOR_ID_VIA, 0x324e, quirk_via_cx700_pci_parking_caching);

/*
 * If a device follows the VPD format spec, the PCI core will not read or
 * write past the VPD End Tag.  But some vendors do not follow the VPD
 * format spec, so we can't tell how much data is safe to access.  Devices
 * may behave unpredictably if we access too much.  Blacklist these devices
 * so we don't touch VPD at all.
 */
static void quirk_blacklist_vpd(struct pci_dev *dev)
{
	if (dev->vpd) {
		dev->vpd->len = 0;
		dev_warn(&dev->dev, FW_BUG "disabling VPD access (can't determine size of non-standard VPD format)\n");
	}
}

DECLARE_PCI_FIXUP_FINAL(PCI_VENDOR_ID_LSI_LOGIC, 0x0060, quirk_blacklist_vpd);
DECLARE_PCI_FIXUP_FINAL(PCI_VENDOR_ID_LSI_LOGIC, 0x007c, quirk_blacklist_vpd);
DECLARE_PCI_FIXUP_FINAL(PCI_VENDOR_ID_LSI_LOGIC, 0x0413, quirk_blacklist_vpd);
DECLARE_PCI_FIXUP_FINAL(PCI_VENDOR_ID_LSI_LOGIC, 0x0078, quirk_blacklist_vpd);
DECLARE_PCI_FIXUP_FINAL(PCI_VENDOR_ID_LSI_LOGIC, 0x0079, quirk_blacklist_vpd);
DECLARE_PCI_FIXUP_FINAL(PCI_VENDOR_ID_LSI_LOGIC, 0x0073, quirk_blacklist_vpd);
DECLARE_PCI_FIXUP_FINAL(PCI_VENDOR_ID_LSI_LOGIC, 0x0071, quirk_blacklist_vpd);
DECLARE_PCI_FIXUP_FINAL(PCI_VENDOR_ID_LSI_LOGIC, 0x005b, quirk_blacklist_vpd);
DECLARE_PCI_FIXUP_FINAL(PCI_VENDOR_ID_LSI_LOGIC, 0x002f, quirk_blacklist_vpd);
DECLARE_PCI_FIXUP_FINAL(PCI_VENDOR_ID_LSI_LOGIC, 0x005d, quirk_blacklist_vpd);
DECLARE_PCI_FIXUP_FINAL(PCI_VENDOR_ID_LSI_LOGIC, 0x005f, quirk_blacklist_vpd);
DECLARE_PCI_FIXUP_FINAL(PCI_VENDOR_ID_ATTANSIC, PCI_ANY_ID,
		quirk_blacklist_vpd);
DECLARE_PCI_FIXUP_FINAL(PCI_VENDOR_ID_QLOGIC, 0x2261, quirk_blacklist_vpd);

/*
 * For Broadcom 5706, 5708, 5709 rev. A nics, any read beyond the
 * VPD end tag will hang the device.  This problem was initially
 * observed when a vpd entry was created in sysfs
 * ('/sys/bus/pci/devices/<id>/vpd').   A read to this sysfs entry
 * will dump 32k of data.  Reading a full 32k will cause an access
 * beyond the VPD end tag causing the device to hang.  Once the device
 * is hung, the bnx2 driver will not be able to reset the device.
 * We believe that it is legal to read beyond the end tag and
 * therefore the solution is to limit the read/write length.
 */
static void quirk_brcm_570x_limit_vpd(struct pci_dev *dev)
{
	/*
	 * Only disable the VPD capability for 5706, 5706S, 5708,
	 * 5708S and 5709 rev. A
	 */
	if ((dev->device == PCI_DEVICE_ID_NX2_5706) ||
	    (dev->device == PCI_DEVICE_ID_NX2_5706S) ||
	    (dev->device == PCI_DEVICE_ID_NX2_5708) ||
	    (dev->device == PCI_DEVICE_ID_NX2_5708S) ||
	    ((dev->device == PCI_DEVICE_ID_NX2_5709) &&
	     (dev->revision & 0xf0) == 0x0)) {
		if (dev->vpd)
			dev->vpd->len = 0x80;
	}
}

DECLARE_PCI_FIXUP_FINAL(PCI_VENDOR_ID_BROADCOM,
			PCI_DEVICE_ID_NX2_5706,
			quirk_brcm_570x_limit_vpd);
DECLARE_PCI_FIXUP_FINAL(PCI_VENDOR_ID_BROADCOM,
			PCI_DEVICE_ID_NX2_5706S,
			quirk_brcm_570x_limit_vpd);
DECLARE_PCI_FIXUP_FINAL(PCI_VENDOR_ID_BROADCOM,
			PCI_DEVICE_ID_NX2_5708,
			quirk_brcm_570x_limit_vpd);
DECLARE_PCI_FIXUP_FINAL(PCI_VENDOR_ID_BROADCOM,
			PCI_DEVICE_ID_NX2_5708S,
			quirk_brcm_570x_limit_vpd);
DECLARE_PCI_FIXUP_FINAL(PCI_VENDOR_ID_BROADCOM,
			PCI_DEVICE_ID_NX2_5709,
			quirk_brcm_570x_limit_vpd);
DECLARE_PCI_FIXUP_FINAL(PCI_VENDOR_ID_BROADCOM,
			PCI_DEVICE_ID_NX2_5709S,
			quirk_brcm_570x_limit_vpd);

static void quirk_brcm_5719_limit_mrrs(struct pci_dev *dev)
{
	u32 rev;

	pci_read_config_dword(dev, 0xf4, &rev);

	/* Only CAP the MRRS if the device is a 5719 A0 */
	if (rev == 0x05719000) {
		int readrq = pcie_get_readrq(dev);
		if (readrq > 2048)
			pcie_set_readrq(dev, 2048);
	}
}

DECLARE_PCI_FIXUP_ENABLE(PCI_VENDOR_ID_BROADCOM,
			 PCI_DEVICE_ID_TIGON3_5719,
			 quirk_brcm_5719_limit_mrrs);

#ifdef CONFIG_PCIE_IPROC_PLATFORM
static void quirk_paxc_bridge(struct pci_dev *pdev)
{
	/* The PCI config space is shared with the PAXC root port and the first
	 * Ethernet device.  So, we need to workaround this by telling the PCI
	 * code that the bridge is not an Ethernet device.
	 */
	if (pdev->hdr_type == PCI_HEADER_TYPE_BRIDGE)
		pdev->class = PCI_CLASS_BRIDGE_PCI << 8;

	/* MPSS is not being set properly (as it is currently 0).  This is
	 * because that area of the PCI config space is hard coded to zero, and
	 * is not modifiable by firmware.  Set this to 2 (e.g., 512 byte MPS)
	 * so that the MPS can be set to the real max value.
	 */
	pdev->pcie_mpss = 2;
}
DECLARE_PCI_FIXUP_EARLY(PCI_VENDOR_ID_BROADCOM, 0x16cd, quirk_paxc_bridge);
DECLARE_PCI_FIXUP_EARLY(PCI_VENDOR_ID_BROADCOM, 0x16f0, quirk_paxc_bridge);
#endif

/* Originally in EDAC sources for i82875P:
 * Intel tells BIOS developers to hide device 6 which
 * configures the overflow device access containing
 * the DRBs - this is where we expose device 6.
 * http://www.x86-secret.com/articles/tweak/pat/patsecrets-2.htm
 */
static void quirk_unhide_mch_dev6(struct pci_dev *dev)
{
	u8 reg;

	if (pci_read_config_byte(dev, 0xF4, &reg) == 0 && !(reg & 0x02)) {
		dev_info(&dev->dev, "Enabling MCH 'Overflow' Device\n");
		pci_write_config_byte(dev, 0xF4, reg | 0x02);
	}
}

DECLARE_PCI_FIXUP_EARLY(PCI_VENDOR_ID_INTEL, PCI_DEVICE_ID_INTEL_82865_HB,
			quirk_unhide_mch_dev6);
DECLARE_PCI_FIXUP_EARLY(PCI_VENDOR_ID_INTEL, PCI_DEVICE_ID_INTEL_82875_HB,
			quirk_unhide_mch_dev6);

#ifdef CONFIG_TILEPRO
/*
 * The Tilera TILEmpower tilepro platform needs to set the link speed
 * to 2.5GT(Giga-Transfers)/s (Gen 1). The default link speed
 * setting is 5GT/s (Gen 2). 0x98 is the Link Control2 PCIe
 * capability register of the PEX8624 PCIe switch. The switch
 * supports link speed auto negotiation, but falsely sets
 * the link speed to 5GT/s.
 */
static void quirk_tile_plx_gen1(struct pci_dev *dev)
{
	if (tile_plx_gen1) {
		pci_write_config_dword(dev, 0x98, 0x1);
		mdelay(50);
	}
}
DECLARE_PCI_FIXUP_EARLY(PCI_VENDOR_ID_PLX, 0x8624, quirk_tile_plx_gen1);
#endif /* CONFIG_TILEPRO */

#ifdef CONFIG_PCI_MSI
/* Some chipsets do not support MSI. We cannot easily rely on setting
 * PCI_BUS_FLAGS_NO_MSI in its bus flags because there are actually
 * some other buses controlled by the chipset even if Linux is not
 * aware of it.  Instead of setting the flag on all buses in the
 * machine, simply disable MSI globally.
 */
static void quirk_disable_all_msi(struct pci_dev *dev)
{
	pci_no_msi();
	dev_warn(&dev->dev, "MSI quirk detected; MSI disabled\n");
}
DECLARE_PCI_FIXUP_FINAL(PCI_VENDOR_ID_SERVERWORKS, PCI_DEVICE_ID_SERVERWORKS_GCNB_LE, quirk_disable_all_msi);
DECLARE_PCI_FIXUP_FINAL(PCI_VENDOR_ID_ATI, PCI_DEVICE_ID_ATI_RS400_200, quirk_disable_all_msi);
DECLARE_PCI_FIXUP_FINAL(PCI_VENDOR_ID_ATI, PCI_DEVICE_ID_ATI_RS480, quirk_disable_all_msi);
DECLARE_PCI_FIXUP_FINAL(PCI_VENDOR_ID_VIA, PCI_DEVICE_ID_VIA_VT3336, quirk_disable_all_msi);
DECLARE_PCI_FIXUP_FINAL(PCI_VENDOR_ID_VIA, PCI_DEVICE_ID_VIA_VT3351, quirk_disable_all_msi);
DECLARE_PCI_FIXUP_FINAL(PCI_VENDOR_ID_VIA, PCI_DEVICE_ID_VIA_VT3364, quirk_disable_all_msi);
DECLARE_PCI_FIXUP_FINAL(PCI_VENDOR_ID_VIA, PCI_DEVICE_ID_VIA_8380_0, quirk_disable_all_msi);
DECLARE_PCI_FIXUP_FINAL(PCI_VENDOR_ID_SI, 0x0761, quirk_disable_all_msi);

/* Disable MSI on chipsets that are known to not support it */
static void quirk_disable_msi(struct pci_dev *dev)
{
	if (dev->subordinate) {
		dev_warn(&dev->dev, "MSI quirk detected; subordinate MSI disabled\n");
		dev->subordinate->bus_flags |= PCI_BUS_FLAGS_NO_MSI;
	}
}
DECLARE_PCI_FIXUP_FINAL(PCI_VENDOR_ID_AMD, PCI_DEVICE_ID_AMD_8131_BRIDGE, quirk_disable_msi);
DECLARE_PCI_FIXUP_FINAL(PCI_VENDOR_ID_VIA, 0xa238, quirk_disable_msi);
DECLARE_PCI_FIXUP_FINAL(PCI_VENDOR_ID_ATI, 0x5a3f, quirk_disable_msi);

/*
 * The APC bridge device in AMD 780 family northbridges has some random
 * OEM subsystem ID in its vendor ID register (erratum 18), so instead
 * we use the possible vendor/device IDs of the host bridge for the
 * declared quirk, and search for the APC bridge by slot number.
 */
static void quirk_amd_780_apc_msi(struct pci_dev *host_bridge)
{
	struct pci_dev *apc_bridge;

	apc_bridge = pci_get_slot(host_bridge->bus, PCI_DEVFN(1, 0));
	if (apc_bridge) {
		if (apc_bridge->device == 0x9602)
			quirk_disable_msi(apc_bridge);
		pci_dev_put(apc_bridge);
	}
}
DECLARE_PCI_FIXUP_FINAL(PCI_VENDOR_ID_AMD, 0x9600, quirk_amd_780_apc_msi);
DECLARE_PCI_FIXUP_FINAL(PCI_VENDOR_ID_AMD, 0x9601, quirk_amd_780_apc_msi);

/* Go through the list of Hypertransport capabilities and
 * return 1 if a HT MSI capability is found and enabled */
static int msi_ht_cap_enabled(struct pci_dev *dev)
{
	int pos, ttl = PCI_FIND_CAP_TTL;

	pos = pci_find_ht_capability(dev, HT_CAPTYPE_MSI_MAPPING);
	while (pos && ttl--) {
		u8 flags;

		if (pci_read_config_byte(dev, pos + HT_MSI_FLAGS,
					 &flags) == 0) {
			dev_info(&dev->dev, "Found %s HT MSI Mapping\n",
				flags & HT_MSI_FLAGS_ENABLE ?
				"enabled" : "disabled");
			return (flags & HT_MSI_FLAGS_ENABLE) != 0;
		}

		pos = pci_find_next_ht_capability(dev, pos,
						  HT_CAPTYPE_MSI_MAPPING);
	}
	return 0;
}

/* Check the hypertransport MSI mapping to know whether MSI is enabled or not */
static void quirk_msi_ht_cap(struct pci_dev *dev)
{
	if (dev->subordinate && !msi_ht_cap_enabled(dev)) {
		dev_warn(&dev->dev, "MSI quirk detected; subordinate MSI disabled\n");
		dev->subordinate->bus_flags |= PCI_BUS_FLAGS_NO_MSI;
	}
}
DECLARE_PCI_FIXUP_FINAL(PCI_VENDOR_ID_SERVERWORKS, PCI_DEVICE_ID_SERVERWORKS_HT2000_PCIE,
			quirk_msi_ht_cap);

/* The nVidia CK804 chipset may have 2 HT MSI mappings.
 * MSI are supported if the MSI capability set in any of these mappings.
 */
static void quirk_nvidia_ck804_msi_ht_cap(struct pci_dev *dev)
{
	struct pci_dev *pdev;

	if (!dev->subordinate)
		return;

	/* check HT MSI cap on this chipset and the root one.
	 * a single one having MSI is enough to be sure that MSI are supported.
	 */
	pdev = pci_get_slot(dev->bus, 0);
	if (!pdev)
		return;
	if (!msi_ht_cap_enabled(dev) && !msi_ht_cap_enabled(pdev)) {
		dev_warn(&dev->dev, "MSI quirk detected; subordinate MSI disabled\n");
		dev->subordinate->bus_flags |= PCI_BUS_FLAGS_NO_MSI;
	}
	pci_dev_put(pdev);
}
DECLARE_PCI_FIXUP_FINAL(PCI_VENDOR_ID_NVIDIA, PCI_DEVICE_ID_NVIDIA_CK804_PCIE,
			quirk_nvidia_ck804_msi_ht_cap);

/* Force enable MSI mapping capability on HT bridges */
static void ht_enable_msi_mapping(struct pci_dev *dev)
{
	int pos, ttl = PCI_FIND_CAP_TTL;

	pos = pci_find_ht_capability(dev, HT_CAPTYPE_MSI_MAPPING);
	while (pos && ttl--) {
		u8 flags;

		if (pci_read_config_byte(dev, pos + HT_MSI_FLAGS,
					 &flags) == 0) {
			dev_info(&dev->dev, "Enabling HT MSI Mapping\n");

			pci_write_config_byte(dev, pos + HT_MSI_FLAGS,
					      flags | HT_MSI_FLAGS_ENABLE);
		}
		pos = pci_find_next_ht_capability(dev, pos,
						  HT_CAPTYPE_MSI_MAPPING);
	}
}
DECLARE_PCI_FIXUP_HEADER(PCI_VENDOR_ID_SERVERWORKS,
			 PCI_DEVICE_ID_SERVERWORKS_HT1000_PXB,
			 ht_enable_msi_mapping);

DECLARE_PCI_FIXUP_HEADER(PCI_VENDOR_ID_AMD, PCI_DEVICE_ID_AMD_8132_BRIDGE,
			 ht_enable_msi_mapping);

/* The P5N32-SLI motherboards from Asus have a problem with msi
 * for the MCP55 NIC. It is not yet determined whether the msi problem
 * also affects other devices. As for now, turn off msi for this device.
 */
static void nvenet_msi_disable(struct pci_dev *dev)
{
	const char *board_name = dmi_get_system_info(DMI_BOARD_NAME);

	if (board_name &&
	    (strstr(board_name, "P5N32-SLI PREMIUM") ||
	     strstr(board_name, "P5N32-E SLI"))) {
		dev_info(&dev->dev, "Disabling msi for MCP55 NIC on P5N32-SLI\n");
		dev->no_msi = 1;
	}
}
DECLARE_PCI_FIXUP_EARLY(PCI_VENDOR_ID_NVIDIA,
			PCI_DEVICE_ID_NVIDIA_NVENET_15,
			nvenet_msi_disable);

/*
 * Some versions of the MCP55 bridge from Nvidia have a legacy IRQ routing
 * config register.  This register controls the routing of legacy
 * interrupts from devices that route through the MCP55.  If this register
 * is misprogrammed, interrupts are only sent to the BSP, unlike
 * conventional systems where the IRQ is broadcast to all online CPUs.  Not
 * having this register set properly prevents kdump from booting up
 * properly, so let's make sure that we have it set correctly.
 * Note that this is an undocumented register.
 */
static void nvbridge_check_legacy_irq_routing(struct pci_dev *dev)
{
	u32 cfg;

	if (!pci_find_capability(dev, PCI_CAP_ID_HT))
		return;

	pci_read_config_dword(dev, 0x74, &cfg);

	if (cfg & ((1 << 2) | (1 << 15))) {
		printk(KERN_INFO "Rewriting irq routing register on MCP55\n");
		cfg &= ~((1 << 2) | (1 << 15));
		pci_write_config_dword(dev, 0x74, cfg);
	}
}

DECLARE_PCI_FIXUP_EARLY(PCI_VENDOR_ID_NVIDIA,
			PCI_DEVICE_ID_NVIDIA_MCP55_BRIDGE_V0,
			nvbridge_check_legacy_irq_routing);

DECLARE_PCI_FIXUP_EARLY(PCI_VENDOR_ID_NVIDIA,
			PCI_DEVICE_ID_NVIDIA_MCP55_BRIDGE_V4,
			nvbridge_check_legacy_irq_routing);

static int ht_check_msi_mapping(struct pci_dev *dev)
{
	int pos, ttl = PCI_FIND_CAP_TTL;
	int found = 0;

	/* check if there is HT MSI cap or enabled on this device */
	pos = pci_find_ht_capability(dev, HT_CAPTYPE_MSI_MAPPING);
	while (pos && ttl--) {
		u8 flags;

		if (found < 1)
			found = 1;
		if (pci_read_config_byte(dev, pos + HT_MSI_FLAGS,
					 &flags) == 0) {
			if (flags & HT_MSI_FLAGS_ENABLE) {
				if (found < 2) {
					found = 2;
					break;
				}
			}
		}
		pos = pci_find_next_ht_capability(dev, pos,
						  HT_CAPTYPE_MSI_MAPPING);
	}

	return found;
}

static int host_bridge_with_leaf(struct pci_dev *host_bridge)
{
	struct pci_dev *dev;
	int pos;
	int i, dev_no;
	int found = 0;

	dev_no = host_bridge->devfn >> 3;
	for (i = dev_no + 1; i < 0x20; i++) {
		dev = pci_get_slot(host_bridge->bus, PCI_DEVFN(i, 0));
		if (!dev)
			continue;

		/* found next host bridge ?*/
		pos = pci_find_ht_capability(dev, HT_CAPTYPE_SLAVE);
		if (pos != 0) {
			pci_dev_put(dev);
			break;
		}

		if (ht_check_msi_mapping(dev)) {
			found = 1;
			pci_dev_put(dev);
			break;
		}
		pci_dev_put(dev);
	}

	return found;
}

#define PCI_HT_CAP_SLAVE_CTRL0     4    /* link control */
#define PCI_HT_CAP_SLAVE_CTRL1     8    /* link control to */

static int is_end_of_ht_chain(struct pci_dev *dev)
{
	int pos, ctrl_off;
	int end = 0;
	u16 flags, ctrl;

	pos = pci_find_ht_capability(dev, HT_CAPTYPE_SLAVE);

	if (!pos)
		goto out;

	pci_read_config_word(dev, pos + PCI_CAP_FLAGS, &flags);

	ctrl_off = ((flags >> 10) & 1) ?
			PCI_HT_CAP_SLAVE_CTRL0 : PCI_HT_CAP_SLAVE_CTRL1;
	pci_read_config_word(dev, pos + ctrl_off, &ctrl);

	if (ctrl & (1 << 6))
		end = 1;

out:
	return end;
}

static void nv_ht_enable_msi_mapping(struct pci_dev *dev)
{
	struct pci_dev *host_bridge;
	int pos;
	int i, dev_no;
	int found = 0;

	dev_no = dev->devfn >> 3;
	for (i = dev_no; i >= 0; i--) {
		host_bridge = pci_get_slot(dev->bus, PCI_DEVFN(i, 0));
		if (!host_bridge)
			continue;

		pos = pci_find_ht_capability(host_bridge, HT_CAPTYPE_SLAVE);
		if (pos != 0) {
			found = 1;
			break;
		}
		pci_dev_put(host_bridge);
	}

	if (!found)
		return;

	/* don't enable end_device/host_bridge with leaf directly here */
	if (host_bridge == dev && is_end_of_ht_chain(host_bridge) &&
	    host_bridge_with_leaf(host_bridge))
		goto out;

	/* root did that ! */
	if (msi_ht_cap_enabled(host_bridge))
		goto out;

	ht_enable_msi_mapping(dev);

out:
	pci_dev_put(host_bridge);
}

static void ht_disable_msi_mapping(struct pci_dev *dev)
{
	int pos, ttl = PCI_FIND_CAP_TTL;

	pos = pci_find_ht_capability(dev, HT_CAPTYPE_MSI_MAPPING);
	while (pos && ttl--) {
		u8 flags;

		if (pci_read_config_byte(dev, pos + HT_MSI_FLAGS,
					 &flags) == 0) {
			dev_info(&dev->dev, "Disabling HT MSI Mapping\n");

			pci_write_config_byte(dev, pos + HT_MSI_FLAGS,
					      flags & ~HT_MSI_FLAGS_ENABLE);
		}
		pos = pci_find_next_ht_capability(dev, pos,
						  HT_CAPTYPE_MSI_MAPPING);
	}
}

static void __nv_msi_ht_cap_quirk(struct pci_dev *dev, int all)
{
	struct pci_dev *host_bridge;
	int pos;
	int found;

	if (!pci_msi_enabled())
		return;

	/* check if there is HT MSI cap or enabled on this device */
	found = ht_check_msi_mapping(dev);

	/* no HT MSI CAP */
	if (found == 0)
		return;

	/*
	 * HT MSI mapping should be disabled on devices that are below
	 * a non-Hypertransport host bridge. Locate the host bridge...
	 */
	host_bridge = pci_get_bus_and_slot(0, PCI_DEVFN(0, 0));
	if (host_bridge == NULL) {
		dev_warn(&dev->dev, "nv_msi_ht_cap_quirk didn't locate host bridge\n");
		return;
	}

	pos = pci_find_ht_capability(host_bridge, HT_CAPTYPE_SLAVE);
	if (pos != 0) {
		/* Host bridge is to HT */
		if (found == 1) {
			/* it is not enabled, try to enable it */
			if (all)
				ht_enable_msi_mapping(dev);
			else
				nv_ht_enable_msi_mapping(dev);
		}
		goto out;
	}

	/* HT MSI is not enabled */
	if (found == 1)
		goto out;

	/* Host bridge is not to HT, disable HT MSI mapping on this device */
	ht_disable_msi_mapping(dev);

out:
	pci_dev_put(host_bridge);
}

static void nv_msi_ht_cap_quirk_all(struct pci_dev *dev)
{
	return __nv_msi_ht_cap_quirk(dev, 1);
}

static void nv_msi_ht_cap_quirk_leaf(struct pci_dev *dev)
{
	return __nv_msi_ht_cap_quirk(dev, 0);
}

DECLARE_PCI_FIXUP_FINAL(PCI_VENDOR_ID_NVIDIA, PCI_ANY_ID, nv_msi_ht_cap_quirk_leaf);
DECLARE_PCI_FIXUP_RESUME_EARLY(PCI_VENDOR_ID_NVIDIA, PCI_ANY_ID, nv_msi_ht_cap_quirk_leaf);

DECLARE_PCI_FIXUP_FINAL(PCI_VENDOR_ID_AL, PCI_ANY_ID, nv_msi_ht_cap_quirk_all);
DECLARE_PCI_FIXUP_RESUME_EARLY(PCI_VENDOR_ID_AL, PCI_ANY_ID, nv_msi_ht_cap_quirk_all);

static void quirk_msi_intx_disable_bug(struct pci_dev *dev)
{
	dev->dev_flags |= PCI_DEV_FLAGS_MSI_INTX_DISABLE_BUG;
}
static void quirk_msi_intx_disable_ati_bug(struct pci_dev *dev)
{
	struct pci_dev *p;

	/* SB700 MSI issue will be fixed at HW level from revision A21,
	 * we need check PCI REVISION ID of SMBus controller to get SB700
	 * revision.
	 */
	p = pci_get_device(PCI_VENDOR_ID_ATI, PCI_DEVICE_ID_ATI_SBX00_SMBUS,
			   NULL);
	if (!p)
		return;

	if ((p->revision < 0x3B) && (p->revision >= 0x30))
		dev->dev_flags |= PCI_DEV_FLAGS_MSI_INTX_DISABLE_BUG;
	pci_dev_put(p);
}
static void quirk_msi_intx_disable_qca_bug(struct pci_dev *dev)
{
	/* AR816X/AR817X/E210X MSI is fixed at HW level from revision 0x18 */
	if (dev->revision < 0x18) {
		dev_info(&dev->dev, "set MSI_INTX_DISABLE_BUG flag\n");
		dev->dev_flags |= PCI_DEV_FLAGS_MSI_INTX_DISABLE_BUG;
	}
}
DECLARE_PCI_FIXUP_FINAL(PCI_VENDOR_ID_BROADCOM,
			PCI_DEVICE_ID_TIGON3_5780,
			quirk_msi_intx_disable_bug);
DECLARE_PCI_FIXUP_FINAL(PCI_VENDOR_ID_BROADCOM,
			PCI_DEVICE_ID_TIGON3_5780S,
			quirk_msi_intx_disable_bug);
DECLARE_PCI_FIXUP_FINAL(PCI_VENDOR_ID_BROADCOM,
			PCI_DEVICE_ID_TIGON3_5714,
			quirk_msi_intx_disable_bug);
DECLARE_PCI_FIXUP_FINAL(PCI_VENDOR_ID_BROADCOM,
			PCI_DEVICE_ID_TIGON3_5714S,
			quirk_msi_intx_disable_bug);
DECLARE_PCI_FIXUP_FINAL(PCI_VENDOR_ID_BROADCOM,
			PCI_DEVICE_ID_TIGON3_5715,
			quirk_msi_intx_disable_bug);
DECLARE_PCI_FIXUP_FINAL(PCI_VENDOR_ID_BROADCOM,
			PCI_DEVICE_ID_TIGON3_5715S,
			quirk_msi_intx_disable_bug);

DECLARE_PCI_FIXUP_FINAL(PCI_VENDOR_ID_ATI, 0x4390,
			quirk_msi_intx_disable_ati_bug);
DECLARE_PCI_FIXUP_FINAL(PCI_VENDOR_ID_ATI, 0x4391,
			quirk_msi_intx_disable_ati_bug);
DECLARE_PCI_FIXUP_FINAL(PCI_VENDOR_ID_ATI, 0x4392,
			quirk_msi_intx_disable_ati_bug);
DECLARE_PCI_FIXUP_FINAL(PCI_VENDOR_ID_ATI, 0x4393,
			quirk_msi_intx_disable_ati_bug);
DECLARE_PCI_FIXUP_FINAL(PCI_VENDOR_ID_ATI, 0x4394,
			quirk_msi_intx_disable_ati_bug);

DECLARE_PCI_FIXUP_FINAL(PCI_VENDOR_ID_ATI, 0x4373,
			quirk_msi_intx_disable_bug);
DECLARE_PCI_FIXUP_FINAL(PCI_VENDOR_ID_ATI, 0x4374,
			quirk_msi_intx_disable_bug);
DECLARE_PCI_FIXUP_FINAL(PCI_VENDOR_ID_ATI, 0x4375,
			quirk_msi_intx_disable_bug);

DECLARE_PCI_FIXUP_FINAL(PCI_VENDOR_ID_ATTANSIC, 0x1062,
			quirk_msi_intx_disable_bug);
DECLARE_PCI_FIXUP_FINAL(PCI_VENDOR_ID_ATTANSIC, 0x1063,
			quirk_msi_intx_disable_bug);
DECLARE_PCI_FIXUP_FINAL(PCI_VENDOR_ID_ATTANSIC, 0x2060,
			quirk_msi_intx_disable_bug);
DECLARE_PCI_FIXUP_FINAL(PCI_VENDOR_ID_ATTANSIC, 0x2062,
			quirk_msi_intx_disable_bug);
DECLARE_PCI_FIXUP_FINAL(PCI_VENDOR_ID_ATTANSIC, 0x1073,
			quirk_msi_intx_disable_bug);
DECLARE_PCI_FIXUP_FINAL(PCI_VENDOR_ID_ATTANSIC, 0x1083,
			quirk_msi_intx_disable_bug);
DECLARE_PCI_FIXUP_FINAL(PCI_VENDOR_ID_ATTANSIC, 0x1090,
			quirk_msi_intx_disable_qca_bug);
DECLARE_PCI_FIXUP_FINAL(PCI_VENDOR_ID_ATTANSIC, 0x1091,
			quirk_msi_intx_disable_qca_bug);
DECLARE_PCI_FIXUP_FINAL(PCI_VENDOR_ID_ATTANSIC, 0x10a0,
			quirk_msi_intx_disable_qca_bug);
DECLARE_PCI_FIXUP_FINAL(PCI_VENDOR_ID_ATTANSIC, 0x10a1,
			quirk_msi_intx_disable_qca_bug);
DECLARE_PCI_FIXUP_FINAL(PCI_VENDOR_ID_ATTANSIC, 0xe091,
			quirk_msi_intx_disable_qca_bug);
#endif /* CONFIG_PCI_MSI */

/* Allow manual resource allocation for PCI hotplug bridges
 * via pci=hpmemsize=nnM and pci=hpiosize=nnM parameters. For
 * some PCI-PCI hotplug bridges, like PLX 6254 (former HINT HB6),
 * kernel fails to allocate resources when hotplug device is
 * inserted and PCI bus is rescanned.
 */
static void quirk_hotplug_bridge(struct pci_dev *dev)
{
	dev->is_hotplug_bridge = 1;
}

DECLARE_PCI_FIXUP_HEADER(PCI_VENDOR_ID_HINT, 0x0020, quirk_hotplug_bridge);

/*
 * This is a quirk for the Ricoh MMC controller found as a part of
 * some mulifunction chips.

 * This is very similar and based on the ricoh_mmc driver written by
 * Philip Langdale. Thank you for these magic sequences.
 *
 * These chips implement the four main memory card controllers (SD, MMC, MS, xD)
 * and one or both of cardbus or firewire.
 *
 * It happens that they implement SD and MMC
 * support as separate controllers (and PCI functions). The linux SDHCI
 * driver supports MMC cards but the chip detects MMC cards in hardware
 * and directs them to the MMC controller - so the SDHCI driver never sees
 * them.
 *
 * To get around this, we must disable the useless MMC controller.
 * At that point, the SDHCI controller will start seeing them
 * It seems to be the case that the relevant PCI registers to deactivate the
 * MMC controller live on PCI function 0, which might be the cardbus controller
 * or the firewire controller, depending on the particular chip in question
 *
 * This has to be done early, because as soon as we disable the MMC controller
 * other pci functions shift up one level, e.g. function #2 becomes function
 * #1, and this will confuse the pci core.
 */

#ifdef CONFIG_MMC_RICOH_MMC
static void ricoh_mmc_fixup_rl5c476(struct pci_dev *dev)
{
	/* disable via cardbus interface */
	u8 write_enable;
	u8 write_target;
	u8 disable;

	/* disable must be done via function #0 */
	if (PCI_FUNC(dev->devfn))
		return;

	pci_read_config_byte(dev, 0xB7, &disable);
	if (disable & 0x02)
		return;

	pci_read_config_byte(dev, 0x8E, &write_enable);
	pci_write_config_byte(dev, 0x8E, 0xAA);
	pci_read_config_byte(dev, 0x8D, &write_target);
	pci_write_config_byte(dev, 0x8D, 0xB7);
	pci_write_config_byte(dev, 0xB7, disable | 0x02);
	pci_write_config_byte(dev, 0x8E, write_enable);
	pci_write_config_byte(dev, 0x8D, write_target);

	dev_notice(&dev->dev, "proprietary Ricoh MMC controller disabled (via cardbus function)\n");
	dev_notice(&dev->dev, "MMC cards are now supported by standard SDHCI controller\n");
}
DECLARE_PCI_FIXUP_EARLY(PCI_VENDOR_ID_RICOH, PCI_DEVICE_ID_RICOH_RL5C476, ricoh_mmc_fixup_rl5c476);
DECLARE_PCI_FIXUP_RESUME_EARLY(PCI_VENDOR_ID_RICOH, PCI_DEVICE_ID_RICOH_RL5C476, ricoh_mmc_fixup_rl5c476);

static void ricoh_mmc_fixup_r5c832(struct pci_dev *dev)
{
	/* disable via firewire interface */
	u8 write_enable;
	u8 disable;

	/* disable must be done via function #0 */
	if (PCI_FUNC(dev->devfn))
		return;
	/*
	 * RICOH 0xe822 and 0xe823 SD/MMC card readers fail to recognize
	 * certain types of SD/MMC cards. Lowering the SD base
	 * clock frequency from 200Mhz to 50Mhz fixes this issue.
	 *
	 * 0x150 - SD2.0 mode enable for changing base clock
	 *	   frequency to 50Mhz
	 * 0xe1  - Base clock frequency
	 * 0x32  - 50Mhz new clock frequency
	 * 0xf9  - Key register for 0x150
	 * 0xfc  - key register for 0xe1
	 */
	if (dev->device == PCI_DEVICE_ID_RICOH_R5CE822 ||
	    dev->device == PCI_DEVICE_ID_RICOH_R5CE823) {
		pci_write_config_byte(dev, 0xf9, 0xfc);
		pci_write_config_byte(dev, 0x150, 0x10);
		pci_write_config_byte(dev, 0xf9, 0x00);
		pci_write_config_byte(dev, 0xfc, 0x01);
		pci_write_config_byte(dev, 0xe1, 0x32);
		pci_write_config_byte(dev, 0xfc, 0x00);

		dev_notice(&dev->dev, "MMC controller base frequency changed to 50Mhz.\n");
	}

	pci_read_config_byte(dev, 0xCB, &disable);

	if (disable & 0x02)
		return;

	pci_read_config_byte(dev, 0xCA, &write_enable);
	pci_write_config_byte(dev, 0xCA, 0x57);
	pci_write_config_byte(dev, 0xCB, disable | 0x02);
	pci_write_config_byte(dev, 0xCA, write_enable);

	dev_notice(&dev->dev, "proprietary Ricoh MMC controller disabled (via firewire function)\n");
	dev_notice(&dev->dev, "MMC cards are now supported by standard SDHCI controller\n");

}
DECLARE_PCI_FIXUP_EARLY(PCI_VENDOR_ID_RICOH, PCI_DEVICE_ID_RICOH_R5C832, ricoh_mmc_fixup_r5c832);
DECLARE_PCI_FIXUP_RESUME_EARLY(PCI_VENDOR_ID_RICOH, PCI_DEVICE_ID_RICOH_R5C832, ricoh_mmc_fixup_r5c832);
DECLARE_PCI_FIXUP_EARLY(PCI_VENDOR_ID_RICOH, PCI_DEVICE_ID_RICOH_R5CE822, ricoh_mmc_fixup_r5c832);
DECLARE_PCI_FIXUP_RESUME_EARLY(PCI_VENDOR_ID_RICOH, PCI_DEVICE_ID_RICOH_R5CE822, ricoh_mmc_fixup_r5c832);
DECLARE_PCI_FIXUP_EARLY(PCI_VENDOR_ID_RICOH, PCI_DEVICE_ID_RICOH_R5CE823, ricoh_mmc_fixup_r5c832);
DECLARE_PCI_FIXUP_RESUME_EARLY(PCI_VENDOR_ID_RICOH, PCI_DEVICE_ID_RICOH_R5CE823, ricoh_mmc_fixup_r5c832);
#endif /*CONFIG_MMC_RICOH_MMC*/

#ifdef CONFIG_DMAR_TABLE
#define VTUNCERRMSK_REG	0x1ac
#define VTD_MSK_SPEC_ERRORS	(1 << 31)
/*
 * This is a quirk for masking vt-d spec defined errors to platform error
 * handling logic. With out this, platforms using Intel 7500, 5500 chipsets
 * (and the derivative chipsets like X58 etc) seem to generate NMI/SMI (based
 * on the RAS config settings of the platform) when a vt-d fault happens.
 * The resulting SMI caused the system to hang.
 *
 * VT-d spec related errors are already handled by the VT-d OS code, so no
 * need to report the same error through other channels.
 */
static void vtd_mask_spec_errors(struct pci_dev *dev)
{
	u32 word;

	pci_read_config_dword(dev, VTUNCERRMSK_REG, &word);
	pci_write_config_dword(dev, VTUNCERRMSK_REG, word | VTD_MSK_SPEC_ERRORS);
}
DECLARE_PCI_FIXUP_EARLY(PCI_VENDOR_ID_INTEL, 0x342e, vtd_mask_spec_errors);
DECLARE_PCI_FIXUP_EARLY(PCI_VENDOR_ID_INTEL, 0x3c28, vtd_mask_spec_errors);
#endif

static void fixup_ti816x_class(struct pci_dev *dev)
{
	u32 class = dev->class;

	/* TI 816x devices do not have class code set when in PCIe boot mode */
	dev->class = PCI_CLASS_MULTIMEDIA_VIDEO << 8;
	dev_info(&dev->dev, "PCI class overridden (%#08x -> %#08x)\n",
		 class, dev->class);
}
DECLARE_PCI_FIXUP_CLASS_EARLY(PCI_VENDOR_ID_TI, 0xb800,
			      PCI_CLASS_NOT_DEFINED, 8, fixup_ti816x_class);

/* Some PCIe devices do not work reliably with the claimed maximum
 * payload size supported.
 */
static void fixup_mpss_256(struct pci_dev *dev)
{
	dev->pcie_mpss = 1; /* 256 bytes */
}
DECLARE_PCI_FIXUP_HEADER(PCI_VENDOR_ID_SOLARFLARE,
			 PCI_DEVICE_ID_SOLARFLARE_SFC4000A_0, fixup_mpss_256);
DECLARE_PCI_FIXUP_HEADER(PCI_VENDOR_ID_SOLARFLARE,
			 PCI_DEVICE_ID_SOLARFLARE_SFC4000A_1, fixup_mpss_256);
DECLARE_PCI_FIXUP_HEADER(PCI_VENDOR_ID_SOLARFLARE,
			 PCI_DEVICE_ID_SOLARFLARE_SFC4000B, fixup_mpss_256);

/* Intel 5000 and 5100 Memory controllers have an errata with read completion
 * coalescing (which is enabled by default on some BIOSes) and MPS of 256B.
 * Since there is no way of knowing what the PCIE MPS on each fabric will be
 * until all of the devices are discovered and buses walked, read completion
 * coalescing must be disabled.  Unfortunately, it cannot be re-enabled because
 * it is possible to hotplug a device with MPS of 256B.
 */
static void quirk_intel_mc_errata(struct pci_dev *dev)
{
	int err;
	u16 rcc;

	if (pcie_bus_config == PCIE_BUS_TUNE_OFF ||
	    pcie_bus_config == PCIE_BUS_DEFAULT)
		return;

	/* Intel errata specifies bits to change but does not say what they are.
	 * Keeping them magical until such time as the registers and values can
	 * be explained.
	 */
	err = pci_read_config_word(dev, 0x48, &rcc);
	if (err) {
		dev_err(&dev->dev, "Error attempting to read the read completion coalescing register\n");
		return;
	}

	if (!(rcc & (1 << 10)))
		return;

	rcc &= ~(1 << 10);

	err = pci_write_config_word(dev, 0x48, rcc);
	if (err) {
		dev_err(&dev->dev, "Error attempting to write the read completion coalescing register\n");
		return;
	}

	pr_info_once("Read completion coalescing disabled due to hardware errata relating to 256B MPS\n");
}
/* Intel 5000 series memory controllers and ports 2-7 */
DECLARE_PCI_FIXUP_HEADER(PCI_VENDOR_ID_INTEL, 0x25c0, quirk_intel_mc_errata);
DECLARE_PCI_FIXUP_HEADER(PCI_VENDOR_ID_INTEL, 0x25d0, quirk_intel_mc_errata);
DECLARE_PCI_FIXUP_HEADER(PCI_VENDOR_ID_INTEL, 0x25d4, quirk_intel_mc_errata);
DECLARE_PCI_FIXUP_HEADER(PCI_VENDOR_ID_INTEL, 0x25d8, quirk_intel_mc_errata);
DECLARE_PCI_FIXUP_HEADER(PCI_VENDOR_ID_INTEL, 0x25e2, quirk_intel_mc_errata);
DECLARE_PCI_FIXUP_HEADER(PCI_VENDOR_ID_INTEL, 0x25e3, quirk_intel_mc_errata);
DECLARE_PCI_FIXUP_HEADER(PCI_VENDOR_ID_INTEL, 0x25e4, quirk_intel_mc_errata);
DECLARE_PCI_FIXUP_HEADER(PCI_VENDOR_ID_INTEL, 0x25e5, quirk_intel_mc_errata);
DECLARE_PCI_FIXUP_HEADER(PCI_VENDOR_ID_INTEL, 0x25e6, quirk_intel_mc_errata);
DECLARE_PCI_FIXUP_HEADER(PCI_VENDOR_ID_INTEL, 0x25e7, quirk_intel_mc_errata);
DECLARE_PCI_FIXUP_HEADER(PCI_VENDOR_ID_INTEL, 0x25f7, quirk_intel_mc_errata);
DECLARE_PCI_FIXUP_HEADER(PCI_VENDOR_ID_INTEL, 0x25f8, quirk_intel_mc_errata);
DECLARE_PCI_FIXUP_HEADER(PCI_VENDOR_ID_INTEL, 0x25f9, quirk_intel_mc_errata);
DECLARE_PCI_FIXUP_HEADER(PCI_VENDOR_ID_INTEL, 0x25fa, quirk_intel_mc_errata);
/* Intel 5100 series memory controllers and ports 2-7 */
DECLARE_PCI_FIXUP_HEADER(PCI_VENDOR_ID_INTEL, 0x65c0, quirk_intel_mc_errata);
DECLARE_PCI_FIXUP_HEADER(PCI_VENDOR_ID_INTEL, 0x65e2, quirk_intel_mc_errata);
DECLARE_PCI_FIXUP_HEADER(PCI_VENDOR_ID_INTEL, 0x65e3, quirk_intel_mc_errata);
DECLARE_PCI_FIXUP_HEADER(PCI_VENDOR_ID_INTEL, 0x65e4, quirk_intel_mc_errata);
DECLARE_PCI_FIXUP_HEADER(PCI_VENDOR_ID_INTEL, 0x65e5, quirk_intel_mc_errata);
DECLARE_PCI_FIXUP_HEADER(PCI_VENDOR_ID_INTEL, 0x65e6, quirk_intel_mc_errata);
DECLARE_PCI_FIXUP_HEADER(PCI_VENDOR_ID_INTEL, 0x65e7, quirk_intel_mc_errata);
DECLARE_PCI_FIXUP_HEADER(PCI_VENDOR_ID_INTEL, 0x65f7, quirk_intel_mc_errata);
DECLARE_PCI_FIXUP_HEADER(PCI_VENDOR_ID_INTEL, 0x65f8, quirk_intel_mc_errata);
DECLARE_PCI_FIXUP_HEADER(PCI_VENDOR_ID_INTEL, 0x65f9, quirk_intel_mc_errata);
DECLARE_PCI_FIXUP_HEADER(PCI_VENDOR_ID_INTEL, 0x65fa, quirk_intel_mc_errata);


/*
 * Ivytown NTB BAR sizes are misreported by the hardware due to an erratum.  To
 * work around this, query the size it should be configured to by the device and
 * modify the resource end to correspond to this new size.
 */
static void quirk_intel_ntb(struct pci_dev *dev)
{
	int rc;
	u8 val;

	rc = pci_read_config_byte(dev, 0x00D0, &val);
	if (rc)
		return;

	dev->resource[2].end = dev->resource[2].start + ((u64) 1 << val) - 1;

	rc = pci_read_config_byte(dev, 0x00D1, &val);
	if (rc)
		return;

	dev->resource[4].end = dev->resource[4].start + ((u64) 1 << val) - 1;
}
DECLARE_PCI_FIXUP_HEADER(PCI_VENDOR_ID_INTEL, 0x0e08, quirk_intel_ntb);
DECLARE_PCI_FIXUP_HEADER(PCI_VENDOR_ID_INTEL, 0x0e0d, quirk_intel_ntb);

static ktime_t fixup_debug_start(struct pci_dev *dev,
				 void (*fn)(struct pci_dev *dev))
{
	ktime_t calltime = 0;

	dev_dbg(&dev->dev, "calling %pF\n", fn);
	if (initcall_debug) {
		pr_debug("calling  %pF @ %i for %s\n",
			 fn, task_pid_nr(current), dev_name(&dev->dev));
		calltime = ktime_get();
	}

	return calltime;
}

static void fixup_debug_report(struct pci_dev *dev, ktime_t calltime,
			       void (*fn)(struct pci_dev *dev))
{
	ktime_t delta, rettime;
	unsigned long long duration;

	if (initcall_debug) {
		rettime = ktime_get();
		delta = ktime_sub(rettime, calltime);
		duration = (unsigned long long) ktime_to_ns(delta) >> 10;
		pr_debug("pci fixup %pF returned after %lld usecs for %s\n",
			 fn, duration, dev_name(&dev->dev));
	}
}

/*
 * Some BIOS implementations leave the Intel GPU interrupts enabled,
 * even though no one is handling them (f.e. i915 driver is never loaded).
 * Additionally the interrupt destination is not set up properly
 * and the interrupt ends up -somewhere-.
 *
 * These spurious interrupts are "sticky" and the kernel disables
 * the (shared) interrupt line after 100.000+ generated interrupts.
 *
 * Fix it by disabling the still enabled interrupts.
 * This resolves crashes often seen on monitor unplug.
 */
#define I915_DEIER_REG 0x4400c
static void disable_igfx_irq(struct pci_dev *dev)
{
	void __iomem *regs = pci_iomap(dev, 0, 0);
	if (regs == NULL) {
		dev_warn(&dev->dev, "igfx quirk: Can't iomap PCI device\n");
		return;
	}

	/* Check if any interrupt line is still enabled */
	if (readl(regs + I915_DEIER_REG) != 0) {
		dev_warn(&dev->dev, "BIOS left Intel GPU interrupts enabled; disabling\n");

		writel(0, regs + I915_DEIER_REG);
	}

	pci_iounmap(dev, regs);
}
DECLARE_PCI_FIXUP_FINAL(PCI_VENDOR_ID_INTEL, 0x0042, disable_igfx_irq);
DECLARE_PCI_FIXUP_FINAL(PCI_VENDOR_ID_INTEL, 0x0046, disable_igfx_irq);
DECLARE_PCI_FIXUP_FINAL(PCI_VENDOR_ID_INTEL, 0x004a, disable_igfx_irq);
DECLARE_PCI_FIXUP_FINAL(PCI_VENDOR_ID_INTEL, 0x0102, disable_igfx_irq);
DECLARE_PCI_FIXUP_FINAL(PCI_VENDOR_ID_INTEL, 0x0106, disable_igfx_irq);
DECLARE_PCI_FIXUP_FINAL(PCI_VENDOR_ID_INTEL, 0x010a, disable_igfx_irq);
DECLARE_PCI_FIXUP_FINAL(PCI_VENDOR_ID_INTEL, 0x0152, disable_igfx_irq);

/*
 * PCI devices which are on Intel chips can skip the 10ms delay
 * before entering D3 mode.
 */
static void quirk_remove_d3_delay(struct pci_dev *dev)
{
	dev->d3_delay = 0;
}
/* C600 Series devices do not need 10ms d3_delay */
DECLARE_PCI_FIXUP_FINAL(PCI_VENDOR_ID_INTEL, 0x0412, quirk_remove_d3_delay);
DECLARE_PCI_FIXUP_FINAL(PCI_VENDOR_ID_INTEL, 0x0c00, quirk_remove_d3_delay);
DECLARE_PCI_FIXUP_FINAL(PCI_VENDOR_ID_INTEL, 0x0c0c, quirk_remove_d3_delay);
/* Lynxpoint-H PCH devices do not need 10ms d3_delay */
DECLARE_PCI_FIXUP_FINAL(PCI_VENDOR_ID_INTEL, 0x8c02, quirk_remove_d3_delay);
DECLARE_PCI_FIXUP_FINAL(PCI_VENDOR_ID_INTEL, 0x8c18, quirk_remove_d3_delay);
DECLARE_PCI_FIXUP_FINAL(PCI_VENDOR_ID_INTEL, 0x8c1c, quirk_remove_d3_delay);
DECLARE_PCI_FIXUP_FINAL(PCI_VENDOR_ID_INTEL, 0x8c20, quirk_remove_d3_delay);
DECLARE_PCI_FIXUP_FINAL(PCI_VENDOR_ID_INTEL, 0x8c22, quirk_remove_d3_delay);
DECLARE_PCI_FIXUP_FINAL(PCI_VENDOR_ID_INTEL, 0x8c26, quirk_remove_d3_delay);
DECLARE_PCI_FIXUP_FINAL(PCI_VENDOR_ID_INTEL, 0x8c2d, quirk_remove_d3_delay);
DECLARE_PCI_FIXUP_FINAL(PCI_VENDOR_ID_INTEL, 0x8c31, quirk_remove_d3_delay);
DECLARE_PCI_FIXUP_FINAL(PCI_VENDOR_ID_INTEL, 0x8c3a, quirk_remove_d3_delay);
DECLARE_PCI_FIXUP_FINAL(PCI_VENDOR_ID_INTEL, 0x8c3d, quirk_remove_d3_delay);
DECLARE_PCI_FIXUP_FINAL(PCI_VENDOR_ID_INTEL, 0x8c4e, quirk_remove_d3_delay);
/* Intel Cherrytrail devices do not need 10ms d3_delay */
DECLARE_PCI_FIXUP_FINAL(PCI_VENDOR_ID_INTEL, 0x2280, quirk_remove_d3_delay);
DECLARE_PCI_FIXUP_FINAL(PCI_VENDOR_ID_INTEL, 0x2298, quirk_remove_d3_delay);
DECLARE_PCI_FIXUP_FINAL(PCI_VENDOR_ID_INTEL, 0x229c, quirk_remove_d3_delay);
DECLARE_PCI_FIXUP_FINAL(PCI_VENDOR_ID_INTEL, 0x22b0, quirk_remove_d3_delay);
DECLARE_PCI_FIXUP_FINAL(PCI_VENDOR_ID_INTEL, 0x22b5, quirk_remove_d3_delay);
DECLARE_PCI_FIXUP_FINAL(PCI_VENDOR_ID_INTEL, 0x22b7, quirk_remove_d3_delay);
DECLARE_PCI_FIXUP_FINAL(PCI_VENDOR_ID_INTEL, 0x22b8, quirk_remove_d3_delay);
DECLARE_PCI_FIXUP_FINAL(PCI_VENDOR_ID_INTEL, 0x22d8, quirk_remove_d3_delay);
DECLARE_PCI_FIXUP_FINAL(PCI_VENDOR_ID_INTEL, 0x22dc, quirk_remove_d3_delay);

/*
 * Some devices may pass our check in pci_intx_mask_supported() if
 * PCI_COMMAND_INTX_DISABLE works though they actually do not properly
 * support this feature.
 */
static void quirk_broken_intx_masking(struct pci_dev *dev)
{
	dev->broken_intx_masking = 1;
}
DECLARE_PCI_FIXUP_FINAL(PCI_VENDOR_ID_CHELSIO, 0x0030,
			quirk_broken_intx_masking);
DECLARE_PCI_FIXUP_FINAL(0x1814, 0x0601, /* Ralink RT2800 802.11n PCI */
			quirk_broken_intx_masking);

/*
 * Realtek RTL8169 PCI Gigabit Ethernet Controller (rev 10)
 * Subsystem: Realtek RTL8169/8110 Family PCI Gigabit Ethernet NIC
 *
 * RTL8110SC - Fails under PCI device assignment using DisINTx masking.
 */
DECLARE_PCI_FIXUP_FINAL(PCI_VENDOR_ID_REALTEK, 0x8169,
			quirk_broken_intx_masking);

/*
 * Intel i40e (XL710/X710) 10/20/40GbE NICs all have broken INTx masking,
 * DisINTx can be set but the interrupt status bit is non-functional.
 */
DECLARE_PCI_FIXUP_FINAL(PCI_VENDOR_ID_INTEL, 0x1572,
			quirk_broken_intx_masking);
DECLARE_PCI_FIXUP_FINAL(PCI_VENDOR_ID_INTEL, 0x1574,
			quirk_broken_intx_masking);
DECLARE_PCI_FIXUP_FINAL(PCI_VENDOR_ID_INTEL, 0x1580,
			quirk_broken_intx_masking);
DECLARE_PCI_FIXUP_FINAL(PCI_VENDOR_ID_INTEL, 0x1581,
			quirk_broken_intx_masking);
DECLARE_PCI_FIXUP_FINAL(PCI_VENDOR_ID_INTEL, 0x1583,
			quirk_broken_intx_masking);
DECLARE_PCI_FIXUP_FINAL(PCI_VENDOR_ID_INTEL, 0x1584,
			quirk_broken_intx_masking);
DECLARE_PCI_FIXUP_FINAL(PCI_VENDOR_ID_INTEL, 0x1585,
			quirk_broken_intx_masking);
DECLARE_PCI_FIXUP_FINAL(PCI_VENDOR_ID_INTEL, 0x1586,
			quirk_broken_intx_masking);
DECLARE_PCI_FIXUP_FINAL(PCI_VENDOR_ID_INTEL, 0x1587,
			quirk_broken_intx_masking);
DECLARE_PCI_FIXUP_FINAL(PCI_VENDOR_ID_INTEL, 0x1588,
			quirk_broken_intx_masking);
DECLARE_PCI_FIXUP_FINAL(PCI_VENDOR_ID_INTEL, 0x1589,
			quirk_broken_intx_masking);
DECLARE_PCI_FIXUP_FINAL(PCI_VENDOR_ID_INTEL, 0x158a,
			quirk_broken_intx_masking);
DECLARE_PCI_FIXUP_FINAL(PCI_VENDOR_ID_INTEL, 0x158b,
			quirk_broken_intx_masking);
DECLARE_PCI_FIXUP_FINAL(PCI_VENDOR_ID_INTEL, 0x37d0,
			quirk_broken_intx_masking);
DECLARE_PCI_FIXUP_FINAL(PCI_VENDOR_ID_INTEL, 0x37d1,
			quirk_broken_intx_masking);
DECLARE_PCI_FIXUP_FINAL(PCI_VENDOR_ID_INTEL, 0x37d2,
			quirk_broken_intx_masking);

static u16 mellanox_broken_intx_devs[] = {
	PCI_DEVICE_ID_MELLANOX_HERMON_SDR,
	PCI_DEVICE_ID_MELLANOX_HERMON_DDR,
	PCI_DEVICE_ID_MELLANOX_HERMON_QDR,
	PCI_DEVICE_ID_MELLANOX_HERMON_DDR_GEN2,
	PCI_DEVICE_ID_MELLANOX_HERMON_QDR_GEN2,
	PCI_DEVICE_ID_MELLANOX_HERMON_EN,
	PCI_DEVICE_ID_MELLANOX_HERMON_EN_GEN2,
	PCI_DEVICE_ID_MELLANOX_CONNECTX_EN,
	PCI_DEVICE_ID_MELLANOX_CONNECTX_EN_T_GEN2,
	PCI_DEVICE_ID_MELLANOX_CONNECTX_EN_GEN2,
	PCI_DEVICE_ID_MELLANOX_CONNECTX_EN_5_GEN2,
	PCI_DEVICE_ID_MELLANOX_CONNECTX2,
	PCI_DEVICE_ID_MELLANOX_CONNECTX3,
	PCI_DEVICE_ID_MELLANOX_CONNECTX3_PRO,
};

#define CONNECTX_4_CURR_MAX_MINOR 99
#define CONNECTX_4_INTX_SUPPORT_MINOR 14

/*
 * Check ConnectX-4/LX FW version to see if it supports legacy interrupts.
 * If so, don't mark it as broken.
 * FW minor > 99 means older FW version format and no INTx masking support.
 * FW minor < 14 means new FW version format and no INTx masking support.
 */
static void mellanox_check_broken_intx_masking(struct pci_dev *pdev)
{
	__be32 __iomem *fw_ver;
	u16 fw_major;
	u16 fw_minor;
	u16 fw_subminor;
	u32 fw_maj_min;
	u32 fw_sub_min;
	int i;

	for (i = 0; i < ARRAY_SIZE(mellanox_broken_intx_devs); i++) {
		if (pdev->device == mellanox_broken_intx_devs[i]) {
			pdev->broken_intx_masking = 1;
			return;
		}
	}

	/* Getting here means Connect-IB cards and up. Connect-IB has no INTx
	 * support so shouldn't be checked further
	 */
	if (pdev->device == PCI_DEVICE_ID_MELLANOX_CONNECTIB)
		return;

	if (pdev->device != PCI_DEVICE_ID_MELLANOX_CONNECTX4 &&
	    pdev->device != PCI_DEVICE_ID_MELLANOX_CONNECTX4_LX)
		return;

	/* For ConnectX-4 and ConnectX-4LX, need to check FW support */
	if (pci_enable_device_mem(pdev)) {
		dev_warn(&pdev->dev, "Can't enable device memory\n");
		return;
	}

	fw_ver = ioremap(pci_resource_start(pdev, 0), 4);
	if (!fw_ver) {
		dev_warn(&pdev->dev, "Can't map ConnectX-4 initialization segment\n");
		goto out;
	}

	/* Reading from resource space should be 32b aligned */
	fw_maj_min = ioread32be(fw_ver);
	fw_sub_min = ioread32be(fw_ver + 1);
	fw_major = fw_maj_min & 0xffff;
	fw_minor = fw_maj_min >> 16;
	fw_subminor = fw_sub_min & 0xffff;
	if (fw_minor > CONNECTX_4_CURR_MAX_MINOR ||
	    fw_minor < CONNECTX_4_INTX_SUPPORT_MINOR) {
		dev_warn(&pdev->dev, "ConnectX-4: FW %u.%u.%u doesn't support INTx masking, disabling. Please upgrade FW to %d.14.1100 and up for INTx support\n",
			 fw_major, fw_minor, fw_subminor, pdev->device ==
			 PCI_DEVICE_ID_MELLANOX_CONNECTX4 ? 12 : 14);
		pdev->broken_intx_masking = 1;
	}

	iounmap(fw_ver);

out:
	pci_disable_device(pdev);
}
DECLARE_PCI_FIXUP_FINAL(PCI_VENDOR_ID_MELLANOX, PCI_ANY_ID,
			mellanox_check_broken_intx_masking);

static void quirk_no_bus_reset(struct pci_dev *dev)
{
	dev->dev_flags |= PCI_DEV_FLAGS_NO_BUS_RESET;
}

/*
 * Some Atheros AR9xxx and QCA988x chips do not behave after a bus reset.
 * The device will throw a Link Down error on AER-capable systems and
 * regardless of AER, config space of the device is never accessible again
 * and typically causes the system to hang or reset when access is attempted.
 * http://www.spinics.net/lists/linux-pci/msg34797.html
 */
DECLARE_PCI_FIXUP_HEADER(PCI_VENDOR_ID_ATHEROS, 0x0030, quirk_no_bus_reset);
DECLARE_PCI_FIXUP_HEADER(PCI_VENDOR_ID_ATHEROS, 0x0032, quirk_no_bus_reset);
DECLARE_PCI_FIXUP_HEADER(PCI_VENDOR_ID_ATHEROS, 0x003c, quirk_no_bus_reset);
DECLARE_PCI_FIXUP_HEADER(PCI_VENDOR_ID_ATHEROS, 0x0033, quirk_no_bus_reset);
DECLARE_PCI_FIXUP_HEADER(PCI_VENDOR_ID_ATHEROS, 0x0034, quirk_no_bus_reset);

static void quirk_no_pm_reset(struct pci_dev *dev)
{
	/*
	 * We can't do a bus reset on root bus devices, but an ineffective
	 * PM reset may be better than nothing.
	 */
	if (!pci_is_root_bus(dev->bus))
		dev->dev_flags |= PCI_DEV_FLAGS_NO_PM_RESET;
}

/*
 * Some AMD/ATI GPUS (HD8570 - Oland) report that a D3hot->D0 transition
 * causes a reset (i.e., they advertise NoSoftRst-).  This transition seems
 * to have no effect on the device: it retains the framebuffer contents and
 * monitor sync.  Advertising this support makes other layers, like VFIO,
 * assume pci_reset_function() is viable for this device.  Mark it as
 * unavailable to skip it when testing reset methods.
 */
DECLARE_PCI_FIXUP_CLASS_HEADER(PCI_VENDOR_ID_ATI, PCI_ANY_ID,
			       PCI_CLASS_DISPLAY_VGA, 8, quirk_no_pm_reset);

/*
 * Thunderbolt controllers with broken MSI hotplug signaling:
 * Entire 1st generation (Light Ridge, Eagle Ridge, Light Peak) and part
 * of the 2nd generation (Cactus Ridge 4C up to revision 1, Port Ridge).
 */
static void quirk_thunderbolt_hotplug_msi(struct pci_dev *pdev)
{
	if (pdev->is_hotplug_bridge &&
	    (pdev->device != PCI_DEVICE_ID_INTEL_CACTUS_RIDGE_4C ||
	     pdev->revision <= 1))
		pdev->no_msi = 1;
}
DECLARE_PCI_FIXUP_FINAL(PCI_VENDOR_ID_INTEL, PCI_DEVICE_ID_INTEL_LIGHT_RIDGE,
			quirk_thunderbolt_hotplug_msi);
DECLARE_PCI_FIXUP_FINAL(PCI_VENDOR_ID_INTEL, PCI_DEVICE_ID_INTEL_EAGLE_RIDGE,
			quirk_thunderbolt_hotplug_msi);
DECLARE_PCI_FIXUP_FINAL(PCI_VENDOR_ID_INTEL, PCI_DEVICE_ID_INTEL_LIGHT_PEAK,
			quirk_thunderbolt_hotplug_msi);
DECLARE_PCI_FIXUP_FINAL(PCI_VENDOR_ID_INTEL, PCI_DEVICE_ID_INTEL_CACTUS_RIDGE_4C,
			quirk_thunderbolt_hotplug_msi);
DECLARE_PCI_FIXUP_FINAL(PCI_VENDOR_ID_INTEL, PCI_DEVICE_ID_INTEL_PORT_RIDGE,
			quirk_thunderbolt_hotplug_msi);

static void quirk_chelsio_extend_vpd(struct pci_dev *dev)
{
	int chip = (dev->device & 0xf000) >> 12;
	int func = (dev->device & 0x0f00) >>  8;
	int prod = (dev->device & 0x00ff) >>  0;

	/*
	 * If this is a T3-based adapter, there's a 1KB VPD area at offset
	 * 0xc00 which contains the preferred VPD values.  If this is a T4 or
	 * later based adapter, the special VPD is at offset 0x400 for the
	 * Physical Functions (the SR-IOV Virtual Functions have no VPD
	 * Capabilities).  The PCI VPD Access core routines will normally
	 * compute the size of the VPD by parsing the VPD Data Structure at
	 * offset 0x000.  This will result in silent failures when attempting
	 * to accesses these other VPD areas which are beyond those computed
	 * limits.
	 */
	if (chip == 0x0 && prod >= 0x20)
		pci_set_vpd_size(dev, 8192);
	else if (chip >= 0x4 && func < 0x8)
		pci_set_vpd_size(dev, 2048);
}

DECLARE_PCI_FIXUP_FINAL(PCI_VENDOR_ID_CHELSIO, PCI_ANY_ID,
			quirk_chelsio_extend_vpd);

#ifdef CONFIG_ACPI
/*
 * Apple: Shutdown Cactus Ridge Thunderbolt controller.
 *
 * On Apple hardware the Cactus Ridge Thunderbolt controller needs to be
 * shutdown before suspend. Otherwise the native host interface (NHI) will not
 * be present after resume if a device was plugged in before suspend.
 *
 * The thunderbolt controller consists of a pcie switch with downstream
 * bridges leading to the NHI and to the tunnel pci bridges.
 *
 * This quirk cuts power to the whole chip. Therefore we have to apply it
 * during suspend_noirq of the upstream bridge.
 *
 * Power is automagically restored before resume. No action is needed.
 */
static void quirk_apple_poweroff_thunderbolt(struct pci_dev *dev)
{
	acpi_handle bridge, SXIO, SXFP, SXLV;

	if (!x86_apple_machine)
		return;
	if (pci_pcie_type(dev) != PCI_EXP_TYPE_UPSTREAM)
		return;
	bridge = ACPI_HANDLE(&dev->dev);
	if (!bridge)
		return;
	/*
	 * SXIO and SXLV are present only on machines requiring this quirk.
	 * TB bridges in external devices might have the same device id as those
	 * on the host, but they will not have the associated ACPI methods. This
	 * implicitly checks that we are at the right bridge.
	 */
	if (ACPI_FAILURE(acpi_get_handle(bridge, "DSB0.NHI0.SXIO", &SXIO))
	    || ACPI_FAILURE(acpi_get_handle(bridge, "DSB0.NHI0.SXFP", &SXFP))
	    || ACPI_FAILURE(acpi_get_handle(bridge, "DSB0.NHI0.SXLV", &SXLV)))
		return;
	dev_info(&dev->dev, "quirk: cutting power to thunderbolt controller...\n");

	/* magic sequence */
	acpi_execute_simple_method(SXIO, NULL, 1);
	acpi_execute_simple_method(SXFP, NULL, 0);
	msleep(300);
	acpi_execute_simple_method(SXLV, NULL, 0);
	acpi_execute_simple_method(SXIO, NULL, 0);
	acpi_execute_simple_method(SXLV, NULL, 0);
}
DECLARE_PCI_FIXUP_SUSPEND_LATE(PCI_VENDOR_ID_INTEL,
			       PCI_DEVICE_ID_INTEL_CACTUS_RIDGE_4C,
			       quirk_apple_poweroff_thunderbolt);

/*
 * Apple: Wait for the thunderbolt controller to reestablish pci tunnels.
 *
 * During suspend the thunderbolt controller is reset and all pci
 * tunnels are lost. The NHI driver will try to reestablish all tunnels
 * during resume. We have to manually wait for the NHI since there is
 * no parent child relationship between the NHI and the tunneled
 * bridges.
 */
static void quirk_apple_wait_for_thunderbolt(struct pci_dev *dev)
{
	struct pci_dev *sibling = NULL;
	struct pci_dev *nhi = NULL;

	if (!x86_apple_machine)
		return;
	if (pci_pcie_type(dev) != PCI_EXP_TYPE_DOWNSTREAM)
		return;
	/*
	 * Find the NHI and confirm that we are a bridge on the tb host
	 * controller and not on a tb endpoint.
	 */
	sibling = pci_get_slot(dev->bus, 0x0);
	if (sibling == dev)
		goto out; /* we are the downstream bridge to the NHI */
	if (!sibling || !sibling->subordinate)
		goto out;
	nhi = pci_get_slot(sibling->subordinate, 0x0);
	if (!nhi)
		goto out;
	if (nhi->vendor != PCI_VENDOR_ID_INTEL
		    || (nhi->device != PCI_DEVICE_ID_INTEL_LIGHT_RIDGE &&
			nhi->device != PCI_DEVICE_ID_INTEL_CACTUS_RIDGE_4C &&
			nhi->device != PCI_DEVICE_ID_INTEL_FALCON_RIDGE_2C_NHI &&
			nhi->device != PCI_DEVICE_ID_INTEL_FALCON_RIDGE_4C_NHI)
		    || nhi->class != PCI_CLASS_SYSTEM_OTHER << 8)
		goto out;
	dev_info(&dev->dev, "quirk: waiting for thunderbolt to reestablish PCI tunnels...\n");
	device_pm_wait_for_dev(&dev->dev, &nhi->dev);
out:
	pci_dev_put(nhi);
	pci_dev_put(sibling);
}
DECLARE_PCI_FIXUP_RESUME_EARLY(PCI_VENDOR_ID_INTEL,
			       PCI_DEVICE_ID_INTEL_LIGHT_RIDGE,
			       quirk_apple_wait_for_thunderbolt);
DECLARE_PCI_FIXUP_RESUME_EARLY(PCI_VENDOR_ID_INTEL,
			       PCI_DEVICE_ID_INTEL_CACTUS_RIDGE_4C,
			       quirk_apple_wait_for_thunderbolt);
DECLARE_PCI_FIXUP_RESUME_EARLY(PCI_VENDOR_ID_INTEL,
			       PCI_DEVICE_ID_INTEL_FALCON_RIDGE_2C_BRIDGE,
			       quirk_apple_wait_for_thunderbolt);
DECLARE_PCI_FIXUP_RESUME_EARLY(PCI_VENDOR_ID_INTEL,
			       PCI_DEVICE_ID_INTEL_FALCON_RIDGE_4C_BRIDGE,
			       quirk_apple_wait_for_thunderbolt);
#endif

static void pci_do_fixups(struct pci_dev *dev, struct pci_fixup *f,
			  struct pci_fixup *end)
{
	ktime_t calltime;

	for (; f < end; f++)
		if ((f->class == (u32) (dev->class >> f->class_shift) ||
		     f->class == (u32) PCI_ANY_ID) &&
		    (f->vendor == dev->vendor ||
		     f->vendor == (u16) PCI_ANY_ID) &&
		    (f->device == dev->device ||
		     f->device == (u16) PCI_ANY_ID)) {
			calltime = fixup_debug_start(dev, f->hook);
			f->hook(dev);
			fixup_debug_report(dev, calltime, f->hook);
		}
}

extern struct pci_fixup __start_pci_fixups_early[];
extern struct pci_fixup __end_pci_fixups_early[];
extern struct pci_fixup __start_pci_fixups_header[];
extern struct pci_fixup __end_pci_fixups_header[];
extern struct pci_fixup __start_pci_fixups_final[];
extern struct pci_fixup __end_pci_fixups_final[];
extern struct pci_fixup __start_pci_fixups_enable[];
extern struct pci_fixup __end_pci_fixups_enable[];
extern struct pci_fixup __start_pci_fixups_resume[];
extern struct pci_fixup __end_pci_fixups_resume[];
extern struct pci_fixup __start_pci_fixups_resume_early[];
extern struct pci_fixup __end_pci_fixups_resume_early[];
extern struct pci_fixup __start_pci_fixups_suspend[];
extern struct pci_fixup __end_pci_fixups_suspend[];
extern struct pci_fixup __start_pci_fixups_suspend_late[];
extern struct pci_fixup __end_pci_fixups_suspend_late[];

static bool pci_apply_fixup_final_quirks;

void pci_fixup_device(enum pci_fixup_pass pass, struct pci_dev *dev)
{
	struct pci_fixup *start, *end;

	switch (pass) {
	case pci_fixup_early:
		start = __start_pci_fixups_early;
		end = __end_pci_fixups_early;
		break;

	case pci_fixup_header:
		start = __start_pci_fixups_header;
		end = __end_pci_fixups_header;
		break;

	case pci_fixup_final:
		if (!pci_apply_fixup_final_quirks)
			return;
		start = __start_pci_fixups_final;
		end = __end_pci_fixups_final;
		break;

	case pci_fixup_enable:
		start = __start_pci_fixups_enable;
		end = __end_pci_fixups_enable;
		break;

	case pci_fixup_resume:
		start = __start_pci_fixups_resume;
		end = __end_pci_fixups_resume;
		break;

	case pci_fixup_resume_early:
		start = __start_pci_fixups_resume_early;
		end = __end_pci_fixups_resume_early;
		break;

	case pci_fixup_suspend:
		start = __start_pci_fixups_suspend;
		end = __end_pci_fixups_suspend;
		break;

	case pci_fixup_suspend_late:
		start = __start_pci_fixups_suspend_late;
		end = __end_pci_fixups_suspend_late;
		break;

	default:
		/* stupid compiler warning, you would think with an enum... */
		return;
	}
	pci_do_fixups(dev, start, end);
}
EXPORT_SYMBOL(pci_fixup_device);


static int __init pci_apply_final_quirks(void)
{
	struct pci_dev *dev = NULL;
	u8 cls = 0;
	u8 tmp;

	if (pci_cache_line_size)
		printk(KERN_DEBUG "PCI: CLS %u bytes\n",
		       pci_cache_line_size << 2);

	pci_apply_fixup_final_quirks = true;
	for_each_pci_dev(dev) {
		pci_fixup_device(pci_fixup_final, dev);
		/*
		 * If arch hasn't set it explicitly yet, use the CLS
		 * value shared by all PCI devices.  If there's a
		 * mismatch, fall back to the default value.
		 */
		if (!pci_cache_line_size) {
			pci_read_config_byte(dev, PCI_CACHE_LINE_SIZE, &tmp);
			if (!cls)
				cls = tmp;
			if (!tmp || cls == tmp)
				continue;

			printk(KERN_DEBUG "PCI: CLS mismatch (%u != %u), using %u bytes\n",
			       cls << 2, tmp << 2,
			       pci_dfl_cache_line_size << 2);
			pci_cache_line_size = pci_dfl_cache_line_size;
		}
	}

	if (!pci_cache_line_size) {
		printk(KERN_DEBUG "PCI: CLS %u bytes, default %u\n",
		       cls << 2, pci_dfl_cache_line_size << 2);
		pci_cache_line_size = cls ? cls : pci_dfl_cache_line_size;
	}

	return 0;
}

fs_initcall_sync(pci_apply_final_quirks);

/*
 * Following are device-specific reset methods which can be used to
 * reset a single function if other methods (e.g. FLR, PM D0->D3) are
 * not available.
 */
static int reset_intel_82599_sfp_virtfn(struct pci_dev *dev, int probe)
{
	/*
	 * http://www.intel.com/content/dam/doc/datasheet/82599-10-gbe-controller-datasheet.pdf
	 *
	 * The 82599 supports FLR on VFs, but FLR support is reported only
	 * in the PF DEVCAP (sec 9.3.10.4), not in the VF DEVCAP (sec 9.5).
	 * Thus we must call pcie_flr() directly without first checking if it is
	 * supported.
	 */
	if (!probe)
		pcie_flr(dev);
	return 0;
}

#define SOUTH_CHICKEN2		0xc2004
#define PCH_PP_STATUS		0xc7200
#define PCH_PP_CONTROL		0xc7204
#define MSG_CTL			0x45010
#define NSDE_PWR_STATE		0xd0100
#define IGD_OPERATION_TIMEOUT	10000     /* set timeout 10 seconds */

static int reset_ivb_igd(struct pci_dev *dev, int probe)
{
	void __iomem *mmio_base;
	unsigned long timeout;
	u32 val;

	if (probe)
		return 0;

	mmio_base = pci_iomap(dev, 0, 0);
	if (!mmio_base)
		return -ENOMEM;

	iowrite32(0x00000002, mmio_base + MSG_CTL);

	/*
	 * Clobbering SOUTH_CHICKEN2 register is fine only if the next
	 * driver loaded sets the right bits. However, this's a reset and
	 * the bits have been set by i915 previously, so we clobber
	 * SOUTH_CHICKEN2 register directly here.
	 */
	iowrite32(0x00000005, mmio_base + SOUTH_CHICKEN2);

	val = ioread32(mmio_base + PCH_PP_CONTROL) & 0xfffffffe;
	iowrite32(val, mmio_base + PCH_PP_CONTROL);

	timeout = jiffies + msecs_to_jiffies(IGD_OPERATION_TIMEOUT);
	do {
		val = ioread32(mmio_base + PCH_PP_STATUS);
		if ((val & 0xb0000000) == 0)
			goto reset_complete;
		msleep(10);
	} while (time_before(jiffies, timeout));
	dev_warn(&dev->dev, "timeout during reset\n");

reset_complete:
	iowrite32(0x00000002, mmio_base + NSDE_PWR_STATE);

	pci_iounmap(dev, mmio_base);
	return 0;
}

/*
 * Device-specific reset method for Chelsio T4-based adapters.
 */
static int reset_chelsio_generic_dev(struct pci_dev *dev, int probe)
{
	u16 old_command;
	u16 msix_flags;

	/*
	 * If this isn't a Chelsio T4-based device, return -ENOTTY indicating
	 * that we have no device-specific reset method.
	 */
	if ((dev->device & 0xf000) != 0x4000)
		return -ENOTTY;

	/*
	 * If this is the "probe" phase, return 0 indicating that we can
	 * reset this device.
	 */
	if (probe)
		return 0;

	/*
	 * T4 can wedge if there are DMAs in flight within the chip and Bus
	 * Master has been disabled.  We need to have it on till the Function
	 * Level Reset completes.  (BUS_MASTER is disabled in
	 * pci_reset_function()).
	 */
	pci_read_config_word(dev, PCI_COMMAND, &old_command);
	pci_write_config_word(dev, PCI_COMMAND,
			      old_command | PCI_COMMAND_MASTER);

	/*
	 * Perform the actual device function reset, saving and restoring
	 * configuration information around the reset.
	 */
	pci_save_state(dev);

	/*
	 * T4 also suffers a Head-Of-Line blocking problem if MSI-X interrupts
	 * are disabled when an MSI-X interrupt message needs to be delivered.
	 * So we briefly re-enable MSI-X interrupts for the duration of the
	 * FLR.  The pci_restore_state() below will restore the original
	 * MSI-X state.
	 */
	pci_read_config_word(dev, dev->msix_cap+PCI_MSIX_FLAGS, &msix_flags);
	if ((msix_flags & PCI_MSIX_FLAGS_ENABLE) == 0)
		pci_write_config_word(dev, dev->msix_cap+PCI_MSIX_FLAGS,
				      msix_flags |
				      PCI_MSIX_FLAGS_ENABLE |
				      PCI_MSIX_FLAGS_MASKALL);

	pcie_flr(dev);

	/*
	 * Restore the configuration information (BAR values, etc.) including
	 * the original PCI Configuration Space Command word, and return
	 * success.
	 */
	pci_restore_state(dev);
	pci_write_config_word(dev, PCI_COMMAND, old_command);
	return 0;
}

#define PCI_DEVICE_ID_INTEL_82599_SFP_VF   0x10ed
#define PCI_DEVICE_ID_INTEL_IVB_M_VGA      0x0156
#define PCI_DEVICE_ID_INTEL_IVB_M2_VGA     0x0166

static const struct pci_dev_reset_methods pci_dev_reset_methods[] = {
	{ PCI_VENDOR_ID_INTEL, PCI_DEVICE_ID_INTEL_82599_SFP_VF,
		 reset_intel_82599_sfp_virtfn },
	{ PCI_VENDOR_ID_INTEL, PCI_DEVICE_ID_INTEL_IVB_M_VGA,
		reset_ivb_igd },
	{ PCI_VENDOR_ID_INTEL, PCI_DEVICE_ID_INTEL_IVB_M2_VGA,
		reset_ivb_igd },
	{ PCI_VENDOR_ID_CHELSIO, PCI_ANY_ID,
		reset_chelsio_generic_dev },
	{ 0 }
};

/*
 * These device-specific reset methods are here rather than in a driver
 * because when a host assigns a device to a guest VM, the host may need
 * to reset the device but probably doesn't have a driver for it.
 */
int pci_dev_specific_reset(struct pci_dev *dev, int probe)
{
	const struct pci_dev_reset_methods *i;

	for (i = pci_dev_reset_methods; i->reset; i++) {
		if ((i->vendor == dev->vendor ||
		     i->vendor == (u16)PCI_ANY_ID) &&
		    (i->device == dev->device ||
		     i->device == (u16)PCI_ANY_ID))
			return i->reset(dev, probe);
	}

	return -ENOTTY;
}

static void quirk_dma_func0_alias(struct pci_dev *dev)
{
	if (PCI_FUNC(dev->devfn) != 0)
		pci_add_dma_alias(dev, PCI_DEVFN(PCI_SLOT(dev->devfn), 0));
}

/*
 * https://bugzilla.redhat.com/show_bug.cgi?id=605888
 *
 * Some Ricoh devices use function 0 as the PCIe requester ID for DMA.
 */
DECLARE_PCI_FIXUP_HEADER(PCI_VENDOR_ID_RICOH, 0xe832, quirk_dma_func0_alias);
DECLARE_PCI_FIXUP_HEADER(PCI_VENDOR_ID_RICOH, 0xe476, quirk_dma_func0_alias);

static void quirk_dma_func1_alias(struct pci_dev *dev)
{
	if (PCI_FUNC(dev->devfn) != 1)
		pci_add_dma_alias(dev, PCI_DEVFN(PCI_SLOT(dev->devfn), 1));
}

/*
 * Marvell 88SE9123 uses function 1 as the requester ID for DMA.  In some
 * SKUs function 1 is present and is a legacy IDE controller, in other
 * SKUs this function is not present, making this a ghost requester.
 * https://bugzilla.kernel.org/show_bug.cgi?id=42679
 */
DECLARE_PCI_FIXUP_HEADER(PCI_VENDOR_ID_MARVELL_EXT, 0x9120,
			 quirk_dma_func1_alias);
DECLARE_PCI_FIXUP_HEADER(PCI_VENDOR_ID_MARVELL_EXT, 0x9123,
			 quirk_dma_func1_alias);
DECLARE_PCI_FIXUP_HEADER(PCI_VENDOR_ID_MARVELL_EXT, 0x9128,
			 quirk_dma_func1_alias);
/* https://bugzilla.kernel.org/show_bug.cgi?id=42679#c14 */
DECLARE_PCI_FIXUP_HEADER(PCI_VENDOR_ID_MARVELL_EXT, 0x9130,
			 quirk_dma_func1_alias);
DECLARE_PCI_FIXUP_HEADER(PCI_VENDOR_ID_MARVELL_EXT, 0x9170,
			 quirk_dma_func1_alias);
/* https://bugzilla.kernel.org/show_bug.cgi?id=42679#c47 + c57 */
DECLARE_PCI_FIXUP_HEADER(PCI_VENDOR_ID_MARVELL_EXT, 0x9172,
			 quirk_dma_func1_alias);
/* https://bugzilla.kernel.org/show_bug.cgi?id=42679#c59 */
DECLARE_PCI_FIXUP_HEADER(PCI_VENDOR_ID_MARVELL_EXT, 0x917a,
			 quirk_dma_func1_alias);
/* https://bugzilla.kernel.org/show_bug.cgi?id=42679#c78 */
DECLARE_PCI_FIXUP_HEADER(PCI_VENDOR_ID_MARVELL_EXT, 0x9182,
			 quirk_dma_func1_alias);
/* https://bugzilla.kernel.org/show_bug.cgi?id=42679#c46 */
DECLARE_PCI_FIXUP_HEADER(PCI_VENDOR_ID_MARVELL_EXT, 0x91a0,
			 quirk_dma_func1_alias);
/* https://bugzilla.kernel.org/show_bug.cgi?id=42679#c127 */
DECLARE_PCI_FIXUP_HEADER(PCI_VENDOR_ID_MARVELL_EXT, 0x9220,
			 quirk_dma_func1_alias);
/* https://bugzilla.kernel.org/show_bug.cgi?id=42679#c49 */
DECLARE_PCI_FIXUP_HEADER(PCI_VENDOR_ID_MARVELL_EXT, 0x9230,
			 quirk_dma_func1_alias);
DECLARE_PCI_FIXUP_HEADER(PCI_VENDOR_ID_TTI, 0x0642,
			 quirk_dma_func1_alias);
DECLARE_PCI_FIXUP_HEADER(PCI_VENDOR_ID_TTI, 0x0645,
			 quirk_dma_func1_alias);
/* https://bugs.gentoo.org/show_bug.cgi?id=497630 */
DECLARE_PCI_FIXUP_HEADER(PCI_VENDOR_ID_JMICRON,
			 PCI_DEVICE_ID_JMICRON_JMB388_ESD,
			 quirk_dma_func1_alias);
/* https://bugzilla.kernel.org/show_bug.cgi?id=42679#c117 */
DECLARE_PCI_FIXUP_HEADER(0x1c28, /* Lite-On */
			 0x0122, /* Plextor M6E (Marvell 88SS9183)*/
			 quirk_dma_func1_alias);

/*
 * Some devices DMA with the wrong devfn, not just the wrong function.
 * quirk_fixed_dma_alias() uses this table to create fixed aliases, where
 * the alias is "fixed" and independent of the device devfn.
 *
 * For example, the Adaptec 3405 is a PCIe card with an Intel 80333 I/O
 * processor.  To software, this appears as a PCIe-to-PCI/X bridge with a
 * single device on the secondary bus.  In reality, the single exposed
 * device at 0e.0 is the Address Translation Unit (ATU) of the controller
 * that provides a bridge to the internal bus of the I/O processor.  The
 * controller supports private devices, which can be hidden from PCI config
 * space.  In the case of the Adaptec 3405, a private device at 01.0
 * appears to be the DMA engine, which therefore needs to become a DMA
 * alias for the device.
 */
static const struct pci_device_id fixed_dma_alias_tbl[] = {
	{ PCI_DEVICE_SUB(PCI_VENDOR_ID_ADAPTEC2, 0x0285,
			 PCI_VENDOR_ID_ADAPTEC2, 0x02bb), /* Adaptec 3405 */
	  .driver_data = PCI_DEVFN(1, 0) },
	{ PCI_DEVICE_SUB(PCI_VENDOR_ID_ADAPTEC2, 0x0285,
			 PCI_VENDOR_ID_ADAPTEC2, 0x02bc), /* Adaptec 3805 */
	  .driver_data = PCI_DEVFN(1, 0) },
	{ 0 }
};

static void quirk_fixed_dma_alias(struct pci_dev *dev)
{
	const struct pci_device_id *id;

	id = pci_match_id(fixed_dma_alias_tbl, dev);
	if (id)
		pci_add_dma_alias(dev, id->driver_data);
}

DECLARE_PCI_FIXUP_HEADER(PCI_VENDOR_ID_ADAPTEC2, 0x0285, quirk_fixed_dma_alias);

/*
 * A few PCIe-to-PCI bridges fail to expose a PCIe capability, resulting in
 * using the wrong DMA alias for the device.  Some of these devices can be
 * used as either forward or reverse bridges, so we need to test whether the
 * device is operating in the correct mode.  We could probably apply this
 * quirk to PCI_ANY_ID, but for now we'll just use known offenders.  The test
 * is for a non-root, non-PCIe bridge where the upstream device is PCIe and
 * is not a PCIe-to-PCI bridge, then @pdev is actually a PCIe-to-PCI bridge.
 */
static void quirk_use_pcie_bridge_dma_alias(struct pci_dev *pdev)
{
	if (!pci_is_root_bus(pdev->bus) &&
	    pdev->hdr_type == PCI_HEADER_TYPE_BRIDGE &&
	    !pci_is_pcie(pdev) && pci_is_pcie(pdev->bus->self) &&
	    pci_pcie_type(pdev->bus->self) != PCI_EXP_TYPE_PCI_BRIDGE)
		pdev->dev_flags |= PCI_DEV_FLAG_PCIE_BRIDGE_ALIAS;
}
/* ASM1083/1085, https://bugzilla.kernel.org/show_bug.cgi?id=44881#c46 */
DECLARE_PCI_FIXUP_HEADER(PCI_VENDOR_ID_ASMEDIA, 0x1080,
			 quirk_use_pcie_bridge_dma_alias);
/* Tundra 8113, https://bugzilla.kernel.org/show_bug.cgi?id=44881#c43 */
DECLARE_PCI_FIXUP_HEADER(0x10e3, 0x8113, quirk_use_pcie_bridge_dma_alias);
/* ITE 8892, https://bugzilla.kernel.org/show_bug.cgi?id=73551 */
DECLARE_PCI_FIXUP_HEADER(0x1283, 0x8892, quirk_use_pcie_bridge_dma_alias);
/* ITE 8893 has the same problem as the 8892 */
DECLARE_PCI_FIXUP_HEADER(0x1283, 0x8893, quirk_use_pcie_bridge_dma_alias);
/* Intel 82801, https://bugzilla.kernel.org/show_bug.cgi?id=44881#c49 */
DECLARE_PCI_FIXUP_HEADER(0x8086, 0x244e, quirk_use_pcie_bridge_dma_alias);

/*
 * MIC x200 NTB forwards PCIe traffic using multiple alien RIDs. They have to
 * be added as aliases to the DMA device in order to allow buffer access
 * when IOMMU is enabled. Following devfns have to match RIT-LUT table
 * programmed in the EEPROM.
 */
static void quirk_mic_x200_dma_alias(struct pci_dev *pdev)
{
	pci_add_dma_alias(pdev, PCI_DEVFN(0x10, 0x0));
	pci_add_dma_alias(pdev, PCI_DEVFN(0x11, 0x0));
	pci_add_dma_alias(pdev, PCI_DEVFN(0x12, 0x3));
}
DECLARE_PCI_FIXUP_HEADER(PCI_VENDOR_ID_INTEL, 0x2260, quirk_mic_x200_dma_alias);
DECLARE_PCI_FIXUP_HEADER(PCI_VENDOR_ID_INTEL, 0x2264, quirk_mic_x200_dma_alias);

/*
 * Intel Visual Compute Accelerator (VCA) is a family of PCIe add-in devices
 * exposing computational units via Non Transparent Bridges (NTB, PEX 87xx).
 *
 * Similarly to MIC x200, we need to add DMA aliases to allow buffer access
 * when IOMMU is enabled.  These aliases allow computational unit access to
 * host memory.  These aliases mark the whole VCA device as one IOMMU
 * group.
 *
 * All possible slot numbers (0x20) are used, since we are unable to tell
 * what slot is used on other side.  This quirk is intended for both host
 * and computational unit sides.  The VCA devices have up to five functions
 * (four for DMA channels and one additional).
 */
static void quirk_pex_vca_alias(struct pci_dev *pdev)
{
	const unsigned int num_pci_slots = 0x20;
	unsigned int slot;

	for (slot = 0; slot < num_pci_slots; slot++) {
		pci_add_dma_alias(pdev, PCI_DEVFN(slot, 0x0));
		pci_add_dma_alias(pdev, PCI_DEVFN(slot, 0x1));
		pci_add_dma_alias(pdev, PCI_DEVFN(slot, 0x2));
		pci_add_dma_alias(pdev, PCI_DEVFN(slot, 0x3));
		pci_add_dma_alias(pdev, PCI_DEVFN(slot, 0x4));
	}
}
DECLARE_PCI_FIXUP_HEADER(PCI_VENDOR_ID_INTEL, 0x2954, quirk_pex_vca_alias);
DECLARE_PCI_FIXUP_HEADER(PCI_VENDOR_ID_INTEL, 0x2955, quirk_pex_vca_alias);
DECLARE_PCI_FIXUP_HEADER(PCI_VENDOR_ID_INTEL, 0x2956, quirk_pex_vca_alias);
DECLARE_PCI_FIXUP_HEADER(PCI_VENDOR_ID_INTEL, 0x2958, quirk_pex_vca_alias);
DECLARE_PCI_FIXUP_HEADER(PCI_VENDOR_ID_INTEL, 0x2959, quirk_pex_vca_alias);
DECLARE_PCI_FIXUP_HEADER(PCI_VENDOR_ID_INTEL, 0x295A, quirk_pex_vca_alias);

/*
 * The IOMMU and interrupt controller on Broadcom Vulcan/Cavium ThunderX2 are
 * associated not at the root bus, but at a bridge below. This quirk avoids
 * generating invalid DMA aliases.
 */
static void quirk_bridge_cavm_thrx2_pcie_root(struct pci_dev *pdev)
{
	pdev->dev_flags |= PCI_DEV_FLAGS_BRIDGE_XLATE_ROOT;
}
DECLARE_PCI_FIXUP_HEADER(PCI_VENDOR_ID_BROADCOM, 0x9000,
				quirk_bridge_cavm_thrx2_pcie_root);
DECLARE_PCI_FIXUP_HEADER(PCI_VENDOR_ID_BROADCOM, 0x9084,
				quirk_bridge_cavm_thrx2_pcie_root);

/*
 * Intersil/Techwell TW686[4589]-based video capture cards have an empty (zero)
 * class code.  Fix it.
 */
static void quirk_tw686x_class(struct pci_dev *pdev)
{
	u32 class = pdev->class;

	/* Use "Multimedia controller" class */
	pdev->class = (PCI_CLASS_MULTIMEDIA_OTHER << 8) | 0x01;
	dev_info(&pdev->dev, "TW686x PCI class overridden (%#08x -> %#08x)\n",
		 class, pdev->class);
}
DECLARE_PCI_FIXUP_CLASS_EARLY(0x1797, 0x6864, PCI_CLASS_NOT_DEFINED, 8,
			      quirk_tw686x_class);
DECLARE_PCI_FIXUP_CLASS_EARLY(0x1797, 0x6865, PCI_CLASS_NOT_DEFINED, 8,
			      quirk_tw686x_class);
DECLARE_PCI_FIXUP_CLASS_EARLY(0x1797, 0x6868, PCI_CLASS_NOT_DEFINED, 8,
			      quirk_tw686x_class);
DECLARE_PCI_FIXUP_CLASS_EARLY(0x1797, 0x6869, PCI_CLASS_NOT_DEFINED, 8,
			      quirk_tw686x_class);

/*
 * Some devices have problems with Transaction Layer Packets with the Relaxed
 * Ordering Attribute set.  Such devices should mark themselves and other
 * Device Drivers should check before sending TLPs with RO set.
 */
static void quirk_relaxedordering_disable(struct pci_dev *dev)
{
	dev->dev_flags |= PCI_DEV_FLAGS_NO_RELAXED_ORDERING;
	dev_info(&dev->dev, "Disable Relaxed Ordering Attributes to avoid PCIe Completion erratum\n");
}

/*
 * Intel Xeon processors based on Broadwell/Haswell microarchitecture Root
 * Complex has a Flow Control Credit issue which can cause performance
 * problems with Upstream Transaction Layer Packets with Relaxed Ordering set.
 */
DECLARE_PCI_FIXUP_CLASS_EARLY(PCI_VENDOR_ID_INTEL, 0x6f01, PCI_CLASS_NOT_DEFINED, 8,
			      quirk_relaxedordering_disable);
DECLARE_PCI_FIXUP_CLASS_EARLY(PCI_VENDOR_ID_INTEL, 0x6f02, PCI_CLASS_NOT_DEFINED, 8,
			      quirk_relaxedordering_disable);
DECLARE_PCI_FIXUP_CLASS_EARLY(PCI_VENDOR_ID_INTEL, 0x6f03, PCI_CLASS_NOT_DEFINED, 8,
			      quirk_relaxedordering_disable);
DECLARE_PCI_FIXUP_CLASS_EARLY(PCI_VENDOR_ID_INTEL, 0x6f04, PCI_CLASS_NOT_DEFINED, 8,
			      quirk_relaxedordering_disable);
DECLARE_PCI_FIXUP_CLASS_EARLY(PCI_VENDOR_ID_INTEL, 0x6f05, PCI_CLASS_NOT_DEFINED, 8,
			      quirk_relaxedordering_disable);
DECLARE_PCI_FIXUP_CLASS_EARLY(PCI_VENDOR_ID_INTEL, 0x6f06, PCI_CLASS_NOT_DEFINED, 8,
			      quirk_relaxedordering_disable);
DECLARE_PCI_FIXUP_CLASS_EARLY(PCI_VENDOR_ID_INTEL, 0x6f07, PCI_CLASS_NOT_DEFINED, 8,
			      quirk_relaxedordering_disable);
DECLARE_PCI_FIXUP_CLASS_EARLY(PCI_VENDOR_ID_INTEL, 0x6f08, PCI_CLASS_NOT_DEFINED, 8,
			      quirk_relaxedordering_disable);
DECLARE_PCI_FIXUP_CLASS_EARLY(PCI_VENDOR_ID_INTEL, 0x6f09, PCI_CLASS_NOT_DEFINED, 8,
			      quirk_relaxedordering_disable);
DECLARE_PCI_FIXUP_CLASS_EARLY(PCI_VENDOR_ID_INTEL, 0x6f0a, PCI_CLASS_NOT_DEFINED, 8,
			      quirk_relaxedordering_disable);
DECLARE_PCI_FIXUP_CLASS_EARLY(PCI_VENDOR_ID_INTEL, 0x6f0b, PCI_CLASS_NOT_DEFINED, 8,
			      quirk_relaxedordering_disable);
DECLARE_PCI_FIXUP_CLASS_EARLY(PCI_VENDOR_ID_INTEL, 0x6f0c, PCI_CLASS_NOT_DEFINED, 8,
			      quirk_relaxedordering_disable);
DECLARE_PCI_FIXUP_CLASS_EARLY(PCI_VENDOR_ID_INTEL, 0x6f0d, PCI_CLASS_NOT_DEFINED, 8,
			      quirk_relaxedordering_disable);
DECLARE_PCI_FIXUP_CLASS_EARLY(PCI_VENDOR_ID_INTEL, 0x6f0e, PCI_CLASS_NOT_DEFINED, 8,
			      quirk_relaxedordering_disable);
DECLARE_PCI_FIXUP_CLASS_EARLY(PCI_VENDOR_ID_INTEL, 0x2f01, PCI_CLASS_NOT_DEFINED, 8,
			      quirk_relaxedordering_disable);
DECLARE_PCI_FIXUP_CLASS_EARLY(PCI_VENDOR_ID_INTEL, 0x2f02, PCI_CLASS_NOT_DEFINED, 8,
			      quirk_relaxedordering_disable);
DECLARE_PCI_FIXUP_CLASS_EARLY(PCI_VENDOR_ID_INTEL, 0x2f03, PCI_CLASS_NOT_DEFINED, 8,
			      quirk_relaxedordering_disable);
DECLARE_PCI_FIXUP_CLASS_EARLY(PCI_VENDOR_ID_INTEL, 0x2f04, PCI_CLASS_NOT_DEFINED, 8,
			      quirk_relaxedordering_disable);
DECLARE_PCI_FIXUP_CLASS_EARLY(PCI_VENDOR_ID_INTEL, 0x2f05, PCI_CLASS_NOT_DEFINED, 8,
			      quirk_relaxedordering_disable);
DECLARE_PCI_FIXUP_CLASS_EARLY(PCI_VENDOR_ID_INTEL, 0x2f06, PCI_CLASS_NOT_DEFINED, 8,
			      quirk_relaxedordering_disable);
DECLARE_PCI_FIXUP_CLASS_EARLY(PCI_VENDOR_ID_INTEL, 0x2f07, PCI_CLASS_NOT_DEFINED, 8,
			      quirk_relaxedordering_disable);
DECLARE_PCI_FIXUP_CLASS_EARLY(PCI_VENDOR_ID_INTEL, 0x2f08, PCI_CLASS_NOT_DEFINED, 8,
			      quirk_relaxedordering_disable);
DECLARE_PCI_FIXUP_CLASS_EARLY(PCI_VENDOR_ID_INTEL, 0x2f09, PCI_CLASS_NOT_DEFINED, 8,
			      quirk_relaxedordering_disable);
DECLARE_PCI_FIXUP_CLASS_EARLY(PCI_VENDOR_ID_INTEL, 0x2f0a, PCI_CLASS_NOT_DEFINED, 8,
			      quirk_relaxedordering_disable);
DECLARE_PCI_FIXUP_CLASS_EARLY(PCI_VENDOR_ID_INTEL, 0x2f0b, PCI_CLASS_NOT_DEFINED, 8,
			      quirk_relaxedordering_disable);
DECLARE_PCI_FIXUP_CLASS_EARLY(PCI_VENDOR_ID_INTEL, 0x2f0c, PCI_CLASS_NOT_DEFINED, 8,
			      quirk_relaxedordering_disable);
DECLARE_PCI_FIXUP_CLASS_EARLY(PCI_VENDOR_ID_INTEL, 0x2f0d, PCI_CLASS_NOT_DEFINED, 8,
			      quirk_relaxedordering_disable);
DECLARE_PCI_FIXUP_CLASS_EARLY(PCI_VENDOR_ID_INTEL, 0x2f0e, PCI_CLASS_NOT_DEFINED, 8,
			      quirk_relaxedordering_disable);

/*
 * The AMD ARM A1100 (AKA "SEATTLE") SoC has a bug in its PCIe Root Complex
 * where Upstream Transaction Layer Packets with the Relaxed Ordering
 * Attribute clear are allowed to bypass earlier TLPs with Relaxed Ordering
 * set.  This is a violation of the PCIe 3.0 Transaction Ordering Rules
 * outlined in Section 2.4.1 (PCI Express(r) Base Specification Revision 3.0
 * November 10, 2010).  As a result, on this platform we can't use Relaxed
 * Ordering for Upstream TLPs.
 */
DECLARE_PCI_FIXUP_CLASS_EARLY(PCI_VENDOR_ID_AMD, 0x1a00, PCI_CLASS_NOT_DEFINED, 8,
			      quirk_relaxedordering_disable);
DECLARE_PCI_FIXUP_CLASS_EARLY(PCI_VENDOR_ID_AMD, 0x1a01, PCI_CLASS_NOT_DEFINED, 8,
			      quirk_relaxedordering_disable);
DECLARE_PCI_FIXUP_CLASS_EARLY(PCI_VENDOR_ID_AMD, 0x1a02, PCI_CLASS_NOT_DEFINED, 8,
			      quirk_relaxedordering_disable);

/*
 * Per PCIe r3.0, sec 2.2.9, "Completion headers must supply the same
 * values for the Attribute as were supplied in the header of the
 * corresponding Request, except as explicitly allowed when IDO is used."
 *
 * If a non-compliant device generates a completion with a different
 * attribute than the request, the receiver may accept it (which itself
 * seems non-compliant based on sec 2.3.2), or it may handle it as a
 * Malformed TLP or an Unexpected Completion, which will probably lead to a
 * device access timeout.
 *
 * If the non-compliant device generates completions with zero attributes
 * (instead of copying the attributes from the request), we can work around
 * this by disabling the "Relaxed Ordering" and "No Snoop" attributes in
 * upstream devices so they always generate requests with zero attributes.
 *
 * This affects other devices under the same Root Port, but since these
 * attributes are performance hints, there should be no functional problem.
 *
 * Note that Configuration Space accesses are never supposed to have TLP
 * Attributes, so we're safe waiting till after any Configuration Space
 * accesses to do the Root Port fixup.
 */
static void quirk_disable_root_port_attributes(struct pci_dev *pdev)
{
	struct pci_dev *root_port = pci_find_pcie_root_port(pdev);

	if (!root_port) {
		dev_warn(&pdev->dev, "PCIe Completion erratum may cause device errors\n");
		return;
	}

	dev_info(&root_port->dev, "Disabling No Snoop/Relaxed Ordering Attributes to avoid PCIe Completion erratum in %s\n",
		 dev_name(&pdev->dev));
	pcie_capability_clear_and_set_word(root_port, PCI_EXP_DEVCTL,
					   PCI_EXP_DEVCTL_RELAX_EN |
					   PCI_EXP_DEVCTL_NOSNOOP_EN, 0);
}

/*
 * The Chelsio T5 chip fails to copy TLP Attributes from a Request to the
 * Completion it generates.
 */
static void quirk_chelsio_T5_disable_root_port_attributes(struct pci_dev *pdev)
{
	/*
	 * This mask/compare operation selects for Physical Function 4 on a
	 * T5.  We only need to fix up the Root Port once for any of the
	 * PFs.  PF[0..3] have PCI Device IDs of 0x50xx, but PF4 is uniquely
	 * 0x54xx so we use that one,
	 */
	if ((pdev->device & 0xff00) == 0x5400)
		quirk_disable_root_port_attributes(pdev);
}
DECLARE_PCI_FIXUP_HEADER(PCI_VENDOR_ID_CHELSIO, PCI_ANY_ID,
			 quirk_chelsio_T5_disable_root_port_attributes);

/*
 * pci_acs_ctrl_enabled - compare desired ACS controls with those provided
 *			  by a device
 * @acs_ctrl_req: Bitmask of desired ACS controls
 * @acs_ctrl_ena: Bitmask of ACS controls enabled or provided implicitly by
 *		  the hardware design
 *
 * Return 1 if all ACS controls in the @acs_ctrl_req bitmask are included
 * in @acs_ctrl_ena, i.e., the device provides all the access controls the
 * caller desires.  Return 0 otherwise.
 */
static int pci_acs_ctrl_enabled(u16 acs_ctrl_req, u16 acs_ctrl_ena)
{
	if ((acs_ctrl_req & acs_ctrl_ena) == acs_ctrl_req)
		return 1;
	return 0;
}

/*
 * AMD has indicated that the devices below do not support peer-to-peer
 * in any system where they are found in the southbridge with an AMD
 * IOMMU in the system.  Multifunction devices that do not support
 * peer-to-peer between functions can claim to support a subset of ACS.
 * Such devices effectively enable request redirect (RR) and completion
 * redirect (CR) since all transactions are redirected to the upstream
 * root complex.
 *
 * http://permalink.gmane.org/gmane.comp.emulators.kvm.devel/94086
 * http://permalink.gmane.org/gmane.comp.emulators.kvm.devel/94102
 * http://permalink.gmane.org/gmane.comp.emulators.kvm.devel/99402
 *
 * 1002:4385 SBx00 SMBus Controller
 * 1002:439c SB7x0/SB8x0/SB9x0 IDE Controller
 * 1002:4383 SBx00 Azalia (Intel HDA)
 * 1002:439d SB7x0/SB8x0/SB9x0 LPC host controller
 * 1002:4384 SBx00 PCI to PCI Bridge
 * 1002:4399 SB7x0/SB8x0/SB9x0 USB OHCI2 Controller
 *
 * https://bugzilla.kernel.org/show_bug.cgi?id=81841#c15
 *
 * 1022:780f [AMD] FCH PCI Bridge
 * 1022:7809 [AMD] FCH USB OHCI Controller
 */
static int pci_quirk_amd_sb_acs(struct pci_dev *dev, u16 acs_flags)
{
#ifdef CONFIG_ACPI
	struct acpi_table_header *header = NULL;
	acpi_status status;

	/* Targeting multifunction devices on the SB (appears on root bus) */
	if (!dev->multifunction || !pci_is_root_bus(dev->bus))
		return -ENODEV;

	/* The IVRS table describes the AMD IOMMU */
	status = acpi_get_table("IVRS", 0, &header);
	if (ACPI_FAILURE(status))
		return -ENODEV;

	acpi_put_table(header);

	/* Filter out flags not applicable to multifunction */
	acs_flags &= (PCI_ACS_RR | PCI_ACS_CR | PCI_ACS_EC | PCI_ACS_DT);

	return pci_acs_ctrl_enabled(acs_flags, PCI_ACS_RR | PCI_ACS_CR);
#else
	return -ENODEV;
#endif
}

static bool pci_quirk_cavium_acs_match(struct pci_dev *dev)
{
	if (!pci_is_pcie(dev) || pci_pcie_type(dev) != PCI_EXP_TYPE_ROOT_PORT)
		return false;

	switch (dev->device) {
	/*
	 * Effectively selects all downstream ports for whole ThunderX1
	 * (which represents 8 SoCs).
	 */
	case 0xa000 ... 0xa7ff: /* ThunderX1 */
	case 0xaf84:  /* ThunderX2 */
	case 0xb884:  /* ThunderX3 */
		return true;
	default:
		return false;
	}
}

static int pci_quirk_cavium_acs(struct pci_dev *dev, u16 acs_flags)
{
	if (!pci_quirk_cavium_acs_match(dev))
		return -ENOTTY;

	/*
	 * Cavium Root Ports don't advertise an ACS capability.  However,
	 * the RTL internally implements similar protection as if ACS had
	 * Source Validation, Request Redirection, Completion Redirection,
	 * and Upstream Forwarding features enabled.  Assert that the
	 * hardware implements and enables equivalent ACS functionality for
	 * these flags.
	 */
	return pci_acs_ctrl_enabled(acs_flags,
		PCI_ACS_SV | PCI_ACS_RR | PCI_ACS_CR | PCI_ACS_UF);
}

static int pci_quirk_xgene_acs(struct pci_dev *dev, u16 acs_flags)
{
	/*
	 * X-Gene root matching this quirk do not allow peer-to-peer
	 * transactions with others, allowing masking out these bits as if they
	 * were unimplemented in the ACS capability.
	 */
	return pci_acs_ctrl_enabled(acs_flags,
		PCI_ACS_SV | PCI_ACS_RR | PCI_ACS_CR | PCI_ACS_UF);
}

/*
 * Many Intel PCH Root Ports do provide ACS-like features to disable peer
 * transactions and validate bus numbers in requests, but do not provide an
 * actual PCIe ACS capability.  This is the list of device IDs known to fall
 * into that category as provided by Intel in Red Hat bugzilla 1037684.
 */
static const u16 pci_quirk_intel_pch_acs_ids[] = {
	/* Ibexpeak PCH */
	0x3b42, 0x3b43, 0x3b44, 0x3b45, 0x3b46, 0x3b47, 0x3b48, 0x3b49,
	0x3b4a, 0x3b4b, 0x3b4c, 0x3b4d, 0x3b4e, 0x3b4f, 0x3b50, 0x3b51,
	/* Cougarpoint PCH */
	0x1c10, 0x1c11, 0x1c12, 0x1c13, 0x1c14, 0x1c15, 0x1c16, 0x1c17,
	0x1c18, 0x1c19, 0x1c1a, 0x1c1b, 0x1c1c, 0x1c1d, 0x1c1e, 0x1c1f,
	/* Pantherpoint PCH */
	0x1e10, 0x1e11, 0x1e12, 0x1e13, 0x1e14, 0x1e15, 0x1e16, 0x1e17,
	0x1e18, 0x1e19, 0x1e1a, 0x1e1b, 0x1e1c, 0x1e1d, 0x1e1e, 0x1e1f,
	/* Lynxpoint-H PCH */
	0x8c10, 0x8c11, 0x8c12, 0x8c13, 0x8c14, 0x8c15, 0x8c16, 0x8c17,
	0x8c18, 0x8c19, 0x8c1a, 0x8c1b, 0x8c1c, 0x8c1d, 0x8c1e, 0x8c1f,
	/* Lynxpoint-LP PCH */
	0x9c10, 0x9c11, 0x9c12, 0x9c13, 0x9c14, 0x9c15, 0x9c16, 0x9c17,
	0x9c18, 0x9c19, 0x9c1a, 0x9c1b,
	/* Wildcat PCH */
	0x9c90, 0x9c91, 0x9c92, 0x9c93, 0x9c94, 0x9c95, 0x9c96, 0x9c97,
	0x9c98, 0x9c99, 0x9c9a, 0x9c9b,
	/* Patsburg (X79) PCH */
	0x1d10, 0x1d12, 0x1d14, 0x1d16, 0x1d18, 0x1d1a, 0x1d1c, 0x1d1e,
	/* Wellsburg (X99) PCH */
	0x8d10, 0x8d11, 0x8d12, 0x8d13, 0x8d14, 0x8d15, 0x8d16, 0x8d17,
	0x8d18, 0x8d19, 0x8d1a, 0x8d1b, 0x8d1c, 0x8d1d, 0x8d1e,
	/* Lynx Point (9 series) PCH */
	0x8c90, 0x8c92, 0x8c94, 0x8c96, 0x8c98, 0x8c9a, 0x8c9c, 0x8c9e,
};

static bool pci_quirk_intel_pch_acs_match(struct pci_dev *dev)
{
	int i;

	/* Filter out a few obvious non-matches first */
	if (!pci_is_pcie(dev) || pci_pcie_type(dev) != PCI_EXP_TYPE_ROOT_PORT)
		return false;

	for (i = 0; i < ARRAY_SIZE(pci_quirk_intel_pch_acs_ids); i++)
		if (pci_quirk_intel_pch_acs_ids[i] == dev->device)
			return true;

	return false;
}

static int pci_quirk_intel_pch_acs(struct pci_dev *dev, u16 acs_flags)
{
	if (!pci_quirk_intel_pch_acs_match(dev))
		return -ENOTTY;

	if (dev->dev_flags & PCI_DEV_FLAGS_ACS_ENABLED_QUIRK)
		return pci_acs_ctrl_enabled(acs_flags,
			PCI_ACS_SV | PCI_ACS_RR | PCI_ACS_CR | PCI_ACS_UF);

	return pci_acs_ctrl_enabled(acs_flags, 0);
}

/*
 * These QCOM Root Ports do provide ACS-like features to disable peer
 * transactions and validate bus numbers in requests, but do not provide an
 * actual PCIe ACS capability.  Hardware supports source validation but it
 * will report the issue as Completer Abort instead of ACS Violation.
 * Hardware doesn't support peer-to-peer and each Root Port is a Root
 * Complex with unique segment numbers.  It is not possible for one Root
 * Port to pass traffic to another Root Port.  All PCIe transactions are
 * terminated inside the Root Port.
 */
static int pci_quirk_qcom_rp_acs(struct pci_dev *dev, u16 acs_flags)
{
	return pci_acs_ctrl_enabled(acs_flags,
		PCI_ACS_SV | PCI_ACS_RR | PCI_ACS_CR | PCI_ACS_UF);
}

/*
 * Sunrise Point PCH root ports implement ACS, but unfortunately as shown in
 * the datasheet (Intel 100 Series Chipset Family PCH Datasheet, Vol. 2,
 * 12.1.46, 12.1.47)[1] this chipset uses dwords for the ACS capability and
 * control registers whereas the PCIe spec packs them into words (Rev 3.0,
 * 7.16 ACS Extended Capability).  The bit definitions are correct, but the
 * control register is at offset 8 instead of 6 and we should probably use
 * dword accesses to them.  This applies to the following PCI Device IDs, as
 * found in volume 1 of the datasheet[2]:
 *
 * 0xa110-0xa11f Sunrise Point-H PCI Express Root Port #{0-16}
 * 0xa167-0xa16a Sunrise Point-H PCI Express Root Port #{17-20}
 *
 * N.B. This doesn't fix what lspci shows.
 *
 * The 100 series chipset specification update includes this as errata #23[3].
 *
 * The 200 series chipset (Union Point) has the same bug according to the
 * specification update (Intel 200 Series Chipset Family Platform Controller
 * Hub, Specification Update, January 2017, Revision 001, Document# 335194-001,
 * Errata 22)[4].  Per the datasheet[5], root port PCI Device IDs for this
 * chipset include:
 *
 * 0xa290-0xa29f PCI Express Root port #{0-16}
 * 0xa2e7-0xa2ee PCI Express Root port #{17-24}
 *
 * Mobile chipsets are also affected, 7th & 8th Generation
 * Specification update confirms ACS errata 22, status no fix: (7th Generation
 * Intel Processor Family I/O for U/Y Platforms and 8th Generation Intel
 * Processor Family I/O for U Quad Core Platforms Specification Update,
 * August 2017, Revision 002, Document#: 334660-002)[6]
 * Device IDs from I/O datasheet: (7th Generation Intel Processor Family I/O
 * for U/Y Platforms and 8th Generation Intel ® Processor Family I/O for U
 * Quad Core Platforms, Vol 1 of 2, August 2017, Document#: 334658-003)[7]
 *
 * 0x9d10-0x9d1b PCI Express Root port #{1-12}
 *
 * [1] http://www.intel.com/content/www/us/en/chipsets/100-series-chipset-datasheet-vol-2.html
 * [2] http://www.intel.com/content/www/us/en/chipsets/100-series-chipset-datasheet-vol-1.html
 * [3] http://www.intel.com/content/www/us/en/chipsets/100-series-chipset-spec-update.html
 * [4] http://www.intel.com/content/www/us/en/chipsets/200-series-chipset-pch-spec-update.html
 * [5] http://www.intel.com/content/www/us/en/chipsets/200-series-chipset-pch-datasheet-vol-1.html
 * [6] https://www.intel.com/content/www/us/en/processors/core/7th-gen-core-family-mobile-u-y-processor-lines-i-o-spec-update.html
 * [7] https://www.intel.com/content/www/us/en/processors/core/7th-gen-core-family-mobile-u-y-processor-lines-i-o-datasheet-vol-1.html
 */
static bool pci_quirk_intel_spt_pch_acs_match(struct pci_dev *dev)
{
	if (!pci_is_pcie(dev) || pci_pcie_type(dev) != PCI_EXP_TYPE_ROOT_PORT)
		return false;

	switch (dev->device) {
	case 0xa110 ... 0xa11f: case 0xa167 ... 0xa16a: /* Sunrise Point */
	case 0xa290 ... 0xa29f: case 0xa2e7 ... 0xa2ee: /* Union Point */
	case 0x9d10 ... 0x9d1b: /* 7th & 8th Gen Mobile */
		return true;
	}

	return false;
}

#define INTEL_SPT_ACS_CTRL (PCI_ACS_CAP + 4)

static int pci_quirk_intel_spt_pch_acs(struct pci_dev *dev, u16 acs_flags)
{
	int pos;
	u32 cap, ctrl;

	if (!pci_quirk_intel_spt_pch_acs_match(dev))
		return -ENOTTY;

	pos = pci_find_ext_capability(dev, PCI_EXT_CAP_ID_ACS);
	if (!pos)
		return -ENOTTY;

	/* see pci_acs_flags_enabled() */
	pci_read_config_dword(dev, pos + PCI_ACS_CAP, &cap);
	acs_flags &= (cap | PCI_ACS_EC);

	pci_read_config_dword(dev, pos + INTEL_SPT_ACS_CTRL, &ctrl);

	return pci_acs_ctrl_enabled(acs_flags, ctrl);
}

static int pci_quirk_mf_endpoint_acs(struct pci_dev *dev, u16 acs_flags)
{
	/*
	 * SV, TB, and UF are not relevant to multifunction endpoints.
	 *
	 * Multifunction devices are only required to implement RR, CR, and DT
	 * in their ACS capability if they support peer-to-peer transactions.
	 * Devices matching this quirk have been verified by the vendor to not
	 * perform peer-to-peer with other functions, allowing us to mask out
	 * these bits as if they were unimplemented in the ACS capability.
	 */
	return pci_acs_ctrl_enabled(acs_flags,
		PCI_ACS_SV | PCI_ACS_TB | PCI_ACS_RR |
		PCI_ACS_CR | PCI_ACS_UF | PCI_ACS_DT);
}
<<<<<<< HEAD

static int pci_quirk_rciep_acs(struct pci_dev *dev, u16 acs_flags)
{
	/*
	 * Intel RCiEP's are required to allow p2p only on translated
	 * addresses.  Refer to Intel VT-d specification, r3.1, sec 3.16,
	 * "Root-Complex Peer to Peer Considerations".
	 */
	if (pci_pcie_type(dev) != PCI_EXP_TYPE_RC_END)
		return -ENOTTY;

=======

static int pci_quirk_rciep_acs(struct pci_dev *dev, u16 acs_flags)
{
	/*
	 * Intel RCiEP's are required to allow p2p only on translated
	 * addresses.  Refer to Intel VT-d specification, r3.1, sec 3.16,
	 * "Root-Complex Peer to Peer Considerations".
	 */
	if (pci_pcie_type(dev) != PCI_EXP_TYPE_RC_END)
		return -ENOTTY;

>>>>>>> 75c9a7e9
	return pci_acs_ctrl_enabled(acs_flags,
		PCI_ACS_SV | PCI_ACS_RR | PCI_ACS_CR | PCI_ACS_UF);
}

static int pci_quirk_brcm_acs(struct pci_dev *dev, u16 acs_flags)
{
	/*
	 * iProc PAXB Root Ports don't advertise an ACS capability, but
	 * they do not allow peer-to-peer transactions between Root Ports.
	 * Allow each Root Port to be in a separate IOMMU group by masking
	 * SV/RR/CR/UF bits.
	 */
	return pci_acs_ctrl_enabled(acs_flags,
		PCI_ACS_SV | PCI_ACS_RR | PCI_ACS_CR | PCI_ACS_UF);
}

static const struct pci_dev_acs_enabled {
	u16 vendor;
	u16 device;
	int (*acs_enabled)(struct pci_dev *dev, u16 acs_flags);
} pci_dev_acs_enabled[] = {
	{ PCI_VENDOR_ID_ATI, 0x4385, pci_quirk_amd_sb_acs },
	{ PCI_VENDOR_ID_ATI, 0x439c, pci_quirk_amd_sb_acs },
	{ PCI_VENDOR_ID_ATI, 0x4383, pci_quirk_amd_sb_acs },
	{ PCI_VENDOR_ID_ATI, 0x439d, pci_quirk_amd_sb_acs },
	{ PCI_VENDOR_ID_ATI, 0x4384, pci_quirk_amd_sb_acs },
	{ PCI_VENDOR_ID_ATI, 0x4399, pci_quirk_amd_sb_acs },
	{ PCI_VENDOR_ID_AMD, 0x780f, pci_quirk_amd_sb_acs },
	{ PCI_VENDOR_ID_AMD, 0x7809, pci_quirk_amd_sb_acs },
	{ PCI_VENDOR_ID_SOLARFLARE, 0x0903, pci_quirk_mf_endpoint_acs },
	{ PCI_VENDOR_ID_SOLARFLARE, 0x0923, pci_quirk_mf_endpoint_acs },
	{ PCI_VENDOR_ID_SOLARFLARE, 0x0A03, pci_quirk_mf_endpoint_acs },
	{ PCI_VENDOR_ID_INTEL, 0x10C6, pci_quirk_mf_endpoint_acs },
	{ PCI_VENDOR_ID_INTEL, 0x10DB, pci_quirk_mf_endpoint_acs },
	{ PCI_VENDOR_ID_INTEL, 0x10DD, pci_quirk_mf_endpoint_acs },
	{ PCI_VENDOR_ID_INTEL, 0x10E1, pci_quirk_mf_endpoint_acs },
	{ PCI_VENDOR_ID_INTEL, 0x10F1, pci_quirk_mf_endpoint_acs },
	{ PCI_VENDOR_ID_INTEL, 0x10F7, pci_quirk_mf_endpoint_acs },
	{ PCI_VENDOR_ID_INTEL, 0x10F8, pci_quirk_mf_endpoint_acs },
	{ PCI_VENDOR_ID_INTEL, 0x10F9, pci_quirk_mf_endpoint_acs },
	{ PCI_VENDOR_ID_INTEL, 0x10FA, pci_quirk_mf_endpoint_acs },
	{ PCI_VENDOR_ID_INTEL, 0x10FB, pci_quirk_mf_endpoint_acs },
	{ PCI_VENDOR_ID_INTEL, 0x10FC, pci_quirk_mf_endpoint_acs },
	{ PCI_VENDOR_ID_INTEL, 0x1507, pci_quirk_mf_endpoint_acs },
	{ PCI_VENDOR_ID_INTEL, 0x1514, pci_quirk_mf_endpoint_acs },
	{ PCI_VENDOR_ID_INTEL, 0x151C, pci_quirk_mf_endpoint_acs },
	{ PCI_VENDOR_ID_INTEL, 0x1529, pci_quirk_mf_endpoint_acs },
	{ PCI_VENDOR_ID_INTEL, 0x152A, pci_quirk_mf_endpoint_acs },
	{ PCI_VENDOR_ID_INTEL, 0x154D, pci_quirk_mf_endpoint_acs },
	{ PCI_VENDOR_ID_INTEL, 0x154F, pci_quirk_mf_endpoint_acs },
	{ PCI_VENDOR_ID_INTEL, 0x1551, pci_quirk_mf_endpoint_acs },
	{ PCI_VENDOR_ID_INTEL, 0x1558, pci_quirk_mf_endpoint_acs },
	/* 82580 */
	{ PCI_VENDOR_ID_INTEL, 0x1509, pci_quirk_mf_endpoint_acs },
	{ PCI_VENDOR_ID_INTEL, 0x150E, pci_quirk_mf_endpoint_acs },
	{ PCI_VENDOR_ID_INTEL, 0x150F, pci_quirk_mf_endpoint_acs },
	{ PCI_VENDOR_ID_INTEL, 0x1510, pci_quirk_mf_endpoint_acs },
	{ PCI_VENDOR_ID_INTEL, 0x1511, pci_quirk_mf_endpoint_acs },
	{ PCI_VENDOR_ID_INTEL, 0x1516, pci_quirk_mf_endpoint_acs },
	{ PCI_VENDOR_ID_INTEL, 0x1527, pci_quirk_mf_endpoint_acs },
	/* 82576 */
	{ PCI_VENDOR_ID_INTEL, 0x10C9, pci_quirk_mf_endpoint_acs },
	{ PCI_VENDOR_ID_INTEL, 0x10E6, pci_quirk_mf_endpoint_acs },
	{ PCI_VENDOR_ID_INTEL, 0x10E7, pci_quirk_mf_endpoint_acs },
	{ PCI_VENDOR_ID_INTEL, 0x10E8, pci_quirk_mf_endpoint_acs },
	{ PCI_VENDOR_ID_INTEL, 0x150A, pci_quirk_mf_endpoint_acs },
	{ PCI_VENDOR_ID_INTEL, 0x150D, pci_quirk_mf_endpoint_acs },
	{ PCI_VENDOR_ID_INTEL, 0x1518, pci_quirk_mf_endpoint_acs },
	{ PCI_VENDOR_ID_INTEL, 0x1526, pci_quirk_mf_endpoint_acs },
	/* 82575 */
	{ PCI_VENDOR_ID_INTEL, 0x10A7, pci_quirk_mf_endpoint_acs },
	{ PCI_VENDOR_ID_INTEL, 0x10A9, pci_quirk_mf_endpoint_acs },
	{ PCI_VENDOR_ID_INTEL, 0x10D6, pci_quirk_mf_endpoint_acs },
	/* I350 */
	{ PCI_VENDOR_ID_INTEL, 0x1521, pci_quirk_mf_endpoint_acs },
	{ PCI_VENDOR_ID_INTEL, 0x1522, pci_quirk_mf_endpoint_acs },
	{ PCI_VENDOR_ID_INTEL, 0x1523, pci_quirk_mf_endpoint_acs },
	{ PCI_VENDOR_ID_INTEL, 0x1524, pci_quirk_mf_endpoint_acs },
	/* 82571 (Quads omitted due to non-ACS switch) */
	{ PCI_VENDOR_ID_INTEL, 0x105E, pci_quirk_mf_endpoint_acs },
	{ PCI_VENDOR_ID_INTEL, 0x105F, pci_quirk_mf_endpoint_acs },
	{ PCI_VENDOR_ID_INTEL, 0x1060, pci_quirk_mf_endpoint_acs },
	{ PCI_VENDOR_ID_INTEL, 0x10D9, pci_quirk_mf_endpoint_acs },
	/* I219 */
	{ PCI_VENDOR_ID_INTEL, 0x15b7, pci_quirk_mf_endpoint_acs },
	{ PCI_VENDOR_ID_INTEL, 0x15b8, pci_quirk_mf_endpoint_acs },
	{ PCI_VENDOR_ID_INTEL, PCI_ANY_ID, pci_quirk_rciep_acs },
	/* QCOM QDF2xxx root ports */
	{ 0x17cb, 0x400, pci_quirk_qcom_rp_acs },
	{ 0x17cb, 0x401, pci_quirk_qcom_rp_acs },
	{ 0x17cb, 0x10c, pci_quirk_qcom_rp_acs },
	/* Intel PCH root ports */
	{ PCI_VENDOR_ID_INTEL, PCI_ANY_ID, pci_quirk_intel_pch_acs },
	{ PCI_VENDOR_ID_INTEL, PCI_ANY_ID, pci_quirk_intel_spt_pch_acs },
	{ 0x19a2, 0x710, pci_quirk_mf_endpoint_acs }, /* Emulex BE3-R */
	{ 0x10df, 0x720, pci_quirk_mf_endpoint_acs }, /* Emulex Skyhawk-R */
	/* Cavium ThunderX */
	{ PCI_VENDOR_ID_CAVIUM, PCI_ANY_ID, pci_quirk_cavium_acs },
	/* APM X-Gene */
	{ PCI_VENDOR_ID_AMCC, 0xE004, pci_quirk_xgene_acs },
	/* Ampere Computing */
	{ PCI_VENDOR_ID_AMPERE, 0xE005, pci_quirk_xgene_acs },
	{ PCI_VENDOR_ID_AMPERE, 0xE006, pci_quirk_xgene_acs },
	{ PCI_VENDOR_ID_AMPERE, 0xE007, pci_quirk_xgene_acs },
	{ PCI_VENDOR_ID_AMPERE, 0xE008, pci_quirk_xgene_acs },
	{ PCI_VENDOR_ID_AMPERE, 0xE009, pci_quirk_xgene_acs },
	{ PCI_VENDOR_ID_AMPERE, 0xE00A, pci_quirk_xgene_acs },
	{ PCI_VENDOR_ID_AMPERE, 0xE00B, pci_quirk_xgene_acs },
	{ PCI_VENDOR_ID_AMPERE, 0xE00C, pci_quirk_xgene_acs },
	{ PCI_VENDOR_ID_BROADCOM, 0xD714, pci_quirk_brcm_acs },
	{ 0 }
};

/*
 * pci_dev_specific_acs_enabled - check whether device provides ACS controls
 * @dev:	PCI device
 * @acs_flags:	Bitmask of desired ACS controls
 *
 * Returns:
 *   -ENOTTY:	No quirk applies to this device; we can't tell whether the
 *		device provides the desired controls
 *   0:		Device does not provide all the desired controls
 *   >0:	Device provides all the controls in @acs_flags
 */
int pci_dev_specific_acs_enabled(struct pci_dev *dev, u16 acs_flags)
{
	const struct pci_dev_acs_enabled *i;
	int ret;

	/*
	 * Allow devices that do not expose standard PCIe ACS capabilities
	 * or control to indicate their support here.  Multi-function express
	 * devices which do not allow internal peer-to-peer between functions,
	 * but do not implement PCIe ACS may wish to return true here.
	 */
	for (i = pci_dev_acs_enabled; i->acs_enabled; i++) {
		if ((i->vendor == dev->vendor ||
		     i->vendor == (u16)PCI_ANY_ID) &&
		    (i->device == dev->device ||
		     i->device == (u16)PCI_ANY_ID)) {
			ret = i->acs_enabled(dev, acs_flags);
			if (ret >= 0)
				return ret;
		}
	}

	return -ENOTTY;
}

/* Config space offset of Root Complex Base Address register */
#define INTEL_LPC_RCBA_REG 0xf0
/* 31:14 RCBA address */
#define INTEL_LPC_RCBA_MASK 0xffffc000
/* RCBA Enable */
#define INTEL_LPC_RCBA_ENABLE (1 << 0)

/* Backbone Scratch Pad Register */
#define INTEL_BSPR_REG 0x1104
/* Backbone Peer Non-Posted Disable */
#define INTEL_BSPR_REG_BPNPD (1 << 8)
/* Backbone Peer Posted Disable */
#define INTEL_BSPR_REG_BPPD  (1 << 9)

/* Upstream Peer Decode Configuration Register */
#define INTEL_UPDCR_REG 0x1014
/* 5:0 Peer Decode Enable bits */
#define INTEL_UPDCR_REG_MASK 0x3f

static int pci_quirk_enable_intel_lpc_acs(struct pci_dev *dev)
{
	u32 rcba, bspr, updcr;
	void __iomem *rcba_mem;

	/*
	 * Read the RCBA register from the LPC (D31:F0).  PCH root ports
	 * are D28:F* and therefore get probed before LPC, thus we can't
	 * use pci_get_slot/pci_read_config_dword here.
	 */
	pci_bus_read_config_dword(dev->bus, PCI_DEVFN(31, 0),
				  INTEL_LPC_RCBA_REG, &rcba);
	if (!(rcba & INTEL_LPC_RCBA_ENABLE))
		return -EINVAL;

	rcba_mem = ioremap_nocache(rcba & INTEL_LPC_RCBA_MASK,
				   PAGE_ALIGN(INTEL_UPDCR_REG));
	if (!rcba_mem)
		return -ENOMEM;

	/*
	 * The BSPR can disallow peer cycles, but it's set by soft strap and
	 * therefore read-only.  If both posted and non-posted peer cycles are
	 * disallowed, we're ok.  If either are allowed, then we need to use
	 * the UPDCR to disable peer decodes for each port.  This provides the
	 * PCIe ACS equivalent of PCI_ACS_RR | PCI_ACS_CR | PCI_ACS_UF
	 */
	bspr = readl(rcba_mem + INTEL_BSPR_REG);
	bspr &= INTEL_BSPR_REG_BPNPD | INTEL_BSPR_REG_BPPD;
	if (bspr != (INTEL_BSPR_REG_BPNPD | INTEL_BSPR_REG_BPPD)) {
		updcr = readl(rcba_mem + INTEL_UPDCR_REG);
		if (updcr & INTEL_UPDCR_REG_MASK) {
			dev_info(&dev->dev, "Disabling UPDCR peer decodes\n");
			updcr &= ~INTEL_UPDCR_REG_MASK;
			writel(updcr, rcba_mem + INTEL_UPDCR_REG);
		}
	}

	iounmap(rcba_mem);
	return 0;
}

/* Miscellaneous Port Configuration register */
#define INTEL_MPC_REG 0xd8
/* MPC: Invalid Receive Bus Number Check Enable */
#define INTEL_MPC_REG_IRBNCE (1 << 26)

static void pci_quirk_enable_intel_rp_mpc_acs(struct pci_dev *dev)
{
	u32 mpc;

	/*
	 * When enabled, the IRBNCE bit of the MPC register enables the
	 * equivalent of PCI ACS Source Validation (PCI_ACS_SV), which
	 * ensures that requester IDs fall within the bus number range
	 * of the bridge.  Enable if not already.
	 */
	pci_read_config_dword(dev, INTEL_MPC_REG, &mpc);
	if (!(mpc & INTEL_MPC_REG_IRBNCE)) {
		dev_info(&dev->dev, "Enabling MPC IRBNCE\n");
		mpc |= INTEL_MPC_REG_IRBNCE;
		pci_write_config_word(dev, INTEL_MPC_REG, mpc);
	}
}

static int pci_quirk_enable_intel_pch_acs(struct pci_dev *dev)
{
	if (!pci_quirk_intel_pch_acs_match(dev))
		return -ENOTTY;

	if (pci_quirk_enable_intel_lpc_acs(dev)) {
		dev_warn(&dev->dev, "Failed to enable Intel PCH ACS quirk\n");
		return 0;
	}

	pci_quirk_enable_intel_rp_mpc_acs(dev);

	dev->dev_flags |= PCI_DEV_FLAGS_ACS_ENABLED_QUIRK;

	dev_info(&dev->dev, "Intel PCH root port ACS workaround enabled\n");

	return 0;
}

static int pci_quirk_enable_intel_spt_pch_acs(struct pci_dev *dev)
{
	int pos;
	u32 cap, ctrl;

	if (!pci_quirk_intel_spt_pch_acs_match(dev))
		return -ENOTTY;

	pos = pci_find_ext_capability(dev, PCI_EXT_CAP_ID_ACS);
	if (!pos)
		return -ENOTTY;

	pci_read_config_dword(dev, pos + PCI_ACS_CAP, &cap);
	pci_read_config_dword(dev, pos + INTEL_SPT_ACS_CTRL, &ctrl);

	ctrl |= (cap & PCI_ACS_SV);
	ctrl |= (cap & PCI_ACS_RR);
	ctrl |= (cap & PCI_ACS_CR);
	ctrl |= (cap & PCI_ACS_UF);

	pci_write_config_dword(dev, pos + INTEL_SPT_ACS_CTRL, ctrl);

	dev_info(&dev->dev, "Intel SPT PCH root port ACS workaround enabled\n");

	return 0;
}

static const struct pci_dev_enable_acs {
	u16 vendor;
	u16 device;
	int (*enable_acs)(struct pci_dev *dev);
} pci_dev_enable_acs[] = {
	{ PCI_VENDOR_ID_INTEL, PCI_ANY_ID, pci_quirk_enable_intel_pch_acs },
	{ PCI_VENDOR_ID_INTEL, PCI_ANY_ID, pci_quirk_enable_intel_spt_pch_acs },
	{ 0 }
};

int pci_dev_specific_enable_acs(struct pci_dev *dev)
{
	const struct pci_dev_enable_acs *i;
	int ret;

	for (i = pci_dev_enable_acs; i->enable_acs; i++) {
		if ((i->vendor == dev->vendor ||
		     i->vendor == (u16)PCI_ANY_ID) &&
		    (i->device == dev->device ||
		     i->device == (u16)PCI_ANY_ID)) {
			ret = i->enable_acs(dev);
			if (ret >= 0)
				return ret;
		}
	}

	return -ENOTTY;
}

/*
 * The PCI capabilities list for Intel DH895xCC VFs (device id 0x0443) with
 * QuickAssist Technology (QAT) is prematurely terminated in hardware.  The
 * Next Capability pointer in the MSI Capability Structure should point to
 * the PCIe Capability Structure but is incorrectly hardwired as 0 terminating
 * the list.
 */
static void quirk_intel_qat_vf_cap(struct pci_dev *pdev)
{
	int pos, i = 0;
	u8 next_cap;
	u16 reg16, *cap;
	struct pci_cap_saved_state *state;

	/* Bail if the hardware bug is fixed */
	if (pdev->pcie_cap || pci_find_capability(pdev, PCI_CAP_ID_EXP))
		return;

	/* Bail if MSI Capability Structure is not found for some reason */
	pos = pci_find_capability(pdev, PCI_CAP_ID_MSI);
	if (!pos)
		return;

	/*
	 * Bail if Next Capability pointer in the MSI Capability Structure
	 * is not the expected incorrect 0x00.
	 */
	pci_read_config_byte(pdev, pos + 1, &next_cap);
	if (next_cap)
		return;

	/*
	 * PCIe Capability Structure is expected to be at 0x50 and should
	 * terminate the list (Next Capability pointer is 0x00).  Verify
	 * Capability Id and Next Capability pointer is as expected.
	 * Open-code some of set_pcie_port_type() and pci_cfg_space_size_ext()
	 * to correctly set kernel data structures which have already been
	 * set incorrectly due to the hardware bug.
	 */
	pos = 0x50;
	pci_read_config_word(pdev, pos, &reg16);
	if (reg16 == (0x0000 | PCI_CAP_ID_EXP)) {
		u32 status;
#ifndef PCI_EXP_SAVE_REGS
#define PCI_EXP_SAVE_REGS     7
#endif
		int size = PCI_EXP_SAVE_REGS * sizeof(u16);

		pdev->pcie_cap = pos;
		pci_read_config_word(pdev, pos + PCI_EXP_FLAGS, &reg16);
		pdev->pcie_flags_reg = reg16;
		pci_read_config_word(pdev, pos + PCI_EXP_DEVCAP, &reg16);
		pdev->pcie_mpss = reg16 & PCI_EXP_DEVCAP_PAYLOAD;

		pdev->cfg_size = PCI_CFG_SPACE_EXP_SIZE;
		if (pci_read_config_dword(pdev, PCI_CFG_SPACE_SIZE, &status) !=
		    PCIBIOS_SUCCESSFUL || (status == 0xffffffff))
			pdev->cfg_size = PCI_CFG_SPACE_SIZE;

		if (pci_find_saved_cap(pdev, PCI_CAP_ID_EXP))
			return;

		/*
		 * Save PCIE cap
		 */
		state = kzalloc(sizeof(*state) + size, GFP_KERNEL);
		if (!state)
			return;

		state->cap.cap_nr = PCI_CAP_ID_EXP;
		state->cap.cap_extended = 0;
		state->cap.size = size;
		cap = (u16 *)&state->cap.data[0];
		pcie_capability_read_word(pdev, PCI_EXP_DEVCTL, &cap[i++]);
		pcie_capability_read_word(pdev, PCI_EXP_LNKCTL, &cap[i++]);
		pcie_capability_read_word(pdev, PCI_EXP_SLTCTL, &cap[i++]);
		pcie_capability_read_word(pdev, PCI_EXP_RTCTL,  &cap[i++]);
		pcie_capability_read_word(pdev, PCI_EXP_DEVCTL2, &cap[i++]);
		pcie_capability_read_word(pdev, PCI_EXP_LNKCTL2, &cap[i++]);
		pcie_capability_read_word(pdev, PCI_EXP_SLTCTL2, &cap[i++]);
		hlist_add_head(&state->next, &pdev->saved_cap_space);
	}
}
DECLARE_PCI_FIXUP_EARLY(PCI_VENDOR_ID_INTEL, 0x443, quirk_intel_qat_vf_cap);

/*
 * FLR may cause the following to devices to hang:
 *
 * AMD Starship/Matisse HD Audio Controller 0x1487
 * AMD Starship USB 3.0 Host Controller 0x148c
 * AMD Matisse USB 3.0 Host Controller 0x149c
 * Intel 82579LM Gigabit Ethernet Controller 0x1502
 * Intel 82579V Gigabit Ethernet Controller 0x1503
 *
 */
static void quirk_no_flr(struct pci_dev *dev)
{
	dev->dev_flags |= PCI_DEV_FLAGS_NO_FLR_RESET;
}
DECLARE_PCI_FIXUP_EARLY(PCI_VENDOR_ID_AMD, 0x1487, quirk_no_flr);
DECLARE_PCI_FIXUP_EARLY(PCI_VENDOR_ID_AMD, 0x148c, quirk_no_flr);
DECLARE_PCI_FIXUP_EARLY(PCI_VENDOR_ID_AMD, 0x149c, quirk_no_flr);
DECLARE_PCI_FIXUP_EARLY(PCI_VENDOR_ID_INTEL, 0x1502, quirk_no_flr);
DECLARE_PCI_FIXUP_EARLY(PCI_VENDOR_ID_INTEL, 0x1503, quirk_no_flr);

static void quirk_no_ext_tags(struct pci_dev *pdev)
{
	struct pci_host_bridge *bridge = pci_find_host_bridge(pdev->bus);

	if (!bridge)
		return;

	bridge->no_ext_tags = 1;
	dev_info(&pdev->dev, "disabling Extended Tags (this device can't handle them)\n");

	pci_walk_bus(bridge->bus, pci_configure_extended_tags, NULL);
}
DECLARE_PCI_FIXUP_EARLY(PCI_VENDOR_ID_SERVERWORKS, 0x0132, quirk_no_ext_tags);
DECLARE_PCI_FIXUP_EARLY(PCI_VENDOR_ID_SERVERWORKS, 0x0140, quirk_no_ext_tags);
DECLARE_PCI_FIXUP_EARLY(PCI_VENDOR_ID_SERVERWORKS, 0x0141, quirk_no_ext_tags);
DECLARE_PCI_FIXUP_EARLY(PCI_VENDOR_ID_SERVERWORKS, 0x0142, quirk_no_ext_tags);
DECLARE_PCI_FIXUP_EARLY(PCI_VENDOR_ID_SERVERWORKS, 0x0144, quirk_no_ext_tags);
DECLARE_PCI_FIXUP_EARLY(PCI_VENDOR_ID_SERVERWORKS, 0x0420, quirk_no_ext_tags);
DECLARE_PCI_FIXUP_EARLY(PCI_VENDOR_ID_SERVERWORKS, 0x0422, quirk_no_ext_tags);

#ifdef CONFIG_PCI_ATS
/*
 * Some devices have a broken ATS implementation causing IOMMU stalls.
 * Don't use ATS for those devices.
 */
static void quirk_no_ats(struct pci_dev *pdev)
{
	dev_info(&pdev->dev, "disabling ATS (broken on this device)\n");
	pdev->ats_cap = 0;
}

/* AMD Stoney platform GPU */
DECLARE_PCI_FIXUP_FINAL(PCI_VENDOR_ID_ATI, 0x98e4, quirk_no_ats);
DECLARE_PCI_FIXUP_FINAL(PCI_VENDOR_ID_ATI, 0x6900, quirk_no_ats);
#endif /* CONFIG_PCI_ATS */

/* Freescale PCIe doesn't support MSI in RC mode */
static void quirk_fsl_no_msi(struct pci_dev *pdev)
{
	if (pci_pcie_type(pdev) == PCI_EXP_TYPE_ROOT_PORT)
		pdev->no_msi = 1;
}
DECLARE_PCI_FIXUP_FINAL(PCI_VENDOR_ID_FREESCALE, PCI_ANY_ID, quirk_fsl_no_msi);

/*
 * Although not allowed by the spec, some multi-function devices have
 * dependencies of one function (consumer) on another (supplier).  For the
 * consumer to work in D0, the supplier must also be in D0.  Create a
 * device link from the consumer to the supplier to enforce this
 * dependency.  Runtime PM is allowed by default on the consumer to prevent
 * it from permanently keeping the supplier awake.
 */
static void pci_create_device_link(struct pci_dev *pdev, unsigned int consumer,
				   unsigned int supplier, unsigned int class,
				   unsigned int class_shift)
{
	struct pci_dev *supplier_pdev;

	if (PCI_FUNC(pdev->devfn) != consumer)
		return;

	supplier_pdev = pci_get_domain_bus_and_slot(pci_domain_nr(pdev->bus),
				pdev->bus->number,
				PCI_DEVFN(PCI_SLOT(pdev->devfn), supplier));
	if (!supplier_pdev || (supplier_pdev->class >> class_shift) != class) {
		pci_dev_put(supplier_pdev);
		return;
	}

	if (device_link_add(&pdev->dev, &supplier_pdev->dev,
			    DL_FLAG_STATELESS | DL_FLAG_PM_RUNTIME))
		pci_info(pdev, "D0 power state depends on %s\n",
			 pci_name(supplier_pdev));
	else
		pci_err(pdev, "Cannot enforce power dependency on %s\n",
			pci_name(supplier_pdev));

	pm_runtime_allow(&pdev->dev);
	pci_dev_put(supplier_pdev);
}

/*
 * Create device link for GPUs with integrated HDA controller for streaming
 * audio to attached displays.
 */
static void quirk_gpu_hda(struct pci_dev *hda)
{
	pci_create_device_link(hda, 1, 0, PCI_BASE_CLASS_DISPLAY, 16);
}
DECLARE_PCI_FIXUP_CLASS_FINAL(PCI_VENDOR_ID_ATI, PCI_ANY_ID,
			      PCI_CLASS_MULTIMEDIA_HD_AUDIO, 8, quirk_gpu_hda);
DECLARE_PCI_FIXUP_CLASS_FINAL(PCI_VENDOR_ID_AMD, PCI_ANY_ID,
			      PCI_CLASS_MULTIMEDIA_HD_AUDIO, 8, quirk_gpu_hda);
DECLARE_PCI_FIXUP_CLASS_FINAL(PCI_VENDOR_ID_NVIDIA, PCI_ANY_ID,
			      PCI_CLASS_MULTIMEDIA_HD_AUDIO, 8, quirk_gpu_hda);<|MERGE_RESOLUTION|>--- conflicted
+++ resolved
@@ -4540,7 +4540,6 @@
 		PCI_ACS_SV | PCI_ACS_TB | PCI_ACS_RR |
 		PCI_ACS_CR | PCI_ACS_UF | PCI_ACS_DT);
 }
-<<<<<<< HEAD
 
 static int pci_quirk_rciep_acs(struct pci_dev *dev, u16 acs_flags)
 {
@@ -4552,19 +4551,6 @@
 	if (pci_pcie_type(dev) != PCI_EXP_TYPE_RC_END)
 		return -ENOTTY;
 
-=======
-
-static int pci_quirk_rciep_acs(struct pci_dev *dev, u16 acs_flags)
-{
-	/*
-	 * Intel RCiEP's are required to allow p2p only on translated
-	 * addresses.  Refer to Intel VT-d specification, r3.1, sec 3.16,
-	 * "Root-Complex Peer to Peer Considerations".
-	 */
-	if (pci_pcie_type(dev) != PCI_EXP_TYPE_RC_END)
-		return -ENOTTY;
-
->>>>>>> 75c9a7e9
 	return pci_acs_ctrl_enabled(acs_flags,
 		PCI_ACS_SV | PCI_ACS_RR | PCI_ACS_CR | PCI_ACS_UF);
 }
