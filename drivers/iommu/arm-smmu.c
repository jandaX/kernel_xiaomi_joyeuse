/*
 * IOMMU API for ARM architected SMMU implementations.
 *
 * This program is free software; you can redistribute it and/or modify
 * it under the terms of the GNU General Public License version 2 as
 * published by the Free Software Foundation.
 *
 * This program is distributed in the hope that it will be useful,
 * but WITHOUT ANY WARRANTY; without even the implied warranty of
 * MERCHANTABILITY or FITNESS FOR A PARTICULAR PURPOSE.  See the
 * GNU General Public License for more details.
 *
 * You should have received a copy of the GNU General Public License
 * along with this program; if not, write to the Free Software
 * Foundation, Inc., 59 Temple Place - Suite 330, Boston, MA 02111-1307, USA.
 *
 * Copyright (C) 2013 ARM Limited
 *
 * Author: Will Deacon <will.deacon@arm.com>
 *
 * This driver currently supports:
 *	- SMMUv1 and v2 implementations
 *	- Stream-matching and stream-indexing
 *	- v7/v8 long-descriptor format
 *	- Non-secure access to the SMMU
 *	- Context fault reporting
 *	- Extended Stream ID (16 bit)
 */

#define pr_fmt(fmt) "arm-smmu: " fmt

#include <linux/acpi.h>
#include <linux/acpi_iort.h>
#include <linux/atomic.h>
#include <linux/delay.h>
#include <linux/dma-iommu.h>
#include <linux/dma-mapping.h>
#include <linux/err.h>
#include <linux/interrupt.h>
#include <linux/io.h>
#include <linux/io-64-nonatomic-hi-lo.h>
#include <linux/iommu.h>
#include <linux/iopoll.h>
#include <linux/module.h>
#include <linux/of.h>
#include <linux/of_address.h>
#include <linux/of_device.h>
#include <linux/of_iommu.h>
#include <linux/pci.h>
#include <linux/platform_device.h>
#include <linux/slab.h>
#include <linux/spinlock.h>
#include <soc/qcom/secure_buffer.h>
#include <linux/of_platform.h>
#include <linux/msm-bus.h>
#include <trace/events/iommu.h>
#include <dt-bindings/msm/msm-bus-ids.h>
#include <linux/irq.h>
#include <linux/wait.h>

#include <linux/amba/bus.h>

#include <soc/qcom/msm_tz_smmu.h>
#include <soc/qcom/scm.h>
#include "io-pgtable.h"
#include "arm-smmu-regs.h"
#include "arm-smmu-debug.h"
#include <linux/debugfs.h>
#include <linux/uaccess.h>

/*
 * Apparently, some Qualcomm arm64 platforms which appear to expose their SMMU
 * global register space are still, in fact, using a hypervisor to mediate it
 * by trapping and emulating register accesses. Sadly, some deployed versions
 * of said trapping code have bugs wherein they go horribly wrong for stores
 * using r31 (i.e. XZR/WZR) as the source register.
 */
#define QCOM_DUMMY_VAL -1

#define ARM_MMU500_ACTLR_CPRE		(1 << 1)

#define ARM_MMU500_ACR_CACHE_LOCK	(1 << 26)
#define ARM_MMU500_ACR_SMTNMB_TLBEN	(1 << 8)

#define TLB_LOOP_TIMEOUT		500000	/* 500ms */
#define TLB_SPIN_COUNT			10

#define ARM_SMMU_IMPL_DEF0(smmu) \
	((smmu)->base + (2 * (1 << (smmu)->pgshift)))
#define ARM_SMMU_IMPL_DEF1(smmu) \
	((smmu)->base + (6 * (1 << (smmu)->pgshift)))

/* Maximum number of context banks per SMMU */
#define ARM_SMMU_MAX_CBS		128

/* SMMU global address space */
#define ARM_SMMU_GR0(smmu)		((smmu)->base)
#define ARM_SMMU_GR1(smmu)		((smmu)->base + (1 << (smmu)->pgshift))

/*
 * SMMU global address space with conditional offset to access secure
 * aliases of non-secure registers (e.g. nsCR0: 0x400, nsGFSR: 0x448,
 * nsGFSYNR0: 0x450)
 */
#define ARM_SMMU_GR0_NS(smmu)						\
	((smmu)->base +							\
		((smmu->options & ARM_SMMU_OPT_SECURE_CFG_ACCESS)	\
			? 0x400 : 0))

/*
 * Some 64-bit registers only make sense to write atomically, but in such
 * cases all the data relevant to AArch32 formats lies within the lower word,
 * therefore this actually makes more sense than it might first appear.
 */
#ifdef CONFIG_64BIT
#define smmu_write_atomic_lq		writeq_relaxed
#else
#define smmu_write_atomic_lq		writel_relaxed
#endif

/* Translation context bank */
#define ARM_SMMU_CB(smmu, n)	((smmu)->cb_base + ((n) << (smmu)->pgshift))

#define MSI_IOVA_BASE			0x8000000
#define MSI_IOVA_LENGTH			0x100000

static int force_stage;
module_param(force_stage, int, S_IRUGO);
MODULE_PARM_DESC(force_stage,
	"Force SMMU mappings to be installed at a particular stage of translation. A value of '1' or '2' forces the corresponding stage. All other values are ignored (i.e. no stage is forced). Note that selecting a specific stage will disable support for nested translation.");
static bool disable_bypass = true;
module_param(disable_bypass, bool, S_IRUGO);
MODULE_PARM_DESC(disable_bypass,
	"Disable bypass streams such that incoming transactions from devices that are not attached to an iommu domain will report an abort back to the device and will not be allowed to pass through the SMMU.");

enum arm_smmu_arch_version {
	ARM_SMMU_V1,
	ARM_SMMU_V1_64K,
	ARM_SMMU_V2,
};

enum arm_smmu_implementation {
	GENERIC_SMMU,
	ARM_MMU500,
	CAVIUM_SMMUV2,
	QCOM_SMMUV2,
	QCOM_SMMUV500,
};

struct arm_smmu_impl_def_reg {
	u32 offset;
	u32 value;
};

/* Until ACPICA headers cover IORT rev. C */
#ifndef ACPI_IORT_SMMU_CORELINK_MMU401
#define ACPI_IORT_SMMU_CORELINK_MMU401	0x4
#endif
#ifndef ACPI_IORT_SMMU_CAVIUM_THUNDERX
#define ACPI_IORT_SMMU_CAVIUM_THUNDERX	0x5
#endif

/*
 * attach_count
 *	The SMR and S2CR registers are only programmed when the number of
 *	devices attached to the iommu using these registers is > 0. This
 *	is required for the "SID switch" use case for secure display.
 *	Protected by stream_map_mutex.
 */
struct arm_smmu_s2cr {
	struct iommu_group		*group;
	int				count;
	int				attach_count;
	enum arm_smmu_s2cr_type		type;
	enum arm_smmu_s2cr_privcfg	privcfg;
	u8				cbndx;
	bool				cb_handoff;
};

#define s2cr_init_val (struct arm_smmu_s2cr){				\
	.type = disable_bypass ? S2CR_TYPE_FAULT : S2CR_TYPE_BYPASS,	\
	.cb_handoff = false,						\
}

struct arm_smmu_smr {
	u16				mask;
	u16				id;
	bool				valid;
};

struct arm_smmu_cb {
	u64				ttbr[2];
	u32				tcr[2];
	u32				mair[2];
	struct arm_smmu_cfg		*cfg;
	u32				actlr;
};

struct arm_smmu_master_cfg {
	struct arm_smmu_device		*smmu;
	s16				smendx[];
};
#define INVALID_SMENDX			-1
#define __fwspec_cfg(fw) ((struct arm_smmu_master_cfg *)fw->iommu_priv)
#define fwspec_smmu(fw)  (__fwspec_cfg(fw)->smmu)
#define fwspec_smendx(fw, i) \
	(i >= fw->num_ids ? INVALID_SMENDX : __fwspec_cfg(fw)->smendx[i])
#define for_each_cfg_sme(fw, i, idx) \
	for (i = 0; idx = fwspec_smendx(fw, i), i < fw->num_ids; ++i)

/*
 * Describes resources required for on/off power operation.
 * Separate reference count is provided for atomic/nonatomic
 * operations.
 */
struct arm_smmu_power_resources {
	struct platform_device		*pdev;
	struct device			*dev;

	struct clk			**clocks;
	int				num_clocks;

	struct regulator_bulk_data	*gdscs;
	int				num_gdscs;

	uint32_t			bus_client;
	struct msm_bus_scale_pdata	*bus_dt_data;

	/* Protects power_count */
	struct mutex			power_lock;
	int				power_count;

	/* Protects clock_refs_count */
	spinlock_t			clock_refs_lock;
	int				clock_refs_count;
	int				regulator_defer;
};

struct arm_smmu_arch_ops;
struct arm_smmu_device {
	struct device			*dev;

	void __iomem			*base;
	void __iomem			*cb_base;
	unsigned long			size;
	phys_addr_t			phys_addr;
	unsigned long			pgshift;

#define ARM_SMMU_FEAT_COHERENT_WALK	(1 << 0)
#define ARM_SMMU_FEAT_STREAM_MATCH	(1 << 1)
#define ARM_SMMU_FEAT_TRANS_S1		(1 << 2)
#define ARM_SMMU_FEAT_TRANS_S2		(1 << 3)
#define ARM_SMMU_FEAT_TRANS_NESTED	(1 << 4)
#define ARM_SMMU_FEAT_TRANS_OPS		(1 << 5)
#define ARM_SMMU_FEAT_VMID16		(1 << 6)
#define ARM_SMMU_FEAT_FMT_AARCH64_4K	(1 << 7)
#define ARM_SMMU_FEAT_FMT_AARCH64_16K	(1 << 8)
#define ARM_SMMU_FEAT_FMT_AARCH64_64K	(1 << 9)
#define ARM_SMMU_FEAT_FMT_AARCH32_L	(1 << 10)
#define ARM_SMMU_FEAT_FMT_AARCH32_S	(1 << 11)
#define ARM_SMMU_FEAT_EXIDS		(1 << 12)
	u32				features;

#define ARM_SMMU_OPT_SECURE_CFG_ACCESS (1 << 0)
#define ARM_SMMU_OPT_FATAL_ASF		(1 << 1)
#define ARM_SMMU_OPT_SKIP_INIT		(1 << 2)
#define ARM_SMMU_OPT_DYNAMIC		(1 << 3)
#define ARM_SMMU_OPT_3LVL_TABLES	(1 << 4)
#define ARM_SMMU_OPT_NO_ASID_RETENTION	(1 << 5)
#define ARM_SMMU_OPT_STATIC_CB		(1 << 6)
#define ARM_SMMU_OPT_DISABLE_ATOS	(1 << 7)
#define ARM_SMMU_OPT_MIN_IOVA_ALIGN	(1 << 8)
#define ARM_SMMU_OPT_NO_DYNAMIC_ASID	(1 << 9)
	u32				options;
	enum arm_smmu_arch_version	version;
	enum arm_smmu_implementation	model;

	u32				num_context_banks;
	u32				num_s2_context_banks;
	DECLARE_BITMAP(context_map, ARM_SMMU_MAX_CBS);
	struct arm_smmu_cb		*cbs;
	atomic_t			irptndx;

	u32				num_mapping_groups;
	u16				streamid_mask;
	u16				smr_mask_mask;
	struct arm_smmu_smr		*smrs;
	struct arm_smmu_s2cr		*s2crs;
	struct mutex			stream_map_mutex;
	struct mutex			iommu_group_mutex;
	unsigned long			va_size;
	unsigned long			ipa_size;
	unsigned long			pa_size;
	unsigned long			pgsize_bitmap;

	u32				num_global_irqs;
	u32				num_context_irqs;
	unsigned int			*irqs;

	struct list_head		list;

	u32				cavium_id_base; /* Specific to Cavium */

	spinlock_t			global_sync_lock;

	/* IOMMU core code handle */
	struct iommu_device		iommu;

	/* Specific to QCOM */
	struct arm_smmu_impl_def_reg	*impl_def_attach_registers;
	unsigned int			num_impl_def_attach_registers;

	struct arm_smmu_power_resources *pwr;

	spinlock_t			atos_lock;

	/* protects idr */
	struct mutex			idr_mutex;
	struct idr			asid_idr;

	struct arm_smmu_arch_ops	*arch_ops;
	void				*archdata;

	enum tz_smmu_device_id		sec_id;
};

enum arm_smmu_context_fmt {
	ARM_SMMU_CTX_FMT_NONE,
	ARM_SMMU_CTX_FMT_AARCH64,
	ARM_SMMU_CTX_FMT_AARCH32_L,
	ARM_SMMU_CTX_FMT_AARCH32_S,
};

struct arm_smmu_cfg {
	u8				cbndx;
	u8				irptndx;
	union {
		u16			asid;
		u16			vmid;
	};
	u32				cbar;
	u32				procid;
	enum arm_smmu_context_fmt	fmt;
};
#define INVALID_IRPTNDX			0xff
#define INVALID_CBNDX			0xff
#define INVALID_ASID			0xffff
/*
 * In V7L and V8L with TTBCR2.AS == 0, ASID is 8 bits.
 * V8L 16 with TTBCR2.AS == 1 (16 bit ASID) isn't supported yet.
 */
#define MAX_ASID			0xff

#define ARM_SMMU_CB_ASID(smmu, cfg)		((cfg)->asid)
#define ARM_SMMU_CB_VMID(smmu, cfg) ((u16)(smmu)->cavium_id_base + \
							(cfg)->cbndx + 1)

#define TCU_TESTBUS_SEL_ALL 0x3
#define TBU_TESTBUS_SEL_ALL 0xf

static int tbu_testbus_sel = TBU_TESTBUS_SEL_ALL;
static int tcu_testbus_sel = TCU_TESTBUS_SEL_ALL;
static struct dentry *debugfs_testbus_dir;
static DEFINE_SPINLOCK(testbus_lock);
static struct dentry *debugfs_capturebus_dir;

module_param_named(tcu_testbus_sel, tcu_testbus_sel, int, 0644);
module_param_named(tbu_testbus_sel, tbu_testbus_sel, int, 0644);

enum arm_smmu_domain_stage {
	ARM_SMMU_DOMAIN_S1 = 0,
	ARM_SMMU_DOMAIN_S2,
	ARM_SMMU_DOMAIN_NESTED,
	ARM_SMMU_DOMAIN_BYPASS,
};

struct arm_smmu_pte_info {
	void *virt_addr;
	size_t size;
	struct list_head entry;
};

struct arm_smmu_domain {
	struct arm_smmu_device		*smmu;
	struct device			*dev;
	struct io_pgtable_ops		*pgtbl_ops;

	struct arm_smmu_cfg		cfg;
	enum arm_smmu_domain_stage	stage;
	struct mutex			init_mutex; /* Protects smmu pointer */
	spinlock_t			cb_lock; /* Serialises ATS1* ops */
	spinlock_t			sync_lock; /* Serialises TLB syncs */
	struct io_pgtable_cfg		pgtbl_cfg;
	u32 attributes;
	bool				slave_side_secure;
	u32				secure_vmid;
	struct list_head		pte_info_list;
	struct list_head		unassign_list;
	struct mutex			assign_lock;
	struct list_head		secure_pool_list;
	/* nonsecure pool protected by pgtbl_lock */
	struct list_head		nonsecure_pool;
	struct iommu_domain		domain;
	bool				qsmmuv500_errata1_min_iova_align;
};

struct arm_smmu_option_prop {
	u32 opt;
	const char *prop;
};

struct actlr_setting {
	struct arm_smmu_smr smr;
	u32 actlr;
};

struct qsmmuv500_archdata {
	struct list_head		tbus;
	void __iomem			*tcu_base;
	u32				version;
	struct actlr_setting		*actlrs;
	u32				actlr_tbl_size;
	u32				testbus_version;
};

#define get_qsmmuv500_archdata(smmu)				\
	((struct qsmmuv500_archdata *)(smmu->archdata))

struct qsmmuv500_tbu_device {
	struct list_head		list;
	struct device			*dev;
	struct arm_smmu_device		*smmu;
	void __iomem			*base;
	void __iomem			*status_reg;

	struct arm_smmu_power_resources *pwr;
	u32				sid_start;
	u32				num_sids;

	/* Protects halt count */
	spinlock_t			halt_lock;
	u32				halt_count;
	unsigned int			*irqs;
};

static atomic_t cavium_smmu_context_count = ATOMIC_INIT(0);

static bool using_legacy_binding, using_generic_binding;

static struct arm_smmu_option_prop arm_smmu_options[] = {
	{ ARM_SMMU_OPT_SECURE_CFG_ACCESS, "calxeda,smmu-secure-config-access" },
	{ ARM_SMMU_OPT_FATAL_ASF, "qcom,fatal-asf" },
	{ ARM_SMMU_OPT_SKIP_INIT, "qcom,skip-init" },
	{ ARM_SMMU_OPT_DYNAMIC, "qcom,dynamic" },
	{ ARM_SMMU_OPT_3LVL_TABLES, "qcom,use-3-lvl-tables" },
	{ ARM_SMMU_OPT_NO_ASID_RETENTION, "qcom,no-asid-retention" },
	{ ARM_SMMU_OPT_STATIC_CB, "qcom,enable-static-cb"},
	{ ARM_SMMU_OPT_DISABLE_ATOS, "qcom,disable-atos" },
	{ ARM_SMMU_OPT_MIN_IOVA_ALIGN, "qcom,min-iova-align" },
	{ ARM_SMMU_OPT_NO_DYNAMIC_ASID, "qcom,no-dynamic-asid" },
	{ 0, NULL},
};

static phys_addr_t arm_smmu_iova_to_phys(struct iommu_domain *domain,
					dma_addr_t iova);
static phys_addr_t arm_smmu_iova_to_phys_hard(struct iommu_domain *domain,
					      dma_addr_t iova);
static void arm_smmu_destroy_domain_context(struct iommu_domain *domain);

static int arm_smmu_prepare_pgtable(void *addr, void *cookie);
static void arm_smmu_unprepare_pgtable(void *cookie, void *addr, size_t size);
static int arm_smmu_assign_table(struct arm_smmu_domain *smmu_domain);
static void arm_smmu_unassign_table(struct arm_smmu_domain *smmu_domain);

static uint64_t arm_smmu_iova_to_pte(struct iommu_domain *domain,
				    dma_addr_t iova);

static int arm_smmu_enable_s1_translations(struct arm_smmu_domain *smmu_domain);

static int arm_smmu_alloc_cb(struct iommu_domain *domain,
				struct arm_smmu_device *smmu,
				struct device *dev);

static bool arm_smmu_is_static_cb(struct arm_smmu_device *smmu);
static bool arm_smmu_is_master_side_secure(struct arm_smmu_domain *smmu_domain);
static bool arm_smmu_is_slave_side_secure(struct arm_smmu_domain *smmu_domain);

static int msm_secure_smmu_map(struct iommu_domain *domain, unsigned long iova,
			       phys_addr_t paddr, size_t size, int prot);
static size_t msm_secure_smmu_unmap(struct iommu_domain *domain,
				    unsigned long iova,
				    size_t size);
static size_t msm_secure_smmu_map_sg(struct iommu_domain *domain,
				     unsigned long iova,
				     struct scatterlist *sg,
				     unsigned int nents, int prot);

static struct arm_smmu_domain *to_smmu_domain(struct iommu_domain *dom)
{
	return container_of(dom, struct arm_smmu_domain, domain);
}

static void parse_driver_options(struct arm_smmu_device *smmu)
{
	int i = 0;

	do {
		if (of_property_read_bool(smmu->dev->of_node,
						arm_smmu_options[i].prop)) {
			smmu->options |= arm_smmu_options[i].opt;
			dev_dbg(smmu->dev, "option %s\n",
				arm_smmu_options[i].prop);
		}
	} while (arm_smmu_options[++i].opt);
}

static bool is_dynamic_domain(struct iommu_domain *domain)
{
	struct arm_smmu_domain *smmu_domain = to_smmu_domain(domain);

	return !!(smmu_domain->attributes & (1 << DOMAIN_ATTR_DYNAMIC));
}

static int arm_smmu_restore_sec_cfg(struct arm_smmu_device *smmu, u32 cb)
{
	int ret;
	int scm_ret = 0;

	if (!arm_smmu_is_static_cb(smmu))
		return 0;

	ret = scm_restore_sec_cfg(smmu->sec_id, cb, &scm_ret);
	if (ret || scm_ret) {
		pr_err("scm call IOMMU_SECURE_CFG failed\n");
		return -EINVAL;
	}

	return 0;
}
static bool is_iommu_pt_coherent(struct arm_smmu_domain *smmu_domain)
{
	if (smmu_domain->attributes &
			(1 << DOMAIN_ATTR_PAGE_TABLE_FORCE_COHERENT))
		return true;
	else if (smmu_domain->smmu && smmu_domain->smmu->dev)
		return smmu_domain->smmu->dev->archdata.dma_coherent;
	else
		return false;
}

static bool arm_smmu_is_static_cb(struct arm_smmu_device *smmu)
{
	return smmu->options & ARM_SMMU_OPT_STATIC_CB;
}

static bool arm_smmu_has_secure_vmid(struct arm_smmu_domain *smmu_domain)
{
	return (smmu_domain->secure_vmid != VMID_INVAL);
}

static bool arm_smmu_is_slave_side_secure(struct arm_smmu_domain *smmu_domain)
{
	return arm_smmu_has_secure_vmid(smmu_domain) &&
			smmu_domain->slave_side_secure;
}

static bool arm_smmu_is_master_side_secure(struct arm_smmu_domain *smmu_domain)
{
	return arm_smmu_has_secure_vmid(smmu_domain)
			&& !smmu_domain->slave_side_secure;
}

static void arm_smmu_secure_domain_lock(struct arm_smmu_domain *smmu_domain)
{
	if (arm_smmu_is_master_side_secure(smmu_domain))
		mutex_lock(&smmu_domain->assign_lock);
}

static void arm_smmu_secure_domain_unlock(struct arm_smmu_domain *smmu_domain)
{
	if (arm_smmu_is_master_side_secure(smmu_domain))
		mutex_unlock(&smmu_domain->assign_lock);
}

#ifdef CONFIG_ARM_SMMU_SELFTEST

static int selftest;
module_param_named(selftest, selftest, int, 0644);
static int irq_count;

static DECLARE_WAIT_QUEUE_HEAD(wait_int);
static irqreturn_t arm_smmu_cf_selftest(int irq, void *cb_base)
{
	u32 fsr;
	struct irq_data *irq_data = irq_get_irq_data(irq);
	unsigned long hwirq = ULONG_MAX;

	fsr = readl_relaxed(cb_base + ARM_SMMU_CB_FSR);

	irq_count++;
	if (irq_data)
		hwirq = irq_data->hwirq;
	pr_info("Interrupt (irq:%d hwirq:%ld) received, fsr:0x%x\n",
				irq, hwirq, fsr);

	writel_relaxed(fsr, cb_base + ARM_SMMU_CB_FSR);

	wake_up(&wait_int);
	return IRQ_HANDLED;
}

static void arm_smmu_interrupt_selftest(struct arm_smmu_device *smmu)
{
	int cb;
	int cb_count = 0;

	if (!selftest)
		return;

	if (arm_smmu_is_static_cb(smmu))
		return;

	cb = smmu->num_s2_context_banks;

	if (smmu->version < ARM_SMMU_V2)
		return;

	for_each_clear_bit_from(cb, smmu->context_map,
				smmu->num_context_banks) {
		int irq;
		int ret;
		void *cb_base;
		u32 reg;
		u32 reg_orig;
		int irq_cnt;

		irq = smmu->irqs[smmu->num_global_irqs + cb];
		cb_base = ARM_SMMU_CB(smmu, cb);

		ret = devm_request_threaded_irq(smmu->dev, irq, NULL,
				arm_smmu_cf_selftest,
				IRQF_ONESHOT | IRQF_SHARED,
				"arm-smmu-context-fault", cb_base);
		if (ret < 0) {
			dev_err(smmu->dev,
				"Failed to request cntx IRQ %d (%u)\n",
				cb, irq);
			continue;
		}

		cb_count++;
		irq_cnt = irq_count;

		reg_orig = readl_relaxed(cb_base + ARM_SMMU_CB_SCTLR);
		reg = reg_orig | SCTLR_CFIE | SCTLR_CFRE;

		writel_relaxed(reg, cb_base + ARM_SMMU_CB_SCTLR);
		dev_info(smmu->dev, "Testing cntx %d irq %d\n", cb, irq);

		/* Make sure ARM_SMMU_CB_SCTLR is configured */
		wmb();
		writel_relaxed(FSR_TF, cb_base + ARM_SMMU_CB_FSRRESTORE);

		wait_event_timeout(wait_int, (irq_count > irq_cnt),
			msecs_to_jiffies(1000));

		/* Make sure ARM_SMMU_CB_FSRRESTORE is written to */
		wmb();
		writel_relaxed(reg_orig, cb_base + ARM_SMMU_CB_SCTLR);
		devm_free_irq(smmu->dev, irq, cb_base);
	}

	dev_info(smmu->dev,
			"Interrupt selftest completed...\n");
	dev_info(smmu->dev,
			"Tested %d contexts, received %d interrupts\n",
			cb_count, irq_count);
	WARN_ON(cb_count != irq_count);
	irq_count = 0;
}
#else
static void arm_smmu_interrupt_selftest(struct arm_smmu_device *smmu)
{
}
#endif

/*
 * init()
 * Hook for additional device tree parsing at probe time.
 *
 * device_reset()
 * Hook for one-time architecture-specific register settings.
 *
 * iova_to_phys_hard()
 * Provides debug information. May be called from the context fault irq handler.
 *
 * init_context_bank()
 * Hook for architecture-specific settings which require knowledge of the
 * dynamically allocated context bank number.
 *
 * device_group()
 * Hook for checking whether a device is compatible with a said group.
 */
struct arm_smmu_arch_ops {
	int (*init)(struct arm_smmu_device *smmu);
	void (*device_reset)(struct arm_smmu_device *smmu);
	phys_addr_t (*iova_to_phys_hard)(struct iommu_domain *domain,
					 dma_addr_t iova);
	void (*init_context_bank)(struct arm_smmu_domain *smmu_domain,
					struct device *dev);
	int (*device_group)(struct device *dev, struct iommu_group *group);
};

static int arm_smmu_arch_init(struct arm_smmu_device *smmu)
{
	if (!smmu->arch_ops)
		return 0;
	if (!smmu->arch_ops->init)
		return 0;
	return smmu->arch_ops->init(smmu);
}

static void arm_smmu_arch_device_reset(struct arm_smmu_device *smmu)
{
	if (!smmu->arch_ops)
		return;
	if (!smmu->arch_ops->device_reset)
		return;
	return smmu->arch_ops->device_reset(smmu);
}

static void arm_smmu_arch_init_context_bank(
		struct arm_smmu_domain *smmu_domain, struct device *dev)
{
	struct arm_smmu_device *smmu = smmu_domain->smmu;

	if (!smmu->arch_ops)
		return;
	if (!smmu->arch_ops->init_context_bank)
		return;
	return smmu->arch_ops->init_context_bank(smmu_domain, dev);
}

static int arm_smmu_arch_device_group(struct device *dev,
					struct iommu_group *group)
{
	struct iommu_fwspec *fwspec = dev->iommu_fwspec;
	struct arm_smmu_device *smmu = fwspec_smmu(fwspec);

	if (!smmu->arch_ops)
		return 0;
	if (!smmu->arch_ops->device_group)
		return 0;
	return smmu->arch_ops->device_group(dev, group);
}

static void arm_smmu_arch_write_sync(struct arm_smmu_device *smmu)
{
	u32 id;

	if (!smmu)
		return;

	/* Read to complete prior write transcations */
	id = readl_relaxed(ARM_SMMU_GR0(smmu) + ARM_SMMU_GR0_ID0);

	/* Wait for read to complete before off */
	rmb();
}

static struct device_node *dev_get_dev_node(struct device *dev)
{
	if (dev_is_pci(dev)) {
		struct pci_bus *bus = to_pci_dev(dev)->bus;

		while (!pci_is_root_bus(bus))
			bus = bus->parent;
		return of_node_get(bus->bridge->parent->of_node);
	}

	return of_node_get(dev->of_node);
}

static int __arm_smmu_get_pci_sid(struct pci_dev *pdev, u16 alias, void *data)
{
	*((__be32 *)data) = cpu_to_be32(alias);
	return 0; /* Continue walking */
}

static int __find_legacy_master_phandle(struct device *dev, void *data)
{
	struct of_phandle_iterator *it = *(void **)data;
	struct device_node *np = it->node;
	int err;

	of_for_each_phandle(it, err, dev->of_node, "mmu-masters",
			    "#stream-id-cells", 0)
		if (it->node == np) {
			*(void **)data = dev;
			return 1;
		}
	it->node = np;
	return err == -ENOENT ? 0 : err;
}

static struct platform_driver arm_smmu_driver;
static struct iommu_ops arm_smmu_ops;

static int arm_smmu_register_legacy_master(struct device *dev,
					   struct arm_smmu_device **smmu)
{
	struct device *smmu_dev;
	struct device_node *np;
	struct of_phandle_iterator it;
	void *data = &it;
	u32 *sids;
	__be32 pci_sid;
	int err = 0;

	memset(&it, 0, sizeof(it));
	np = dev_get_dev_node(dev);
	if (!np || !of_find_property(np, "#stream-id-cells", NULL)) {
		of_node_put(np);
		return -ENODEV;
	}

	it.node = np;
	err = driver_for_each_device(&arm_smmu_driver.driver, NULL, &data,
				     __find_legacy_master_phandle);
	smmu_dev = data;
	of_node_put(np);
	if (err == 0)
		return -ENODEV;
	if (err < 0)
		return err;

	if (dev_is_pci(dev)) {
		/* "mmu-masters" assumes Stream ID == Requester ID */
		pci_for_each_dma_alias(to_pci_dev(dev), __arm_smmu_get_pci_sid,
				       &pci_sid);
		it.cur = &pci_sid;
		it.cur_count = 1;
	}

	err = iommu_fwspec_init(dev, &smmu_dev->of_node->fwnode,
				&arm_smmu_ops);
	if (err)
		return err;

	sids = kcalloc(it.cur_count, sizeof(*sids), GFP_KERNEL);
	if (!sids)
		return -ENOMEM;

	*smmu = dev_get_drvdata(smmu_dev);
	of_phandle_iterator_args(&it, sids, it.cur_count);
	err = iommu_fwspec_add_ids(dev, sids, it.cur_count);
	kfree(sids);
	return err;
}

static int __arm_smmu_alloc_bitmap(unsigned long *map, int start, int end)
{
	int idx;

	do {
		idx = find_next_zero_bit(map, end, start);
		if (idx == end)
			return -ENOSPC;
	} while (test_and_set_bit(idx, map));

	return idx;
}

static void __arm_smmu_free_bitmap(unsigned long *map, int idx)
{
	clear_bit(idx, map);
}

static int arm_smmu_prepare_clocks(struct arm_smmu_power_resources *pwr)
{
	int i, ret = 0;

	for (i = 0; i < pwr->num_clocks; ++i) {
		ret = clk_prepare(pwr->clocks[i]);
		if (ret) {
			dev_err(pwr->dev, "Couldn't prepare clock #%d\n", i);
			while (i--)
				clk_unprepare(pwr->clocks[i]);
			break;
		}
	}
	return ret;
}

static void arm_smmu_unprepare_clocks(struct arm_smmu_power_resources *pwr)
{
	int i;

	for (i = pwr->num_clocks; i; --i)
		clk_unprepare(pwr->clocks[i - 1]);
}

static int arm_smmu_enable_clocks(struct arm_smmu_power_resources *pwr)
{
	int i, ret = 0;

	for (i = 0; i < pwr->num_clocks; ++i) {
		ret = clk_enable(pwr->clocks[i]);
		if (ret) {
			dev_err(pwr->dev, "Couldn't enable clock #%d\n", i);
			while (i--)
				clk_disable(pwr->clocks[i]);
			break;
		}
	}

	return ret;
}

static void arm_smmu_disable_clocks(struct arm_smmu_power_resources *pwr)
{
	int i;

	for (i = pwr->num_clocks; i; --i)
		clk_disable(pwr->clocks[i - 1]);
}

static int arm_smmu_request_bus(struct arm_smmu_power_resources *pwr)
{
	if (!pwr->bus_client)
		return 0;
	return msm_bus_scale_client_update_request(pwr->bus_client, 1);
}

static void arm_smmu_unrequest_bus(struct arm_smmu_power_resources *pwr)
{
	if (!pwr->bus_client)
		return;
	WARN_ON(msm_bus_scale_client_update_request(pwr->bus_client, 0));
}

static int arm_smmu_enable_regulators(struct arm_smmu_power_resources *pwr)
{
	struct regulator_bulk_data *consumers;
	int num_consumers, ret;
	int i;

	num_consumers = pwr->num_gdscs;
	consumers = pwr->gdscs;
	for (i = 0; i < num_consumers; i++) {
		ret = regulator_enable(consumers[i].consumer);
		if (ret)
			goto out;
	}
	return 0;

out:
	i -= 1;
	for (; i >= 0; i--)
		regulator_disable(consumers[i].consumer);
	return ret;
}

static int arm_smmu_disable_regulators(struct arm_smmu_power_resources *pwr)
{
	struct regulator_bulk_data *consumers;
	int i;
	int num_consumers, ret, r;

	num_consumers = pwr->num_gdscs;
	consumers = pwr->gdscs;
	for (i = num_consumers - 1; i >= 0; --i) {
		ret = regulator_disable_deferred(consumers[i].consumer,
						 pwr->regulator_defer);
		if (ret != 0)
			goto err;
	}

	return 0;

err:
	pr_err("Failed to disable %s: %d\n", consumers[i].supply, ret);
	for (++i; i < num_consumers; ++i) {
		r = regulator_enable(consumers[i].consumer);
		if (r != 0)
			pr_err("Failed to rename %s: %d\n",
			       consumers[i].supply, r);
	}

	return ret;
}

/* Clocks must be prepared before this (arm_smmu_prepare_clocks) */
static int arm_smmu_power_on_atomic(struct arm_smmu_power_resources *pwr)
{
	int ret = 0;
	unsigned long flags;

	spin_lock_irqsave(&pwr->clock_refs_lock, flags);
	if (pwr->clock_refs_count > 0) {
		pwr->clock_refs_count++;
		spin_unlock_irqrestore(&pwr->clock_refs_lock, flags);
		return 0;
	}

	ret = arm_smmu_enable_clocks(pwr);
	if (!ret)
		pwr->clock_refs_count = 1;

	spin_unlock_irqrestore(&pwr->clock_refs_lock, flags);
	return ret;
}

/* Clocks should be unprepared after this (arm_smmu_unprepare_clocks) */
static void arm_smmu_power_off_atomic(struct arm_smmu_power_resources *pwr)
{
	unsigned long flags;
	struct arm_smmu_device *smmu = pwr->dev->driver_data;

	arm_smmu_arch_write_sync(smmu);

	spin_lock_irqsave(&pwr->clock_refs_lock, flags);
	if (pwr->clock_refs_count == 0) {
		WARN(1, "%s: bad clock_ref_count\n", dev_name(pwr->dev));
		spin_unlock_irqrestore(&pwr->clock_refs_lock, flags);
		return;

	} else if (pwr->clock_refs_count > 1) {
		pwr->clock_refs_count--;
		spin_unlock_irqrestore(&pwr->clock_refs_lock, flags);
		return;
	}

	arm_smmu_disable_clocks(pwr);

	pwr->clock_refs_count = 0;
	spin_unlock_irqrestore(&pwr->clock_refs_lock, flags);
}

static int arm_smmu_power_on_slow(struct arm_smmu_power_resources *pwr)
{
	int ret;

	mutex_lock(&pwr->power_lock);
	if (pwr->power_count > 0) {
		pwr->power_count += 1;
		mutex_unlock(&pwr->power_lock);
		return 0;
	}

	ret = arm_smmu_request_bus(pwr);
	if (ret)
		goto out_unlock;

	ret = arm_smmu_enable_regulators(pwr);
	if (ret)
		goto out_disable_bus;

	ret = arm_smmu_prepare_clocks(pwr);
	if (ret)
		goto out_disable_regulators;

	pwr->power_count = 1;
	mutex_unlock(&pwr->power_lock);
	return 0;

out_disable_regulators:
	regulator_bulk_disable(pwr->num_gdscs, pwr->gdscs);
out_disable_bus:
	arm_smmu_unrequest_bus(pwr);
out_unlock:
	mutex_unlock(&pwr->power_lock);
	return ret;
}

static void arm_smmu_power_off_slow(struct arm_smmu_power_resources *pwr)
{
	mutex_lock(&pwr->power_lock);
	if (pwr->power_count == 0) {
		WARN(1, "%s: Bad power count\n", dev_name(pwr->dev));
		mutex_unlock(&pwr->power_lock);
		return;

	} else if (pwr->power_count > 1) {
		pwr->power_count--;
		mutex_unlock(&pwr->power_lock);
		return;
	}

	arm_smmu_unprepare_clocks(pwr);
	arm_smmu_disable_regulators(pwr);
	arm_smmu_unrequest_bus(pwr);
	pwr->power_count = 0;
	mutex_unlock(&pwr->power_lock);
}

static int arm_smmu_power_on(struct arm_smmu_power_resources *pwr)
{
	int ret;

	ret = arm_smmu_power_on_slow(pwr);
	if (ret)
		return ret;

	ret = arm_smmu_power_on_atomic(pwr);
	if (ret)
		goto out_disable;

	return 0;

out_disable:
	arm_smmu_power_off_slow(pwr);
	return ret;
}

static void arm_smmu_power_off(struct arm_smmu_power_resources *pwr)
{
	arm_smmu_power_off_atomic(pwr);
	arm_smmu_power_off_slow(pwr);
}

/*
 * Must be used instead of arm_smmu_power_on if it may be called from
 * atomic context
 */
static int arm_smmu_domain_power_on(struct iommu_domain *domain,
				struct arm_smmu_device *smmu)
{
	struct arm_smmu_domain *smmu_domain = to_smmu_domain(domain);
	int atomic_domain = smmu_domain->attributes & (1 << DOMAIN_ATTR_ATOMIC);

	if (atomic_domain)
		return arm_smmu_power_on_atomic(smmu->pwr);

	return arm_smmu_power_on(smmu->pwr);
}

/*
 * Must be used instead of arm_smmu_power_on if it may be called from
 * atomic context
 */
static void arm_smmu_domain_power_off(struct iommu_domain *domain,
				struct arm_smmu_device *smmu)
{
	struct arm_smmu_domain *smmu_domain = to_smmu_domain(domain);
	int atomic_domain = smmu_domain->attributes & (1 << DOMAIN_ATTR_ATOMIC);

	if (atomic_domain) {
		arm_smmu_power_off_atomic(smmu->pwr);
		return;
	}

	arm_smmu_power_off(smmu->pwr);
}

static struct qsmmuv500_tbu_device *qsmmuv500_find_tbu(
	struct arm_smmu_device *smmu, u32 sid)
{
	struct qsmmuv500_tbu_device *tbu = NULL;
	struct qsmmuv500_archdata *data = get_qsmmuv500_archdata(smmu);

	list_for_each_entry(tbu, &data->tbus, list) {
		if (tbu->sid_start <= sid &&
		    sid < tbu->sid_start + tbu->num_sids)
			return tbu;
	}
	return NULL;
}

static void arm_smmu_testbus_dump(struct arm_smmu_device *smmu, u16 sid)
{
	if (smmu->model == QCOM_SMMUV500 &&
	    IS_ENABLED(CONFIG_ARM_SMMU_TESTBUS_DUMP)) {
		struct qsmmuv500_archdata *data;
		struct qsmmuv500_tbu_device *tbu;

		data = smmu->archdata;
		tbu = qsmmuv500_find_tbu(smmu, sid);
		spin_lock(&testbus_lock);
		if (tbu)
			arm_smmu_debug_dump_tbu_testbus(tbu->dev,
							tbu->base,
							data->tcu_base,
							tbu_testbus_sel,
							data->testbus_version);
		else
			arm_smmu_debug_dump_tcu_testbus(smmu->dev,
							ARM_SMMU_GR0(smmu),
							data->tcu_base,
							tcu_testbus_sel);
		spin_unlock(&testbus_lock);
	}
}

static void __arm_smmu_tlb_sync_timeout(struct arm_smmu_device *smmu)
{
	u32 sync_inv_ack, tbu_pwr_status, sync_inv_progress;
	u32 tbu_inv_pending = 0, tbu_sync_pending = 0;
	u32 tbu_inv_acked = 0, tbu_sync_acked = 0;
	u32 tcu_inv_pending = 0, tcu_sync_pending = 0;
	u32 tbu_ids = 0;
	phys_addr_t base_phys = smmu->phys_addr;


	static DEFINE_RATELIMIT_STATE(_rs,
				      DEFAULT_RATELIMIT_INTERVAL,
				      DEFAULT_RATELIMIT_BURST);

	sync_inv_ack = scm_io_read(base_phys + ARM_SMMU_STATS_SYNC_INV_TBU_ACK);
	tbu_pwr_status = scm_io_read(base_phys + ARM_SMMU_TBU_PWR_STATUS);
	sync_inv_progress = scm_io_read(base_phys +
					ARM_SMMU_MMU2QSS_AND_SAFE_WAIT_CNTR);

	if (sync_inv_ack) {
		tbu_inv_pending = (sync_inv_ack >> TBU_INV_REQ_SHIFT) &
			TBU_INV_REQ_MASK;
		tbu_inv_acked = (sync_inv_ack >> TBU_INV_ACK_SHIFT) &
			TBU_INV_ACK_MASK;
		tbu_sync_pending = (sync_inv_ack >> TBU_SYNC_REQ_SHIFT) &
			TBU_SYNC_REQ_MASK;
		tbu_sync_acked = (sync_inv_ack >> TBU_SYNC_ACK_SHIFT) &
			TBU_SYNC_ACK_MASK;
	}

	if (tbu_pwr_status) {
		if (tbu_sync_pending)
			tbu_ids = tbu_pwr_status & ~tbu_sync_acked;
		else if (tbu_inv_pending)
			tbu_ids = tbu_pwr_status & ~tbu_inv_acked;
	}

	tcu_inv_pending = (sync_inv_progress >> TCU_INV_IN_PRGSS_SHIFT) &
		TCU_INV_IN_PRGSS_MASK;
	tcu_sync_pending = (sync_inv_progress >> TCU_SYNC_IN_PRGSS_SHIFT) &
		TCU_SYNC_IN_PRGSS_MASK;

	if (__ratelimit(&_rs)) {
		unsigned long tbu_id, tbus_t = tbu_ids;

		dev_err(smmu->dev,
			"TLB sync timed out -- SMMU may be deadlocked\n"
			"TBU ACK 0x%x TBU PWR 0x%x TCU sync_inv 0x%x\n",
			sync_inv_ack, tbu_pwr_status, sync_inv_progress);
		dev_err(smmu->dev,
			"TCU invalidation %s, TCU sync %s\n",
			tcu_inv_pending?"pending":"completed",
			tcu_sync_pending?"pending":"completed");

		dev_err(smmu->dev, "TBU PWR status 0x%x\n", tbu_pwr_status);

		while (tbus_t) {
			struct qsmmuv500_tbu_device *tbu;

			tbu_id = __ffs(tbus_t);
			tbus_t = tbus_t & ~(1 << tbu_id);
			tbu = qsmmuv500_find_tbu(smmu,
						 (u16)(tbu_id << TBUID_SHIFT));
			if (tbu) {
				dev_err(smmu->dev,
					"TBU %s ack pending for TBU %s, %s\n",
					tbu_sync_pending?"sync" : "inv",
					dev_name(tbu->dev),
					tbu_sync_pending ?
					"check pending transactions on TBU"
					: "check for TBU power status");
				arm_smmu_testbus_dump(smmu,
						(u16)(tbu_id << TBUID_SHIFT));
			}
		}

		/*dump TCU testbus*/
		arm_smmu_testbus_dump(smmu, U16_MAX);
	}

	BUG_ON(IS_ENABLED(CONFIG_IOMMU_TLBSYNC_DEBUG));
}

/* Wait for any pending TLB invalidations to complete */
static int __arm_smmu_tlb_sync(struct arm_smmu_device *smmu,
			void __iomem *sync, void __iomem *status)
{
	unsigned int spin_cnt, delay;

	writel_relaxed(QCOM_DUMMY_VAL, sync);
	for (delay = 1; delay < TLB_LOOP_TIMEOUT; delay *= 2) {
		for (spin_cnt = TLB_SPIN_COUNT; spin_cnt > 0; spin_cnt--) {
			if (!(readl_relaxed(status) & sTLBGSTATUS_GSACTIVE))
				return 0;
			cpu_relax();
		}
		udelay(delay);
	}
	trace_tlbsync_timeout(smmu->dev, 0);
	__arm_smmu_tlb_sync_timeout(smmu);
	return -EINVAL;
}

static void arm_smmu_tlb_sync_global(struct arm_smmu_device *smmu)
{
	void __iomem *base = ARM_SMMU_GR0(smmu);
	unsigned long flags;

	spin_lock_irqsave(&smmu->global_sync_lock, flags);
	if (__arm_smmu_tlb_sync(smmu, base + ARM_SMMU_GR0_sTLBGSYNC,
				base + ARM_SMMU_GR0_sTLBGSTATUS)) {
		dev_err_ratelimited(smmu->dev,
				    "TLB global sync failed!\n");
	}
	spin_unlock_irqrestore(&smmu->global_sync_lock, flags);
}

static void arm_smmu_tlb_sync_context(void *cookie)
{
	struct arm_smmu_domain *smmu_domain = cookie;
	struct arm_smmu_device *smmu = smmu_domain->smmu;
	void __iomem *base = ARM_SMMU_CB(smmu, smmu_domain->cfg.cbndx);
	unsigned long flags;

	spin_lock_irqsave(&smmu_domain->sync_lock, flags);
	if (__arm_smmu_tlb_sync(smmu, base + ARM_SMMU_CB_TLBSYNC,
				base + ARM_SMMU_CB_TLBSTATUS)) {
		dev_err_ratelimited(smmu->dev,
				    "TLB sync on cb%d failed for device %s\n",
				    smmu_domain->cfg.cbndx,
				    dev_name(smmu_domain->dev));
	}
	spin_unlock_irqrestore(&smmu_domain->sync_lock, flags);
}

static void arm_smmu_tlb_sync_vmid(void *cookie)
{
	struct arm_smmu_domain *smmu_domain = cookie;

	arm_smmu_tlb_sync_global(smmu_domain->smmu);
}

static void arm_smmu_tlb_inv_context_s1(void *cookie)
{
	struct arm_smmu_domain *smmu_domain = cookie;
	struct device *dev = smmu_domain->dev;
	struct arm_smmu_cfg *cfg = &smmu_domain->cfg;
	struct arm_smmu_device *smmu = smmu_domain->smmu;
	void __iomem *base = ARM_SMMU_CB(smmu_domain->smmu, cfg->cbndx);
	bool use_tlbiall = smmu->options & ARM_SMMU_OPT_NO_ASID_RETENTION;
	ktime_t cur = ktime_get();

	trace_tlbi_start(dev, 0);

	if (!use_tlbiall)
		writel_relaxed(cfg->asid, base + ARM_SMMU_CB_S1_TLBIASID);
	else
		writel_relaxed(0, base + ARM_SMMU_CB_S1_TLBIALL);

	arm_smmu_tlb_sync_context(cookie);
	trace_tlbi_end(dev, ktime_us_delta(ktime_get(), cur));
}

static void arm_smmu_tlb_inv_context_s2(void *cookie)
{
	struct arm_smmu_domain *smmu_domain = cookie;
	struct arm_smmu_device *smmu = smmu_domain->smmu;
	void __iomem *base = ARM_SMMU_GR0(smmu);

	writel_relaxed(smmu_domain->cfg.vmid, base + ARM_SMMU_GR0_TLBIVMID);
	arm_smmu_tlb_sync_global(smmu);
}

static void arm_smmu_tlb_inv_range_nosync(unsigned long iova, size_t size,
					  size_t granule, bool leaf, void *cookie)
{
	struct arm_smmu_domain *smmu_domain = cookie;
	struct arm_smmu_cfg *cfg = &smmu_domain->cfg;
	struct arm_smmu_device *smmu = smmu_domain->smmu;
	bool stage1 = cfg->cbar != CBAR_TYPE_S2_TRANS;
	void __iomem *reg = ARM_SMMU_CB(smmu_domain->smmu, cfg->cbndx);
	bool use_tlbiall = smmu->options & ARM_SMMU_OPT_NO_ASID_RETENTION;

	if (smmu_domain->smmu->features & ARM_SMMU_FEAT_COHERENT_WALK)
		wmb();

	if (stage1 && !use_tlbiall) {
		reg += leaf ? ARM_SMMU_CB_S1_TLBIVAL : ARM_SMMU_CB_S1_TLBIVA;

		if (cfg->fmt != ARM_SMMU_CTX_FMT_AARCH64) {
			iova &= ~12UL;
			iova |= cfg->asid;
			do {
				writel_relaxed(iova, reg);
				iova += granule;
			} while (size -= granule);
		} else {
			iova >>= 12;
			iova |= (u64)cfg->asid << 48;
			do {
				writeq_relaxed(iova, reg);
				iova += granule >> 12;
			} while (size -= granule);
		}
	} else if (stage1 && use_tlbiall) {
		reg += ARM_SMMU_CB_S1_TLBIALL;
		writel_relaxed(0, reg);
	} else {
		reg += leaf ? ARM_SMMU_CB_S2_TLBIIPAS2L :
			      ARM_SMMU_CB_S2_TLBIIPAS2;
		iova >>= 12;
		do {
			smmu_write_atomic_lq(iova, reg);
			iova += granule >> 12;
		} while (size -= granule);
	}
}

/*
 * On MMU-401 at least, the cost of firing off multiple TLBIVMIDs appears
 * almost negligible, but the benefit of getting the first one in as far ahead
 * of the sync as possible is significant, hence we don't just make this a
 * no-op and set .tlb_sync to arm_smmu_inv_context_s2() as you might think.
 */
static void arm_smmu_tlb_inv_vmid_nosync(unsigned long iova, size_t size,
					 size_t granule, bool leaf, void *cookie)
{
	struct arm_smmu_domain *smmu_domain = cookie;
	void __iomem *base = ARM_SMMU_GR0(smmu_domain->smmu);

	if (smmu_domain->smmu->features & ARM_SMMU_FEAT_COHERENT_WALK)
		wmb();

	writel_relaxed(smmu_domain->cfg.vmid, base + ARM_SMMU_GR0_TLBIVMID);
}

struct arm_smmu_secure_pool_chunk {
	void *addr;
	size_t size;
	struct list_head list;
};

static void *arm_smmu_secure_pool_remove(struct arm_smmu_domain *smmu_domain,
					size_t size)
{
	struct arm_smmu_secure_pool_chunk *it;

	list_for_each_entry(it, &smmu_domain->secure_pool_list, list) {
		if (it->size == size) {
			void *addr = it->addr;

			list_del(&it->list);
			kfree(it);
			return addr;
		}
	}

	return NULL;
}

static int arm_smmu_secure_pool_add(struct arm_smmu_domain *smmu_domain,
				     void *addr, size_t size)
{
	struct arm_smmu_secure_pool_chunk *chunk;

	chunk = kmalloc(sizeof(*chunk), GFP_ATOMIC);
	if (!chunk)
		return -ENOMEM;

	chunk->addr = addr;
	chunk->size = size;
	memset(addr, 0, size);
	list_add(&chunk->list, &smmu_domain->secure_pool_list);

	return 0;
}

static void arm_smmu_secure_pool_destroy(struct arm_smmu_domain *smmu_domain)
{
	struct arm_smmu_secure_pool_chunk *it, *i;

	list_for_each_entry_safe(it, i, &smmu_domain->secure_pool_list, list) {
		arm_smmu_unprepare_pgtable(smmu_domain, it->addr, it->size);
		/* pages will be freed later (after being unassigned) */
		list_del(&it->list);
		kfree(it);
	}
}

static void *arm_smmu_alloc_pages_exact(void *cookie,
					size_t size, gfp_t gfp_mask)
{
	int ret;
	void *page;
	struct arm_smmu_domain *smmu_domain = cookie;

	if (!arm_smmu_is_master_side_secure(smmu_domain)) {
		struct page *pg;
		/* size is expected to be 4K with current configuration */
		if (size == PAGE_SIZE) {
			pg = list_first_entry_or_null(
				&smmu_domain->nonsecure_pool, struct page, lru);
			if (pg) {
				list_del_init(&pg->lru);
				return page_address(pg);
			}
		}
		return alloc_pages_exact(size, gfp_mask);
	}

	page = arm_smmu_secure_pool_remove(smmu_domain, size);
	if (page)
		return page;

	page = alloc_pages_exact(size, gfp_mask);
	if (page) {
		ret = arm_smmu_prepare_pgtable(page, cookie);
		if (ret) {
			free_pages_exact(page, size);
			return NULL;
		}
	}

	return page;
}

static void arm_smmu_free_pages_exact(void *cookie, void *virt, size_t size)
{
	struct arm_smmu_domain *smmu_domain = cookie;

	if (!arm_smmu_is_master_side_secure(smmu_domain)) {
		free_pages_exact(virt, size);
		return;
	}

	if (arm_smmu_secure_pool_add(smmu_domain, virt, size))
		arm_smmu_unprepare_pgtable(smmu_domain, virt, size);
}

static const struct iommu_gather_ops arm_smmu_s1_tlb_ops = {
	.tlb_flush_all	= arm_smmu_tlb_inv_context_s1,
	.tlb_add_flush	= arm_smmu_tlb_inv_range_nosync,
	.tlb_sync	= arm_smmu_tlb_sync_context,
	.alloc_pages_exact = arm_smmu_alloc_pages_exact,
	.free_pages_exact = arm_smmu_free_pages_exact,
};

static const struct iommu_gather_ops arm_smmu_s2_tlb_ops_v2 = {
	.tlb_flush_all	= arm_smmu_tlb_inv_context_s2,
	.tlb_add_flush	= arm_smmu_tlb_inv_range_nosync,
	.tlb_sync	= arm_smmu_tlb_sync_context,
	.alloc_pages_exact = arm_smmu_alloc_pages_exact,
	.free_pages_exact = arm_smmu_free_pages_exact,
};

static const struct iommu_gather_ops arm_smmu_s2_tlb_ops_v1 = {
	.tlb_flush_all	= arm_smmu_tlb_inv_context_s2,
	.tlb_add_flush	= arm_smmu_tlb_inv_vmid_nosync,
	.tlb_sync	= arm_smmu_tlb_sync_vmid,
	.alloc_pages_exact = arm_smmu_alloc_pages_exact,
	.free_pages_exact = arm_smmu_free_pages_exact,
};

static void msm_smmu_tlb_inv_context(void *cookie)
{
}

static void msm_smmu_tlb_inv_range_nosync(unsigned long iova, size_t size,
					  size_t granule, bool leaf,
					  void *cookie)
{
}

static void msm_smmu_tlb_sync(void *cookie)
{
}

static struct iommu_gather_ops msm_smmu_gather_ops = {
	.tlb_flush_all	= msm_smmu_tlb_inv_context,
	.tlb_add_flush	= msm_smmu_tlb_inv_range_nosync,
	.tlb_sync	= msm_smmu_tlb_sync,
	.alloc_pages_exact = arm_smmu_alloc_pages_exact,
	.free_pages_exact = arm_smmu_free_pages_exact,
};

static void print_ctx_regs(struct arm_smmu_device *smmu, struct arm_smmu_cfg
			   *cfg, unsigned int fsr)
{
	u32 fsynr0;
	void __iomem *cb_base = ARM_SMMU_CB(smmu, cfg->cbndx);
	void __iomem *gr1_base = ARM_SMMU_GR1(smmu);
	bool stage1 = cfg->cbar != CBAR_TYPE_S2_TRANS;

	fsynr0 = readl_relaxed(cb_base + ARM_SMMU_CB_FSYNR0);

	dev_err(smmu->dev, "FAR    = 0x%016llx\n",
		readq_relaxed(cb_base + ARM_SMMU_CB_FAR));
	dev_err(smmu->dev, "PAR    = 0x%pK\n",
		readq_relaxed(cb_base + ARM_SMMU_CB_PAR));

	dev_err(smmu->dev,
		"FSR    = 0x%08x [%s%s%s%s%s%s%s%s%s%s]\n",
		fsr,
		(fsr & 0x02) ?  (fsynr0 & 0x10 ?
				 "TF W " : "TF R ") : "",
		(fsr & 0x04) ? "AFF " : "",
		(fsr & 0x08) ? (fsynr0 & 0x10 ?
				"PF W " : "PF R ") : "",
		(fsr & 0x10) ? "EF " : "",
		(fsr & 0x20) ? "TLBMCF " : "",
		(fsr & 0x40) ? "TLBLKF " : "",
		(fsr & 0x80) ? "MHF " : "",
		(fsr & 0x100) ? "UUT " : "",
		(fsr & 0x40000000) ? "SS " : "",
		(fsr & 0x80000000) ? "MULTI " : "");

	if (cfg->fmt == ARM_SMMU_CTX_FMT_AARCH32_S) {
		dev_err(smmu->dev, "TTBR0  = 0x%pK\n",
			readl_relaxed(cb_base + ARM_SMMU_CB_TTBR0));
		dev_err(smmu->dev, "TTBR1  = 0x%pK\n",
			readl_relaxed(cb_base + ARM_SMMU_CB_TTBR1));
	} else {
		dev_err(smmu->dev, "TTBR0  = 0x%pK\n",
			readq_relaxed(cb_base + ARM_SMMU_CB_TTBR0));
		if (stage1)
			dev_err(smmu->dev, "TTBR1  = 0x%pK\n",
				readq_relaxed(cb_base + ARM_SMMU_CB_TTBR1));
	}


	dev_err(smmu->dev, "SCTLR  = 0x%08x ACTLR  = 0x%08x\n",
	       readl_relaxed(cb_base + ARM_SMMU_CB_SCTLR),
	       readl_relaxed(cb_base + ARM_SMMU_CB_ACTLR));
	dev_err(smmu->dev, "CBAR  = 0x%08x\n",
	       readl_relaxed(gr1_base + ARM_SMMU_GR1_CBAR(cfg->cbndx)));
	dev_err(smmu->dev, "MAIR0   = 0x%08x MAIR1   = 0x%08x\n",
	       readl_relaxed(cb_base + ARM_SMMU_CB_S1_MAIR0),
	       readl_relaxed(cb_base + ARM_SMMU_CB_S1_MAIR1));

}

static phys_addr_t arm_smmu_verify_fault(struct iommu_domain *domain,
					 dma_addr_t iova, u32 fsr)
{
	struct arm_smmu_domain *smmu_domain = to_smmu_domain(domain);
	struct arm_smmu_device *smmu = smmu_domain->smmu;
	phys_addr_t phys;
	phys_addr_t phys_post_tlbiall;

	phys = arm_smmu_iova_to_phys_hard(domain, iova);
	smmu_domain->pgtbl_cfg.tlb->tlb_flush_all(smmu_domain);
	phys_post_tlbiall = arm_smmu_iova_to_phys_hard(domain, iova);

	if (phys != phys_post_tlbiall) {
		dev_err(smmu->dev,
			"ATOS results differed across TLBIALL...\n"
			"Before: %pa After: %pa\n", &phys, &phys_post_tlbiall);
	}

	return (phys == 0 ? phys_post_tlbiall : phys);
}

static irqreturn_t arm_smmu_context_fault(int irq, void *dev)
{
	int flags, ret, tmp;
	u32 fsr, fsynr0, fsynr1, frsynra, resume;
	unsigned long iova;
	struct iommu_domain *domain = dev;
	struct arm_smmu_domain *smmu_domain = to_smmu_domain(domain);
	struct arm_smmu_cfg *cfg = &smmu_domain->cfg;
	struct arm_smmu_device *smmu = smmu_domain->smmu;
	void __iomem *cb_base;
	void __iomem *gr1_base;
	bool fatal_asf = smmu->options & ARM_SMMU_OPT_FATAL_ASF;
	phys_addr_t phys_soft;
	uint64_t pte;
	bool non_fatal_fault = !!(smmu_domain->attributes &
					(1 << DOMAIN_ATTR_NON_FATAL_FAULTS));

	static DEFINE_RATELIMIT_STATE(_rs,
				      DEFAULT_RATELIMIT_INTERVAL,
				      DEFAULT_RATELIMIT_BURST);

	ret = arm_smmu_power_on(smmu->pwr);
	if (ret)
		return IRQ_NONE;

	gr1_base = ARM_SMMU_GR1(smmu);
	cb_base = ARM_SMMU_CB(smmu, cfg->cbndx);
	fsr = readl_relaxed(cb_base + ARM_SMMU_CB_FSR);

	if (!(fsr & FSR_FAULT)) {
		ret = IRQ_NONE;
		goto out_power_off;
	}

	if (fatal_asf && (fsr & FSR_ASF)) {
		dev_err(smmu->dev,
			"Took an address size fault.  Refusing to recover.\n");
		BUG();
	}

	fsynr0 = readl_relaxed(cb_base + ARM_SMMU_CB_FSYNR0);
	fsynr1 = readl_relaxed(cb_base + ARM_SMMU_CB_FSYNR1);
	flags = fsynr0 & FSYNR0_WNR ? IOMMU_FAULT_WRITE : IOMMU_FAULT_READ;
	if (fsr & FSR_TF)
		flags |= IOMMU_FAULT_TRANSLATION;
	if (fsr & FSR_PF)
		flags |= IOMMU_FAULT_PERMISSION;
	if (fsr & FSR_EF)
		flags |= IOMMU_FAULT_EXTERNAL;
	if (fsr & FSR_SS)
		flags |= IOMMU_FAULT_TRANSACTION_STALLED;

	iova = readq_relaxed(cb_base + ARM_SMMU_CB_FAR);
	phys_soft = arm_smmu_iova_to_phys(domain, iova);
	frsynra = readl_relaxed(gr1_base + ARM_SMMU_GR1_CBFRSYNRA(cfg->cbndx));
	frsynra &= CBFRSYNRA_SID_MASK;
	tmp = report_iommu_fault(domain, smmu->dev, iova, flags);
	if (!tmp || (tmp == -EBUSY)) {
		dev_dbg(smmu->dev,
			"Context fault handled by client: iova=0x%08lx, cb=%d, fsr=0x%x, fsynr0=0x%x, fsynr1=0x%x\n",
			iova, cfg->cbndx, fsr, fsynr0, fsynr1);
		dev_dbg(smmu->dev,
			"soft iova-to-phys=%pa\n", &phys_soft);
		ret = IRQ_HANDLED;
		resume = RESUME_TERMINATE;
	} else {
		if (__ratelimit(&_rs)) {
			phys_addr_t phys_atos;

			print_ctx_regs(smmu, cfg, fsr);
			phys_atos = arm_smmu_verify_fault(domain, iova, fsr);
			dev_err(smmu->dev,
				"Unhandled context fault: iova=0x%08lx, cb=%d, fsr=0x%x, fsynr0=0x%x, fsynr1=0x%x\n",
				iova, cfg->cbndx, fsr, fsynr0, fsynr1);


			dev_err(smmu->dev,
				"soft iova-to-phys=%pa\n", &phys_soft);
			if (!phys_soft)
				dev_err(smmu->dev,
					"SOFTWARE TABLE WALK FAILED! Looks like %s accessed an unmapped address!\n",
					dev_name(smmu->dev));
			else {
				pte = arm_smmu_iova_to_pte(domain, iova);
				dev_err(smmu->dev, "PTE = %016llx\n", pte);
			}
			if (phys_atos)
				dev_err(smmu->dev, "hard iova-to-phys (ATOS)=%pa\n",
					&phys_atos);
			else
				dev_err(smmu->dev, "hard iova-to-phys (ATOS) failed\n");
			dev_err(smmu->dev, "SID=0x%x\n", frsynra);
		}
		ret = IRQ_NONE;
		resume = RESUME_TERMINATE;
		if (!non_fatal_fault) {
			dev_err(smmu->dev,
				"Unhandled arm-smmu context fault!\n");
			BUG();
		}
	}

	/*
	 * If the client returns -EBUSY, do not clear FSR and do not RESUME
	 * if stalled. This is required to keep the IOMMU client stalled on
	 * the outstanding fault. This gives the client a chance to take any
	 * debug action and then terminate the stalled transaction.
	 * So, the sequence in case of stall on fault should be:
	 * 1) Do not clear FSR or write to RESUME here
	 * 2) Client takes any debug action
	 * 3) Client terminates the stalled transaction and resumes the IOMMU
	 * 4) Client clears FSR. The FSR should only be cleared after 3) and
	 *    not before so that the fault remains outstanding. This ensures
	 *    SCTLR.HUPCF has the desired effect if subsequent transactions also
	 *    need to be terminated.
	 */
	if (tmp != -EBUSY) {
		/* Clear the faulting FSR */
		writel_relaxed(fsr, cb_base + ARM_SMMU_CB_FSR);

		/*
		 * Barrier required to ensure that the FSR is cleared
		 * before resuming SMMU operation
		 */
		wmb();

		/* Retry or terminate any stalled transactions */
		if (fsr & FSR_SS)
			writel_relaxed(resume, cb_base + ARM_SMMU_CB_RESUME);
	}

out_power_off:
	arm_smmu_power_off(smmu->pwr);

	return ret;
}

static irqreturn_t arm_smmu_global_fault(int irq, void *dev)
{
	u32 gfsr, gfsynr0, gfsynr1, gfsynr2;
	struct arm_smmu_device *smmu = dev;
	void __iomem *gr0_base = ARM_SMMU_GR0_NS(smmu);

	if (arm_smmu_power_on(smmu->pwr))
		return IRQ_NONE;

	gfsr = readl_relaxed(gr0_base + ARM_SMMU_GR0_sGFSR);
	gfsynr0 = readl_relaxed(gr0_base + ARM_SMMU_GR0_sGFSYNR0);
	gfsynr1 = readl_relaxed(gr0_base + ARM_SMMU_GR0_sGFSYNR1);
	gfsynr2 = readl_relaxed(gr0_base + ARM_SMMU_GR0_sGFSYNR2);

	if (!gfsr) {
		arm_smmu_power_off(smmu->pwr);
		return IRQ_NONE;
	}

	dev_err_ratelimited(smmu->dev,
		"Unexpected global fault, this could be serious\n");
	dev_err_ratelimited(smmu->dev,
		"\tGFSR 0x%08x, GFSYNR0 0x%08x, GFSYNR1 0x%08x, GFSYNR2 0x%08x\n",
		gfsr, gfsynr0, gfsynr1, gfsynr2);

	writel(gfsr, gr0_base + ARM_SMMU_GR0_sGFSR);
	arm_smmu_power_off(smmu->pwr);
	return IRQ_HANDLED;
}

static bool arm_smmu_master_attached(struct arm_smmu_device *smmu,
				     struct iommu_fwspec *fwspec)
{
	int i, idx;

	for_each_cfg_sme(fwspec, i, idx) {
		if (smmu->s2crs[idx].attach_count)
			return true;
	}

	return false;
}

static int arm_smmu_set_pt_format(struct arm_smmu_domain *smmu_domain,
				  struct io_pgtable_cfg *pgtbl_cfg)
{
	struct arm_smmu_device *smmu = smmu_domain->smmu;
	struct arm_smmu_cfg *cfg = &smmu_domain->cfg;
	int ret = 0;

	if ((smmu->version > ARM_SMMU_V1) &&
	    (cfg->fmt == ARM_SMMU_CTX_FMT_AARCH64) &&
	    !arm_smmu_has_secure_vmid(smmu_domain) &&
	    arm_smmu_is_static_cb(smmu)) {
		ret = msm_tz_set_cb_format(smmu->sec_id, cfg->cbndx);
	}
	return ret;
}

static void arm_smmu_init_context_bank(struct arm_smmu_domain *smmu_domain,
				       struct io_pgtable_cfg *pgtbl_cfg)
{
	struct arm_smmu_cfg *cfg = &smmu_domain->cfg;
	struct arm_smmu_cb *cb = &smmu_domain->smmu->cbs[cfg->cbndx];
	bool stage1 = cfg->cbar != CBAR_TYPE_S2_TRANS;

	cb->cfg = cfg;

	/* TTBCR */
	if (stage1) {
		if (cfg->fmt == ARM_SMMU_CTX_FMT_AARCH32_S) {
			cb->tcr[0] = pgtbl_cfg->arm_v7s_cfg.tcr;
		} else {
			cb->tcr[0] = pgtbl_cfg->arm_lpae_s1_cfg.tcr;
			cb->tcr[1] = pgtbl_cfg->arm_lpae_s1_cfg.tcr >> 32;
			cb->tcr[1] |= TTBCR2_SEP_UPSTREAM;
			if (cfg->fmt == ARM_SMMU_CTX_FMT_AARCH64)
				cb->tcr[1] |= TTBCR2_AS;
		}
	} else {
		cb->tcr[0] = pgtbl_cfg->arm_lpae_s2_cfg.vtcr;
	}

	/* TTBRs */
	if (stage1) {
		if (cfg->fmt == ARM_SMMU_CTX_FMT_AARCH32_S) {
			cb->ttbr[0] = pgtbl_cfg->arm_v7s_cfg.ttbr[0];
			cb->ttbr[1] = pgtbl_cfg->arm_v7s_cfg.ttbr[1];
		} else {
			cb->ttbr[0] = pgtbl_cfg->arm_lpae_s1_cfg.ttbr[0];
			cb->ttbr[0] |= (u64)cfg->asid << TTBRn_ASID_SHIFT;
			cb->ttbr[1] = pgtbl_cfg->arm_lpae_s1_cfg.ttbr[1];
			cb->ttbr[1] |= (u64)cfg->asid << TTBRn_ASID_SHIFT;
		}
	} else {
		cb->ttbr[0] = pgtbl_cfg->arm_lpae_s2_cfg.vttbr;
	}

	/* MAIRs (stage-1 only) */
	if (stage1) {
		if (cfg->fmt == ARM_SMMU_CTX_FMT_AARCH32_S) {
			cb->mair[0] = pgtbl_cfg->arm_v7s_cfg.prrr;
			cb->mair[1] = pgtbl_cfg->arm_v7s_cfg.nmrr;
		} else {
			cb->mair[0] = pgtbl_cfg->arm_lpae_s1_cfg.mair[0];
			cb->mair[1] = pgtbl_cfg->arm_lpae_s1_cfg.mair[1];
		}
	}
}

static void arm_smmu_write_context_bank(struct arm_smmu_device *smmu, int idx,
					u32 attributes)
{
	u32 reg;
	bool stage1;
	struct arm_smmu_cb *cb = &smmu->cbs[idx];
	struct arm_smmu_cfg *cfg = cb->cfg;
	void __iomem *cb_base, *gr1_base;

	cb_base = ARM_SMMU_CB(smmu, idx);

	/* Unassigned context banks only need disabling */
	if (!cfg) {
		writel_relaxed(0, cb_base + ARM_SMMU_CB_SCTLR);
		return;
	}

	gr1_base = ARM_SMMU_GR1(smmu);
	stage1 = cfg->cbar != CBAR_TYPE_S2_TRANS;

	/* CBA2R */
	if (smmu->version > ARM_SMMU_V1) {
		if (cfg->fmt == ARM_SMMU_CTX_FMT_AARCH64)
			reg = CBA2R_RW64_64BIT;
		else
			reg = CBA2R_RW64_32BIT;
		/* 16-bit VMIDs live in CBA2R */
		if (smmu->features & ARM_SMMU_FEAT_VMID16)
			reg |= cfg->vmid << CBA2R_VMID_SHIFT;

		writel_relaxed(reg, gr1_base + ARM_SMMU_GR1_CBA2R(idx));
	}

	/* CBAR */
	reg = cfg->cbar;
	if (smmu->version < ARM_SMMU_V2)
		reg |= cfg->irptndx << CBAR_IRPTNDX_SHIFT;

	/*
	 * Use the weakest shareability/memory types, so they are
	 * overridden by the ttbcr/pte.
	 */
	if (stage1) {
		reg |= (CBAR_S1_BPSHCFG_NSH << CBAR_S1_BPSHCFG_SHIFT) |
			(CBAR_S1_MEMATTR_WB << CBAR_S1_MEMATTR_SHIFT);
	} else if (!(smmu->features & ARM_SMMU_FEAT_VMID16)) {
		/* 8-bit VMIDs live in CBAR */
		reg |= cfg->vmid << CBAR_VMID_SHIFT;
	}
	writel_relaxed(reg, gr1_base + ARM_SMMU_GR1_CBAR(idx));

	/*
	 * TTBCR
	 * We must write this before the TTBRs, since it determines the
	 * access behaviour of some fields (in particular, ASID[15:8]).
	 */
	if (stage1 && smmu->version > ARM_SMMU_V1)
		writel_relaxed(cb->tcr[1], cb_base + ARM_SMMU_CB_TTBCR2);
	writel_relaxed(cb->tcr[0], cb_base + ARM_SMMU_CB_TTBCR);

	/* TTBRs */
	if (cfg->fmt == ARM_SMMU_CTX_FMT_AARCH32_S) {
		writel_relaxed(cfg->asid, cb_base + ARM_SMMU_CB_CONTEXTIDR);
		writel_relaxed(cb->ttbr[0], cb_base + ARM_SMMU_CB_TTBR0);
		writel_relaxed(cb->ttbr[1], cb_base + ARM_SMMU_CB_TTBR1);
	} else {
		writeq_relaxed(cb->ttbr[0], cb_base + ARM_SMMU_CB_TTBR0);
		if (stage1)
			writeq_relaxed(cb->ttbr[1], cb_base + ARM_SMMU_CB_TTBR1);
	}

	/* MAIRs (stage-1 only) */
	if (stage1) {
		writel_relaxed(cb->mair[0], cb_base + ARM_SMMU_CB_S1_MAIR0);
		writel_relaxed(cb->mair[1], cb_base + ARM_SMMU_CB_S1_MAIR1);
	}

	/* ACTLR (implementation defined) */
	writel_relaxed(cb->actlr, cb_base + ARM_SMMU_CB_ACTLR);

	/* SCTLR */
	reg = SCTLR_CFCFG | SCTLR_CFIE | SCTLR_CFRE | SCTLR_AFE | SCTLR_TRE;

	/* Ensure bypass transactions are Non-shareable */
	reg |= SCTLR_SHCFG_NSH << SCTLR_SHCFG_SHIFT;

	if (attributes & (1 << DOMAIN_ATTR_CB_STALL_DISABLE)) {
		reg &= ~SCTLR_CFCFG;
		reg |= SCTLR_HUPCF;
	}

	if (attributes & (1 << DOMAIN_ATTR_NO_CFRE))
		reg &= ~SCTLR_CFRE;

	if ((!(attributes & (1 << DOMAIN_ATTR_S1_BYPASS)) &&
	     !(attributes & (1 << DOMAIN_ATTR_EARLY_MAP))) || !stage1)
		reg |= SCTLR_M;
	if (stage1)
		reg |= SCTLR_S1_ASIDPNE;
	if (IS_ENABLED(CONFIG_CPU_BIG_ENDIAN))
		reg |= SCTLR_E;

	writel_relaxed(reg, cb_base + ARM_SMMU_CB_SCTLR);
}

static int arm_smmu_init_asid(struct iommu_domain *domain,
				struct arm_smmu_device *smmu)
{
	struct arm_smmu_domain *smmu_domain = to_smmu_domain(domain);
	struct arm_smmu_cfg *cfg = &smmu_domain->cfg;
	bool dynamic = is_dynamic_domain(domain);
	int ret;

	if (!dynamic || (smmu->options & ARM_SMMU_OPT_NO_DYNAMIC_ASID)) {
		cfg->asid = cfg->cbndx + 1;
	} else {
		mutex_lock(&smmu->idr_mutex);
		ret = idr_alloc_cyclic(&smmu->asid_idr, domain,
				smmu->num_context_banks + 2,
				MAX_ASID + 1, GFP_KERNEL);

		mutex_unlock(&smmu->idr_mutex);
		if (ret < 0) {
			dev_err(smmu->dev, "dynamic ASID allocation failed: %d\n",
				ret);
			return ret;
		}
		cfg->asid = ret;
	}
	return 0;
}

static void arm_smmu_free_asid(struct iommu_domain *domain)
{
	struct arm_smmu_domain *smmu_domain = to_smmu_domain(domain);
	struct arm_smmu_device *smmu = smmu_domain->smmu;
	struct arm_smmu_cfg *cfg = &smmu_domain->cfg;
	bool dynamic = is_dynamic_domain(domain);

	if (cfg->asid == INVALID_ASID || !dynamic)
		return;

	mutex_lock(&smmu->idr_mutex);
	idr_remove(&smmu->asid_idr, cfg->asid);
	mutex_unlock(&smmu->idr_mutex);
}

static int arm_smmu_init_domain_context(struct iommu_domain *domain,
					struct arm_smmu_device *smmu,
					struct device *dev)
{
	int irq, start, ret = 0;
	unsigned long ias, oas;
	struct io_pgtable_ops *pgtbl_ops;
	enum io_pgtable_fmt fmt;
	struct arm_smmu_domain *smmu_domain = to_smmu_domain(domain);
	struct arm_smmu_cfg *cfg = &smmu_domain->cfg;
	const struct iommu_gather_ops *tlb_ops;
	bool is_fast = smmu_domain->attributes & (1 << DOMAIN_ATTR_FAST);
	unsigned long quirks = 0;
	bool dynamic;

	mutex_lock(&smmu_domain->init_mutex);
	if (smmu_domain->smmu)
		goto out_unlock;

	if (domain->type == IOMMU_DOMAIN_IDENTITY) {
		smmu_domain->stage = ARM_SMMU_DOMAIN_BYPASS;
		smmu_domain->smmu = smmu;
		smmu_domain->cfg.irptndx = INVALID_IRPTNDX;
		smmu_domain->cfg.asid = INVALID_ASID;
	}

	dynamic = is_dynamic_domain(domain);
	if (dynamic && !(smmu->options & ARM_SMMU_OPT_DYNAMIC)) {
		dev_err(smmu->dev, "dynamic domains not supported\n");
		ret = -EPERM;

		goto out_unlock;
	}

	/*
	 * Mapping the requested stage onto what we support is surprisingly
	 * complicated, mainly because the spec allows S1+S2 SMMUs without
	 * support for nested translation. That means we end up with the
	 * following table:
	 *
	 * Requested        Supported        Actual
	 *     S1               N              S1
	 *     S1             S1+S2            S1
	 *     S1               S2             S2
	 *     S1               S1             S1
	 *     N                N              N
	 *     N              S1+S2            S2
	 *     N                S2             S2
	 *     N                S1             S1
	 *
	 * Note that you can't actually request stage-2 mappings.
	 */
	if (!(smmu->features & ARM_SMMU_FEAT_TRANS_S1))
		smmu_domain->stage = ARM_SMMU_DOMAIN_S2;
	if (!(smmu->features & ARM_SMMU_FEAT_TRANS_S2))
		smmu_domain->stage = ARM_SMMU_DOMAIN_S1;

	/*
	 * Choosing a suitable context format is even more fiddly. Until we
	 * grow some way for the caller to express a preference, and/or move
	 * the decision into the io-pgtable code where it arguably belongs,
	 * just aim for the closest thing to the rest of the system, and hope
	 * that the hardware isn't esoteric enough that we can't assume AArch64
	 * support to be a superset of AArch32 support...
	 */
	if (smmu->features & ARM_SMMU_FEAT_FMT_AARCH32_L)
		cfg->fmt = ARM_SMMU_CTX_FMT_AARCH32_L;
	if (IS_ENABLED(CONFIG_IOMMU_IO_PGTABLE_ARMV7S) &&
	    !IS_ENABLED(CONFIG_64BIT) && !IS_ENABLED(CONFIG_ARM_LPAE) &&
	    (smmu->features & ARM_SMMU_FEAT_FMT_AARCH32_S) &&
	    (smmu_domain->stage == ARM_SMMU_DOMAIN_S1))
		cfg->fmt = ARM_SMMU_CTX_FMT_AARCH32_S;
	if ((IS_ENABLED(CONFIG_64BIT) || cfg->fmt == ARM_SMMU_CTX_FMT_NONE) &&
	    (smmu->features & (ARM_SMMU_FEAT_FMT_AARCH64_64K |
			       ARM_SMMU_FEAT_FMT_AARCH64_16K |
			       ARM_SMMU_FEAT_FMT_AARCH64_4K)))
		cfg->fmt = ARM_SMMU_CTX_FMT_AARCH64;

	if (cfg->fmt == ARM_SMMU_CTX_FMT_NONE) {
		ret = -EINVAL;
		goto out_unlock;
	}

	switch (smmu_domain->stage) {
	case ARM_SMMU_DOMAIN_S1:
		cfg->cbar = CBAR_TYPE_S1_TRANS_S2_BYPASS;
		start = smmu->num_s2_context_banks;
		ias = smmu->va_size;
		oas = smmu->ipa_size;
		if (cfg->fmt == ARM_SMMU_CTX_FMT_AARCH64) {
			fmt = ARM_64_LPAE_S1;
			if (smmu->options & ARM_SMMU_OPT_3LVL_TABLES)
				ias = min(ias, 39UL);
		} else if (cfg->fmt == ARM_SMMU_CTX_FMT_AARCH32_L) {
			fmt = ARM_32_LPAE_S1;
			ias = min(ias, 32UL);
			oas = min(oas, 40UL);
		} else {
			fmt = ARM_V7S;
			ias = min(ias, 32UL);
			oas = min(oas, 32UL);
		}
		tlb_ops = &arm_smmu_s1_tlb_ops;
		break;
	case ARM_SMMU_DOMAIN_NESTED:
		/*
		 * We will likely want to change this if/when KVM gets
		 * involved.
		 */
	case ARM_SMMU_DOMAIN_S2:
		cfg->cbar = CBAR_TYPE_S2_TRANS;
		start = 0;
		ias = smmu->ipa_size;
		oas = smmu->pa_size;
		if (cfg->fmt == ARM_SMMU_CTX_FMT_AARCH64) {
			fmt = ARM_64_LPAE_S2;
		} else {
			fmt = ARM_32_LPAE_S2;
			ias = min(ias, 40UL);
			oas = min(oas, 40UL);
		}
		if (smmu->version == ARM_SMMU_V2)
			tlb_ops = &arm_smmu_s2_tlb_ops_v2;
		else
			tlb_ops = &arm_smmu_s2_tlb_ops_v1;
		break;
	default:
		ret = -EINVAL;
		goto out_unlock;
	}

	if (is_fast)
		fmt = ARM_V8L_FAST;

	if (smmu_domain->attributes & (1 << DOMAIN_ATTR_USE_UPSTREAM_HINT))
		quirks |= IO_PGTABLE_QUIRK_QCOM_USE_UPSTREAM_HINT;
	if (is_iommu_pt_coherent(smmu_domain))
		quirks |= IO_PGTABLE_QUIRK_NO_DMA;
	if (smmu_domain->attributes & (1 << DOMAIN_ATTR_USE_LLC_NWA))
		quirks |= IO_PGTABLE_QUIRK_QCOM_USE_LLC_NWA;
	if (((quirks & IO_PGTABLE_QUIRK_QCOM_USE_UPSTREAM_HINT) ||
	     (quirks & IO_PGTABLE_QUIRK_QCOM_USE_LLC_NWA)) &&
		(smmu->model == QCOM_SMMUV500))
		quirks |= IO_PGTABLE_QUIRK_QSMMUV500_NON_SHAREABLE;

	if (arm_smmu_is_slave_side_secure(smmu_domain))
		tlb_ops = &msm_smmu_gather_ops;

	ret = arm_smmu_alloc_cb(domain, smmu, dev);
	if (ret < 0)
		goto out_unlock;

	cfg->cbndx = ret;

<<<<<<< HEAD
=======
	if (!(smmu_domain->attributes & (1 << DOMAIN_ATTR_GEOMETRY))) {
		/* Geometry is not set use the default geometry */
		domain->geometry.aperture_start = 0;
		domain->geometry.aperture_end = (1UL << ias) - 1;
		if (domain->geometry.aperture_end >= SZ_1G * 4ULL)
			domain->geometry.aperture_end = (SZ_1G * 4ULL) - 1;
	}

>>>>>>> 0bb30046
	if (arm_smmu_is_slave_side_secure(smmu_domain)) {
		smmu_domain->pgtbl_cfg = (struct io_pgtable_cfg) {
			.quirks         = quirks,
			.pgsize_bitmap  = smmu->pgsize_bitmap,
			.arm_msm_secure_cfg = {
				.sec_id = smmu->sec_id,
				.cbndx = cfg->cbndx,
			},
			.tlb		= tlb_ops,
			.iommu_dev      = smmu->dev,
<<<<<<< HEAD
=======
			.iova_base	= domain->geometry.aperture_start,
			.iova_end	= domain->geometry.aperture_end,
>>>>>>> 0bb30046
		};
		fmt = ARM_MSM_SECURE;
	} else  {
		smmu_domain->pgtbl_cfg = (struct io_pgtable_cfg) {
			.quirks		= quirks,
			.pgsize_bitmap	= smmu->pgsize_bitmap,
			.ias		= ias,
			.oas		= oas,
			.tlb		= tlb_ops,
			.iommu_dev	= smmu->dev,
<<<<<<< HEAD
=======
			.iova_base	= domain->geometry.aperture_start,
			.iova_end	= domain->geometry.aperture_end,
>>>>>>> 0bb30046
		};
	}

	smmu_domain->smmu = smmu;
	smmu_domain->dev = dev;
	pgtbl_ops = alloc_io_pgtable_ops(fmt, &smmu_domain->pgtbl_cfg,
					smmu_domain);
	if (!pgtbl_ops) {
		ret = -ENOMEM;
		goto out_clear_smmu;
	}

	/*
	 * assign any page table memory that might have been allocated
	 * during alloc_io_pgtable_ops
	 */
	arm_smmu_secure_domain_lock(smmu_domain);
	arm_smmu_assign_table(smmu_domain);
	arm_smmu_secure_domain_unlock(smmu_domain);

	/* Update the domain's page sizes to reflect the page table format */
	domain->pgsize_bitmap = smmu_domain->pgtbl_cfg.pgsize_bitmap;
	domain->geometry.aperture_end = (1UL << ias) - 1;
	domain->geometry.force_aperture = true;

	/* Assign an asid */
	ret = arm_smmu_init_asid(domain, smmu);
	if (ret)
		goto out_clear_smmu;

	if (!dynamic) {
		/* Initialise the context bank with our page table cfg */
		arm_smmu_init_context_bank(smmu_domain,
						&smmu_domain->pgtbl_cfg);
		arm_smmu_arch_init_context_bank(smmu_domain, dev);
		arm_smmu_write_context_bank(smmu, cfg->cbndx,
						smmu_domain->attributes );
		/* for slave side secure, we may have to force the pagetable
		 * format to V8L.
		 */
		ret = arm_smmu_set_pt_format(smmu_domain,
					     &smmu_domain->pgtbl_cfg);
		if (ret)
			goto out_clear_smmu;

		if (smmu->version < ARM_SMMU_V2) {
			cfg->irptndx = atomic_inc_return(&smmu->irptndx);
			cfg->irptndx %= smmu->num_context_irqs;
		} else {
			cfg->irptndx = cfg->cbndx;
		}

		/*
		 * Request context fault interrupt. Do this last to avoid the
		 * handler seeing a half-initialised domain state.
		 */
		irq = smmu->irqs[smmu->num_global_irqs + cfg->irptndx];
		ret = devm_request_threaded_irq(smmu->dev, irq, NULL,
			arm_smmu_context_fault, IRQF_ONESHOT | IRQF_SHARED,
			"arm-smmu-context-fault", domain);
		if (ret < 0) {
			dev_err(smmu->dev, "failed to request context IRQ %d (%u)\n",
				cfg->irptndx, irq);
			cfg->irptndx = INVALID_IRPTNDX;
			goto out_clear_smmu;
		}
	} else {
		cfg->irptndx = INVALID_IRPTNDX;
	}
	mutex_unlock(&smmu_domain->init_mutex);

	/* Publish page table ops for map/unmap */
	smmu_domain->pgtbl_ops = pgtbl_ops;
	if (arm_smmu_is_slave_side_secure(smmu_domain) &&
			!arm_smmu_master_attached(smmu, dev->iommu_fwspec))
		arm_smmu_restore_sec_cfg(smmu, cfg->cbndx);

	return 0;

out_clear_smmu:
	arm_smmu_destroy_domain_context(domain);
	smmu_domain->smmu = NULL;
out_unlock:
	mutex_unlock(&smmu_domain->init_mutex);
	return ret;
}

static void arm_smmu_domain_reinit(struct arm_smmu_domain *smmu_domain)
{
	smmu_domain->cfg.irptndx = INVALID_IRPTNDX;
	smmu_domain->cfg.cbndx = INVALID_CBNDX;
	smmu_domain->secure_vmid = VMID_INVAL;
}

static void arm_smmu_destroy_domain_context(struct iommu_domain *domain)
{
	struct arm_smmu_domain *smmu_domain = to_smmu_domain(domain);
	struct arm_smmu_device *smmu = smmu_domain->smmu;
	struct arm_smmu_cfg *cfg = &smmu_domain->cfg;
	void __iomem *cb_base;
	int irq;
	bool dynamic;
	int ret;

	if (!smmu || domain->type == IOMMU_DOMAIN_IDENTITY)
		return;

	ret = arm_smmu_power_on(smmu->pwr);
	if (ret) {
		WARN_ONCE(ret, "Woops, powering on smmu %p failed. Leaking context bank\n",
				smmu);
		return;
	}

	dynamic = is_dynamic_domain(domain);
	if (dynamic) {
		arm_smmu_free_asid(domain);
		free_io_pgtable_ops(smmu_domain->pgtbl_ops);
		arm_smmu_power_off(smmu->pwr);
		arm_smmu_secure_domain_lock(smmu_domain);
		arm_smmu_secure_pool_destroy(smmu_domain);
		arm_smmu_unassign_table(smmu_domain);
		arm_smmu_secure_domain_unlock(smmu_domain);
		arm_smmu_domain_reinit(smmu_domain);
		return;
	}

	/*
	 * Disable the context bank and free the page tables before freeing
	 * it.
	 */
	smmu->cbs[cfg->cbndx].cfg = NULL;
	cb_base = ARM_SMMU_CB(smmu, cfg->cbndx);
	writel_relaxed(0, cb_base + ARM_SMMU_CB_SCTLR);

	if (cfg->irptndx != INVALID_IRPTNDX) {
		irq = smmu->irqs[smmu->num_global_irqs + cfg->irptndx];
		devm_free_irq(smmu->dev, irq, domain);
	}

	free_io_pgtable_ops(smmu_domain->pgtbl_ops);
	arm_smmu_secure_domain_lock(smmu_domain);
	arm_smmu_secure_pool_destroy(smmu_domain);
	arm_smmu_unassign_table(smmu_domain);
	arm_smmu_secure_domain_unlock(smmu_domain);
	__arm_smmu_free_bitmap(smmu->context_map, cfg->cbndx);

	arm_smmu_power_off(smmu->pwr);
	arm_smmu_domain_reinit(smmu_domain);
}

static struct iommu_domain *arm_smmu_domain_alloc(unsigned type)
{
	struct arm_smmu_domain *smmu_domain;

	/* Do not support DOMAIN_DMA for now */
	if (type != IOMMU_DOMAIN_UNMANAGED &&
	    type != IOMMU_DOMAIN_IDENTITY)
		return NULL;
	/*
	 * Allocate the domain and initialise some of its data structures.
	 * We can't really do anything meaningful until we've added a
	 * master.
	 */
	smmu_domain = kzalloc(sizeof(*smmu_domain), GFP_KERNEL);
	if (!smmu_domain)
		return NULL;

	if (type == IOMMU_DOMAIN_DMA && (using_legacy_binding ||
	    iommu_get_dma_cookie(&smmu_domain->domain))) {
		kfree(smmu_domain);
		return NULL;
	}

	mutex_init(&smmu_domain->init_mutex);
	spin_lock_init(&smmu_domain->cb_lock);
	spin_lock_init(&smmu_domain->sync_lock);
	INIT_LIST_HEAD(&smmu_domain->pte_info_list);
	INIT_LIST_HEAD(&smmu_domain->unassign_list);
	mutex_init(&smmu_domain->assign_lock);
	INIT_LIST_HEAD(&smmu_domain->secure_pool_list);
	INIT_LIST_HEAD(&smmu_domain->nonsecure_pool);
	arm_smmu_domain_reinit(smmu_domain);

	return &smmu_domain->domain;
}

static void arm_smmu_domain_free(struct iommu_domain *domain)
{
	struct arm_smmu_domain *smmu_domain = to_smmu_domain(domain);

	/*
	 * Free the domain resources. We assume that all devices have
	 * already been detached.
	 */
	iommu_put_dma_cookie(domain);
	arm_smmu_destroy_domain_context(domain);
	kfree(smmu_domain);
}

static void arm_smmu_write_smr(struct arm_smmu_device *smmu, int idx)
{
	struct arm_smmu_smr *smr = smmu->smrs + idx;
	u32 reg = smr->id << SMR_ID_SHIFT | smr->mask << SMR_MASK_SHIFT;

	if (!(smmu->features & ARM_SMMU_FEAT_EXIDS) && smr->valid)
		reg |= SMR_VALID;
	writel_relaxed(reg, ARM_SMMU_GR0(smmu) + ARM_SMMU_GR0_SMR(idx));
}

static void arm_smmu_write_s2cr(struct arm_smmu_device *smmu, int idx)
{
	struct arm_smmu_s2cr *s2cr = smmu->s2crs + idx;
	u32 reg = (s2cr->type & S2CR_TYPE_MASK) << S2CR_TYPE_SHIFT |
		  (s2cr->cbndx & S2CR_CBNDX_MASK) << S2CR_CBNDX_SHIFT |
		  (s2cr->privcfg & S2CR_PRIVCFG_MASK) << S2CR_PRIVCFG_SHIFT |
		  S2CR_SHCFG_NSH << S2CR_SHCFG_SHIFT;

	if (smmu->features & ARM_SMMU_FEAT_EXIDS && smmu->smrs &&
	    smmu->smrs[idx].valid)
		reg |= S2CR_EXIDVALID;
	writel_relaxed(reg, ARM_SMMU_GR0(smmu) + ARM_SMMU_GR0_S2CR(idx));
}

static void arm_smmu_write_sme(struct arm_smmu_device *smmu, int idx)
{
	arm_smmu_write_s2cr(smmu, idx);
	if (smmu->smrs)
		arm_smmu_write_smr(smmu, idx);
}

/*
 * The width of SMR's mask field depends on sCR0_EXIDENABLE, so this function
 * should be called after sCR0 is written.
 */
static void arm_smmu_test_smr_masks(struct arm_smmu_device *smmu)
{
	unsigned long size;
	void __iomem *gr0_base = ARM_SMMU_GR0(smmu);
	u32 smr, id;
	int idx;

	/* Check if Stream Match Register support is included */
	if (!smmu->smrs)
		return;

	/* For slave side secure targets, as we can't write to the
	 * global space, set the sme mask values to default.
	 */
	if (arm_smmu_is_static_cb(smmu)) {
		smmu->streamid_mask = SID_MASK;
		smmu->smr_mask_mask = SMR_MASK_MASK;
		return;
	}

	/* ID0 */
	id = readl_relaxed(gr0_base + ARM_SMMU_GR0_ID0);
	size = (id >> ID0_NUMSMRG_SHIFT) & ID0_NUMSMRG_MASK;

	/*
	 * Few SMR registers may be inuse before the smmu driver
	 * probes(say by the bootloader). Find a SMR register
	 * which is not inuse.
	 */
	for (idx = 0; idx < size; idx++) {
		smr = readl_relaxed(gr0_base + ARM_SMMU_GR0_SMR(idx));
		if (!(smr & SMR_VALID))
			break;
	}
	if (idx == size) {
		dev_err(smmu->dev,
				"Unable to compute streamid_masks\n");
		return;
	}

	/*
	 * SMR.ID bits may not be preserved if the corresponding MASK
	 * bits are set, so check each one separately. We can reject
	 * masters later if they try to claim IDs outside these masks.
	 */
	smr = smmu->streamid_mask << SMR_ID_SHIFT;
	writel_relaxed(smr, gr0_base + ARM_SMMU_GR0_SMR(idx));
	smr = readl_relaxed(gr0_base + ARM_SMMU_GR0_SMR(idx));
	smmu->streamid_mask = smr >> SMR_ID_SHIFT;

	smr = smmu->streamid_mask << SMR_MASK_SHIFT;
	writel_relaxed(smr, gr0_base + ARM_SMMU_GR0_SMR(idx));
	smr = readl_relaxed(gr0_base + ARM_SMMU_GR0_SMR(idx));
	smmu->smr_mask_mask = smr >> SMR_MASK_SHIFT;
}

static int arm_smmu_find_sme(struct arm_smmu_device *smmu, u16 id, u16 mask)
{
	struct arm_smmu_smr *smrs = smmu->smrs;
	int i, free_idx = -ENOSPC;

	/* Stream indexing is blissfully easy */
	if (!smrs)
		return id;

	/* Validating SMRs is... less so */
	for (i = 0; i < smmu->num_mapping_groups; ++i) {
		if (!smrs[i].valid) {
			/*
			 * Note the first free entry we come across, which
			 * we'll claim in the end if nothing else matches.
			 */
			if (free_idx < 0)
				free_idx = i;
			continue;
		}
		/*
		 * If the new entry is _entirely_ matched by an existing entry,
		 * then reuse that, with the guarantee that there also cannot
		 * be any subsequent conflicting entries. In normal use we'd
		 * expect simply identical entries for this case, but there's
		 * no harm in accommodating the generalisation.
		 */
		if ((mask & smrs[i].mask) == mask &&
		    !((id ^ smrs[i].id) & ~smrs[i].mask))
			return i;
		/*
		 * If the new entry has any other overlap with an existing one,
		 * though, then there always exists at least one stream ID
		 * which would cause a conflict, and we can't allow that risk.
		 */
		if (!((id ^ smrs[i].id) & ~(smrs[i].mask | mask)))
			return -EINVAL;
	}

	return free_idx;
}

static bool arm_smmu_free_sme(struct arm_smmu_device *smmu, int idx)
{
	if (--smmu->s2crs[idx].count)
		return false;

	smmu->s2crs[idx] = s2cr_init_val;
	if (smmu->smrs)
		smmu->smrs[idx].valid = false;

	return true;
}

static int arm_smmu_master_alloc_smes(struct device *dev)
{
	struct iommu_fwspec *fwspec = dev->iommu_fwspec;
	struct arm_smmu_master_cfg *cfg = fwspec->iommu_priv;
	struct arm_smmu_device *smmu = cfg->smmu;
	struct arm_smmu_smr *smrs = smmu->smrs;
	struct iommu_group *group;
	int i, idx, ret;

	mutex_lock(&smmu->iommu_group_mutex);
	mutex_lock(&smmu->stream_map_mutex);
	/* Figure out a viable stream map entry allocation */
	for_each_cfg_sme(fwspec, i, idx) {
		u16 sid = fwspec->ids[i];
		u16 mask = fwspec->ids[i] >> SMR_MASK_SHIFT;

		if (idx != INVALID_SMENDX) {
			ret = -EEXIST;
			goto sme_err;
		}

		ret = arm_smmu_find_sme(smmu, sid, mask);
		if (ret < 0)
			goto sme_err;

		idx = ret;
		if (smrs && smmu->s2crs[idx].count == 0) {
			smrs[idx].id = sid;
			smrs[idx].mask = mask;
			smrs[idx].valid = true;
		}
		smmu->s2crs[idx].count++;
		cfg->smendx[i] = (s16)idx;
	}
	mutex_unlock(&smmu->stream_map_mutex);

	group = iommu_group_get_for_dev(dev);
	if (!group)
		group = ERR_PTR(-ENOMEM);
	if (IS_ERR(group)) {
		ret = PTR_ERR(group);
		goto iommu_group_err;
	}
	iommu_group_put(group);

	/* It worked! Don't poke the actual hardware until we've attached */
	for_each_cfg_sme(fwspec, i, idx)
		smmu->s2crs[idx].group = group;

	mutex_unlock(&smmu->iommu_group_mutex);
	return 0;

iommu_group_err:
	mutex_lock(&smmu->stream_map_mutex);

sme_err:
	while (i--) {
		arm_smmu_free_sme(smmu, cfg->smendx[i]);
		cfg->smendx[i] = INVALID_SMENDX;
	}
	mutex_unlock(&smmu->stream_map_mutex);
	mutex_unlock(&smmu->iommu_group_mutex);
	return ret;
}

static void arm_smmu_master_free_smes(struct iommu_fwspec *fwspec)
{
	struct arm_smmu_device *smmu = fwspec_smmu(fwspec);
	struct arm_smmu_master_cfg *cfg = fwspec->iommu_priv;
	int i, idx;

	mutex_lock(&smmu->stream_map_mutex);
	for_each_cfg_sme(fwspec, i, idx) {
		if (arm_smmu_free_sme(smmu, idx))
			arm_smmu_write_sme(smmu, idx);
		cfg->smendx[i] = INVALID_SMENDX;
	}
	mutex_unlock(&smmu->stream_map_mutex);
}

static void arm_smmu_domain_remove_master(struct arm_smmu_domain *smmu_domain,
					  struct iommu_fwspec *fwspec)
{
	struct arm_smmu_device *smmu = smmu_domain->smmu;
	struct arm_smmu_s2cr *s2cr = smmu->s2crs;
	int i, idx;
	const struct iommu_gather_ops *tlb;

	tlb = smmu_domain->pgtbl_cfg.tlb;

	mutex_lock(&smmu->stream_map_mutex);
	for_each_cfg_sme(fwspec, i, idx) {
		if (WARN_ON(s2cr[idx].attach_count == 0)) {
			mutex_unlock(&smmu->stream_map_mutex);
			return;
		}
		s2cr[idx].attach_count -= 1;

		if (s2cr[idx].attach_count > 0)
			continue;

		writel_relaxed(0, ARM_SMMU_GR0(smmu) + ARM_SMMU_GR0_SMR(idx));
		writel_relaxed(0, ARM_SMMU_GR0(smmu) + ARM_SMMU_GR0_S2CR(idx));
	}
	mutex_unlock(&smmu->stream_map_mutex);

	/* Ensure there are no stale mappings for this context bank */
	tlb->tlb_flush_all(smmu_domain);
}

static int arm_smmu_domain_add_master(struct arm_smmu_domain *smmu_domain,
				      struct iommu_fwspec *fwspec)
{
	struct arm_smmu_device *smmu = smmu_domain->smmu;
	struct arm_smmu_s2cr *s2cr = smmu->s2crs;
	u8 cbndx = smmu_domain->cfg.cbndx;
	enum arm_smmu_s2cr_type type;
	int i, idx;

	if (smmu_domain->stage == ARM_SMMU_DOMAIN_BYPASS)
		type = S2CR_TYPE_BYPASS;
	else
		type = S2CR_TYPE_TRANS;

	mutex_lock(&smmu->stream_map_mutex);
	for_each_cfg_sme(fwspec, i, idx) {
		if (s2cr[idx].attach_count++ > 0)
			continue;

		s2cr[idx].type = type;
		s2cr[idx].privcfg = S2CR_PRIVCFG_DEFAULT;
		s2cr[idx].cbndx = cbndx;
		arm_smmu_write_sme(smmu, idx);
	}
	mutex_unlock(&smmu->stream_map_mutex);

	return 0;
}

static void arm_smmu_detach_dev(struct iommu_domain *domain,
				struct device *dev)
{
	struct arm_smmu_domain *smmu_domain = to_smmu_domain(domain);
	struct arm_smmu_device *smmu = smmu_domain->smmu;
	struct iommu_fwspec *fwspec = dev->iommu_fwspec;
	int dynamic = smmu_domain->attributes & (1 << DOMAIN_ATTR_DYNAMIC);
	int atomic_domain = smmu_domain->attributes & (1 << DOMAIN_ATTR_ATOMIC);

	if (dynamic)
		return;

	if (!smmu) {
		dev_err(dev, "Domain not attached; cannot detach!\n");
		return;
	}

	if (atomic_domain)
		arm_smmu_power_on_atomic(smmu->pwr);
	else
		arm_smmu_power_on(smmu->pwr);

	arm_smmu_domain_remove_master(smmu_domain, fwspec);
	arm_smmu_power_off(smmu->pwr);
}

static int arm_smmu_assign_table(struct arm_smmu_domain *smmu_domain)
{
	int ret = 0;
	int dest_vmids[2] = {VMID_HLOS, smmu_domain->secure_vmid};
	int dest_perms[2] = {PERM_READ | PERM_WRITE, PERM_READ};
	int source_vmid = VMID_HLOS;
	struct arm_smmu_pte_info *pte_info, *temp;

	if (!arm_smmu_is_master_side_secure(smmu_domain))
		return ret;

	list_for_each_entry(pte_info, &smmu_domain->pte_info_list, entry) {
		ret = hyp_assign_phys(virt_to_phys(pte_info->virt_addr),
				      PAGE_SIZE, &source_vmid, 1,
				      dest_vmids, dest_perms, 2);
		if (WARN_ON(ret))
			break;
	}

	list_for_each_entry_safe(pte_info, temp, &smmu_domain->pte_info_list,
								entry) {
		list_del(&pte_info->entry);
		kfree(pte_info);
	}
	return ret;
}

static void arm_smmu_unassign_table(struct arm_smmu_domain *smmu_domain)
{
	int ret;
	int dest_vmids = VMID_HLOS;
	int dest_perms = PERM_READ | PERM_WRITE | PERM_EXEC;
	int source_vmlist[2] = {VMID_HLOS, smmu_domain->secure_vmid};
	struct arm_smmu_pte_info *pte_info, *temp;

	if (!arm_smmu_is_master_side_secure(smmu_domain))
		return;

	list_for_each_entry(pte_info, &smmu_domain->unassign_list, entry) {
		ret = hyp_assign_phys(virt_to_phys(pte_info->virt_addr),
				      PAGE_SIZE, source_vmlist, 2,
				      &dest_vmids, &dest_perms, 1);
		if (WARN_ON(ret))
			break;
		free_pages_exact(pte_info->virt_addr, pte_info->size);
	}

	list_for_each_entry_safe(pte_info, temp, &smmu_domain->unassign_list,
				 entry) {
		list_del(&pte_info->entry);
		kfree(pte_info);
	}
}

static void arm_smmu_unprepare_pgtable(void *cookie, void *addr, size_t size)
{
	struct arm_smmu_domain *smmu_domain = cookie;
	struct arm_smmu_pte_info *pte_info;

	if (smmu_domain->slave_side_secure ||
	    !arm_smmu_has_secure_vmid(smmu_domain)) {
		if (smmu_domain->slave_side_secure)
			WARN(1, "slave side secure is enforced\n");
		else
			WARN(1, "Invalid VMID is set !!\n");
		return;
	}

	pte_info = kzalloc(sizeof(struct arm_smmu_pte_info), GFP_ATOMIC);
	if (!pte_info)
		return;

	pte_info->virt_addr = addr;
	pte_info->size = size;
	list_add_tail(&pte_info->entry, &smmu_domain->unassign_list);
}

static int arm_smmu_prepare_pgtable(void *addr, void *cookie)
{
	struct arm_smmu_domain *smmu_domain = cookie;
	struct arm_smmu_pte_info *pte_info;

	if (smmu_domain->slave_side_secure ||
	    !arm_smmu_has_secure_vmid(smmu_domain)) {
		if (smmu_domain->slave_side_secure)
			WARN(1, "slave side secure is enforced\n");
		else
			WARN(1, "Invalid VMID is set !!\n");
		return -EINVAL;
	}

	pte_info = kzalloc(sizeof(struct arm_smmu_pte_info), GFP_ATOMIC);
	if (!pte_info)
		return -ENOMEM;
	pte_info->virt_addr = addr;
	list_add_tail(&pte_info->entry, &smmu_domain->pte_info_list);
	return 0;
}

static void arm_smmu_prealloc_memory(struct arm_smmu_domain *smmu_domain,
					size_t size, struct list_head *pool)
{
	int i;
	u32 nr = 0;
	struct page *page;

	if ((smmu_domain->attributes & (1 << DOMAIN_ATTR_ATOMIC)) ||
			arm_smmu_has_secure_vmid(smmu_domain))
		return;

	/* number of 2nd level pagetable entries */
	nr += round_up(size, SZ_1G) >> 30;
	/* number of 3rd level pagetabel entries */
	nr += round_up(size, SZ_2M) >> 21;

	/* Retry later with atomic allocation on error */
	for (i = 0; i < nr; i++) {
		page = alloc_pages(GFP_KERNEL | __GFP_ZERO, 0);
		if (!page)
			break;
		list_add(&page->lru, pool);
	}
}

static void arm_smmu_prealloc_memory_sg(struct arm_smmu_domain *smmu_domain,
					struct scatterlist *sgl, int nents,
					struct list_head *pool)
{
	int i;
	size_t size = 0;
	struct scatterlist *sg;

	if ((smmu_domain->attributes & (1 << DOMAIN_ATTR_ATOMIC)) ||
			arm_smmu_has_secure_vmid(smmu_domain))
		return;

	for_each_sg(sgl, sg, nents, i)
		size += sg->length;

	arm_smmu_prealloc_memory(smmu_domain, size, pool);
}

static void arm_smmu_release_prealloc_memory(
		struct arm_smmu_domain *smmu_domain, struct list_head *list)
{
	struct page *page, *tmp;

	list_for_each_entry_safe(page, tmp, list, lru) {
		list_del(&page->lru);
		__free_pages(page, 0);
	}
}

static int arm_smmu_attach_dev(struct iommu_domain *domain, struct device *dev)
{
	int ret;
	struct iommu_fwspec *fwspec = dev->iommu_fwspec;
	struct arm_smmu_device *smmu;
	struct arm_smmu_domain *smmu_domain = to_smmu_domain(domain);
	int atomic_domain = smmu_domain->attributes & (1 << DOMAIN_ATTR_ATOMIC);

	if (!fwspec || fwspec->ops != &arm_smmu_ops) {
		dev_err(dev, "cannot attach to SMMU, is it on the same bus?\n");
		return -ENXIO;
	}

	/*
	 * FIXME: The arch/arm DMA API code tries to attach devices to its own
	 * domains between of_xlate() and add_device() - we have no way to cope
	 * with that, so until ARM gets converted to rely on groups and default
	 * domains, just say no (but more politely than by dereferencing NULL).
	 * This should be at least a WARN_ON once that's sorted.
	 */
	if (!fwspec->iommu_priv)
		return -ENODEV;

	smmu = fwspec_smmu(fwspec);

	/* Enable Clocks and Power */
	ret = arm_smmu_power_on(smmu->pwr);
	if (ret)
		return ret;

	/* Ensure that the domain is finalised */
	ret = arm_smmu_init_domain_context(domain, smmu, dev);
	if (ret < 0)
		goto out_power_off;

	/* Do not modify the SIDs, HW is still running */
	if (is_dynamic_domain(domain)) {
		ret = 0;
		goto out_power_off;
	}

	/*
	 * Sanity check the domain. We don't support domains across
	 * different SMMUs.
	 */
	if (smmu_domain->smmu != smmu) {
		dev_err(dev,
			"cannot attach to SMMU %s whilst already attached to domain on SMMU %s\n",
			dev_name(smmu_domain->smmu->dev), dev_name(smmu->dev));
		ret = -EINVAL;
		goto out_power_off;
	}

	/* Looks ok, so add the device to the domain */
	ret = arm_smmu_domain_add_master(smmu_domain, fwspec);

out_power_off:
	/*
	 * Keep an additional vote for non-atomic power until domain is
	 * detached
	 */
	if (!ret && atomic_domain) {
		WARN_ON(arm_smmu_power_on(smmu->pwr));
		arm_smmu_power_off_atomic(smmu->pwr);
	}

	arm_smmu_power_off(smmu->pwr);

	return ret;
}

static int arm_smmu_map(struct iommu_domain *domain, unsigned long iova,
			phys_addr_t paddr, size_t size, int prot)
{
	int ret;
	unsigned long flags;
	struct arm_smmu_domain *smmu_domain = to_smmu_domain(domain);
	struct io_pgtable_ops *ops = to_smmu_domain(domain)->pgtbl_ops;
	LIST_HEAD(nonsecure_pool);

	if (!ops)
		return -ENODEV;

	if (arm_smmu_is_slave_side_secure(smmu_domain))
		return msm_secure_smmu_map(domain, iova, paddr, size, prot);

	arm_smmu_prealloc_memory(smmu_domain, size, &nonsecure_pool);
	arm_smmu_secure_domain_lock(smmu_domain);

	spin_lock_irqsave(&smmu_domain->cb_lock, flags);
	list_splice_init(&nonsecure_pool, &smmu_domain->nonsecure_pool);
	ret = ops->map(ops, iova, paddr, size, prot);
	list_splice_init(&smmu_domain->nonsecure_pool, &nonsecure_pool);
	spin_unlock_irqrestore(&smmu_domain->cb_lock, flags);

	arm_smmu_assign_table(smmu_domain);
	arm_smmu_secure_domain_unlock(smmu_domain);

	arm_smmu_release_prealloc_memory(smmu_domain, &nonsecure_pool);
	return ret;
}

static uint64_t arm_smmu_iova_to_pte(struct iommu_domain *domain,
	      dma_addr_t iova)
{
	uint64_t ret;
	unsigned long flags;
	struct arm_smmu_domain *smmu_domain = to_smmu_domain(domain);
	struct io_pgtable_ops *ops = smmu_domain->pgtbl_ops;

	if (!ops || !ops->iova_to_pte)
		return 0;

	spin_lock_irqsave(&smmu_domain->cb_lock, flags);
	ret = ops->iova_to_pte(ops, iova);
	spin_unlock_irqrestore(&smmu_domain->cb_lock, flags);
	return ret;
}

static size_t arm_smmu_unmap(struct iommu_domain *domain, unsigned long iova,
			     size_t size)
{
	size_t ret;
	struct arm_smmu_domain *smmu_domain = to_smmu_domain(domain);
	struct io_pgtable_ops *ops = smmu_domain->pgtbl_ops;
	unsigned long flags;

	if (!ops)
		return 0;

	if (arm_smmu_is_slave_side_secure(smmu_domain))
		return msm_secure_smmu_unmap(domain, iova, size);

	ret = arm_smmu_domain_power_on(domain, smmu_domain->smmu);
	if (ret)
		return ret;

	arm_smmu_secure_domain_lock(smmu_domain);

	spin_lock_irqsave(&smmu_domain->cb_lock, flags);
	ret = ops->unmap(ops, iova, size);
	spin_unlock_irqrestore(&smmu_domain->cb_lock, flags);

	arm_smmu_domain_power_off(domain, smmu_domain->smmu);
	/*
	 * While splitting up block mappings, we might allocate page table
	 * memory during unmap, so the vmids needs to be assigned to the
	 * memory here as well.
	 */
	arm_smmu_assign_table(smmu_domain);
	/* Also unassign any pages that were free'd during unmap */
	arm_smmu_unassign_table(smmu_domain);
	arm_smmu_secure_domain_unlock(smmu_domain);
	return ret;
}

#define MAX_MAP_SG_BATCH_SIZE (SZ_4M)
static size_t arm_smmu_map_sg(struct iommu_domain *domain, unsigned long iova,
			   struct scatterlist *sg, unsigned int nents, int prot)
{
	int ret;
	size_t size, batch_size, size_to_unmap = 0;
	unsigned long flags;
	struct arm_smmu_domain *smmu_domain = to_smmu_domain(domain);
	struct io_pgtable_ops *ops = smmu_domain->pgtbl_ops;
	unsigned int idx_start, idx_end;
	struct scatterlist *sg_start, *sg_end;
	unsigned long __saved_iova_start;
	LIST_HEAD(nonsecure_pool);

	if (!ops)
		return -ENODEV;

	if (arm_smmu_is_slave_side_secure(smmu_domain))
		return msm_secure_smmu_map_sg(domain, iova, sg, nents, prot);

	arm_smmu_prealloc_memory_sg(smmu_domain, sg, nents, &nonsecure_pool);
	arm_smmu_secure_domain_lock(smmu_domain);

	__saved_iova_start = iova;
	idx_start = idx_end = 0;
	sg_start = sg_end = sg;
	while (idx_end < nents) {
		batch_size = sg_end->length;
		sg_end = sg_next(sg_end);
		idx_end++;
		while ((idx_end < nents) &&
		       (batch_size + sg_end->length < MAX_MAP_SG_BATCH_SIZE)) {

			batch_size += sg_end->length;
			sg_end = sg_next(sg_end);
			idx_end++;
		}

		spin_lock_irqsave(&smmu_domain->cb_lock, flags);
		list_splice_init(&nonsecure_pool, &smmu_domain->nonsecure_pool);
		ret = ops->map_sg(ops, iova, sg_start, idx_end - idx_start,
				  prot, &size);
		list_splice_init(&smmu_domain->nonsecure_pool, &nonsecure_pool);
		spin_unlock_irqrestore(&smmu_domain->cb_lock, flags);

		/* Returns 0 on error */
		if (!ret) {
			size_to_unmap = iova + size - __saved_iova_start;
			goto out;
		}

		iova += batch_size;
		idx_start = idx_end;
		sg_start = sg_end;
	}

out:
	arm_smmu_assign_table(smmu_domain);

	if (size_to_unmap) {
		arm_smmu_unmap(domain, __saved_iova_start, size_to_unmap);
		iova = __saved_iova_start;
	}
	arm_smmu_secure_domain_unlock(smmu_domain);
	arm_smmu_release_prealloc_memory(smmu_domain, &nonsecure_pool);
	return iova - __saved_iova_start;
}

static phys_addr_t __arm_smmu_iova_to_phys_hard(struct iommu_domain *domain,
					      dma_addr_t iova)
{
	struct arm_smmu_domain *smmu_domain = to_smmu_domain(domain);
	struct arm_smmu_device *smmu = smmu_domain->smmu;
	struct arm_smmu_cfg *cfg = &smmu_domain->cfg;
	struct io_pgtable_ops *ops= smmu_domain->pgtbl_ops;
	struct device *dev = smmu->dev;
	void __iomem *cb_base;
	u32 tmp;
	u64 phys;
	unsigned long va;

	cb_base = ARM_SMMU_CB(smmu, cfg->cbndx);

	/* ATS1 registers can only be written atomically */
	va = iova & ~0xfffUL;
	if (smmu->version == ARM_SMMU_V2)
		smmu_write_atomic_lq(va, cb_base + ARM_SMMU_CB_ATS1PR);
	else /* Register is only 32-bit in v1 */
		writel_relaxed(va, cb_base + ARM_SMMU_CB_ATS1PR);

	if (readl_poll_timeout_atomic(cb_base + ARM_SMMU_CB_ATSR, tmp,
				      !(tmp & ATSR_ACTIVE), 5, 50)) {
		phys = ops->iova_to_phys(ops, iova);
		dev_err(dev,
			"iova to phys timed out on %pad. software table walk result=%pa.\n",
			&iova, &phys);
		phys = 0;
		return phys;
	}

	phys = readq_relaxed(cb_base + ARM_SMMU_CB_PAR);
	if (phys & CB_PAR_F) {
		dev_err(dev, "translation fault!\n");
		dev_err(dev, "PAR = 0x%llx\n", phys);
		phys = 0;
	} else {
		phys = (phys & (PHYS_MASK & ~0xfffULL)) | (iova & 0xfff);
	}

	return phys;
}

static phys_addr_t arm_smmu_iova_to_phys(struct iommu_domain *domain,
					dma_addr_t iova)
{
	phys_addr_t ret;
	unsigned long flags;
	struct arm_smmu_domain *smmu_domain = to_smmu_domain(domain);
	struct io_pgtable_ops *ops = smmu_domain->pgtbl_ops;

	if (domain->type == IOMMU_DOMAIN_IDENTITY)
		return iova;

	if (!ops)
		return 0;

	spin_lock_irqsave(&smmu_domain->cb_lock, flags);
	ret = ops->iova_to_phys(ops, iova);
	spin_unlock_irqrestore(&smmu_domain->cb_lock, flags);

	return ret;
}

/*
 * This function can sleep, and cannot be called from atomic context. Will
 * power on register block if required. This restriction does not apply to the
 * original iova_to_phys() op.
 */
static phys_addr_t arm_smmu_iova_to_phys_hard(struct iommu_domain *domain,
					dma_addr_t iova)
{
	phys_addr_t ret = 0;
	unsigned long flags;
	struct arm_smmu_domain *smmu_domain = to_smmu_domain(domain);
	struct arm_smmu_device *smmu = smmu_domain->smmu;

	if (smmu->options & ARM_SMMU_OPT_DISABLE_ATOS)
		return 0;

	if (arm_smmu_power_on(smmu_domain->smmu->pwr))
		return 0;

	if (smmu_domain->smmu->arch_ops &&
	    smmu_domain->smmu->arch_ops->iova_to_phys_hard) {
		ret = smmu_domain->smmu->arch_ops->iova_to_phys_hard(
						domain, iova);
		goto out;
	}

	spin_lock_irqsave(&smmu_domain->cb_lock, flags);
	if (smmu_domain->smmu->features & ARM_SMMU_FEAT_TRANS_OPS &&
			smmu_domain->stage == ARM_SMMU_DOMAIN_S1)
		ret = __arm_smmu_iova_to_phys_hard(domain, iova);

	spin_unlock_irqrestore(&smmu_domain->cb_lock, flags);

out:
	arm_smmu_power_off(smmu_domain->smmu->pwr);

	return ret;
}

static bool arm_smmu_capable(enum iommu_cap cap)
{
	switch (cap) {
	case IOMMU_CAP_CACHE_COHERENCY:
		/*
		 * Return true here as the SMMU can always send out coherent
		 * requests.
		 */
		return true;
	case IOMMU_CAP_NOEXEC:
		return true;
	default:
		return false;
	}
}

static int arm_smmu_match_node(struct device *dev, void *data)
{
	return dev->fwnode == data;
}

static
struct arm_smmu_device *arm_smmu_get_by_fwnode(struct fwnode_handle *fwnode)
{
	struct device *dev = driver_find_device(&arm_smmu_driver.driver, NULL,
						fwnode, arm_smmu_match_node);
	put_device(dev);
	return dev ? dev_get_drvdata(dev) : NULL;
}

#ifdef CONFIG_MSM_TZ_SMMU
static int msm_secure_smmu_map(struct iommu_domain *domain, unsigned long iova,
			       phys_addr_t paddr, size_t size, int prot)
{
	size_t ret;
	struct arm_smmu_domain *smmu_domain = to_smmu_domain(domain);
	struct io_pgtable_ops *ops = smmu_domain->pgtbl_ops;

	ret = ops->map(ops, iova, paddr, size, prot);

	return ret;
}

static size_t msm_secure_smmu_unmap(struct iommu_domain *domain,
				    unsigned long iova,
				    size_t size)
{
	size_t ret;
	struct arm_smmu_domain *smmu_domain = to_smmu_domain(domain);
	struct io_pgtable_ops *ops = smmu_domain->pgtbl_ops;

	ret = arm_smmu_domain_power_on(domain, smmu_domain->smmu);
	if (ret)
		return ret;

	ret = ops->unmap(ops, iova, size);

	arm_smmu_domain_power_off(domain, smmu_domain->smmu);

	return ret;
}

static size_t msm_secure_smmu_map_sg(struct iommu_domain *domain,
				     unsigned long iova,
				     struct scatterlist *sg,
				     unsigned int nents, int prot)
{
	int ret;
	size_t size;
	struct arm_smmu_domain *smmu_domain = to_smmu_domain(domain);
	struct io_pgtable_ops *ops = smmu_domain->pgtbl_ops;

	ret = ops->map_sg(ops, iova, sg, nents, prot, &size);

	if (!ret)
		msm_secure_smmu_unmap(domain, iova, size);

	return ret;
}

#endif

static int arm_smmu_add_device(struct device *dev)
{
	struct arm_smmu_device *smmu;
	struct arm_smmu_master_cfg *cfg;
	struct iommu_fwspec *fwspec = dev->iommu_fwspec;
	int i, ret;

	if (using_legacy_binding) {
		ret = arm_smmu_register_legacy_master(dev, &smmu);

		/*
		 * If dev->iommu_fwspec is initally NULL, arm_smmu_register_legacy_master()
		 * will allocate/initialise a new one. Thus we need to update fwspec for
		 * later use.
		 */
		fwspec = dev->iommu_fwspec;
		if (ret)
			goto out_free;
	} else if (fwspec && fwspec->ops == &arm_smmu_ops) {
		smmu = arm_smmu_get_by_fwnode(fwspec->iommu_fwnode);
		if (!smmu)
			return -ENODEV;
	} else {
		return -ENODEV;
	}

	ret = arm_smmu_power_on(smmu->pwr);
	if (ret)
		goto out_free;

	ret = -EINVAL;
	for (i = 0; i < fwspec->num_ids; i++) {
		u16 sid = fwspec->ids[i];
		u16 mask = fwspec->ids[i] >> SMR_MASK_SHIFT;

		if (sid & ~smmu->streamid_mask) {
			dev_err(dev, "stream ID 0x%x out of range for SMMU (0x%x)\n",
				sid, smmu->streamid_mask);
			goto out_pwr_off;
		}
		if (mask & ~smmu->smr_mask_mask) {
			dev_err(dev, "SMR mask 0x%x out of range for SMMU (0x%x)\n",
				mask, smmu->smr_mask_mask);
			goto out_pwr_off;
		}
	}

	ret = -ENOMEM;
	cfg = kzalloc(offsetof(struct arm_smmu_master_cfg, smendx[i]),
		      GFP_KERNEL);
	if (!cfg)
		goto out_pwr_off;

	cfg->smmu = smmu;
	fwspec->iommu_priv = cfg;
	while (i--)
		cfg->smendx[i] = INVALID_SMENDX;

	ret = arm_smmu_master_alloc_smes(dev);
	if (ret)
		goto out_cfg_free;

	arm_smmu_power_off(smmu->pwr);
	return 0;

out_cfg_free:
	kfree(cfg);
out_pwr_off:
	arm_smmu_power_off(smmu->pwr);
out_free:
	iommu_fwspec_free(dev);
	return ret;
}

static void arm_smmu_remove_device(struct device *dev)
{
	struct iommu_fwspec *fwspec = dev->iommu_fwspec;
	struct arm_smmu_device *smmu;

	if (!fwspec || fwspec->ops != &arm_smmu_ops)
		return;

	smmu = fwspec_smmu(fwspec);
	if (arm_smmu_power_on(smmu->pwr)) {
		WARN_ON(1);
		return;
	}

	arm_smmu_master_free_smes(fwspec);
	iommu_group_remove_device(dev);
	kfree(fwspec->iommu_priv);
	iommu_fwspec_free(dev);
	arm_smmu_power_off(smmu->pwr);
}

static struct iommu_group *arm_smmu_device_group(struct device *dev)
{
	struct iommu_fwspec *fwspec = dev->iommu_fwspec;
	struct arm_smmu_device *smmu = fwspec_smmu(fwspec);
	struct iommu_group *group = NULL;
	int i, idx;

	for_each_cfg_sme(fwspec, i, idx) {
		if (group && smmu->s2crs[idx].group &&
		    group != smmu->s2crs[idx].group)
			return ERR_PTR(-EINVAL);

		group = smmu->s2crs[idx].group;
	}

	if (group)
		iommu_group_ref_get(group);
	else {
		if (dev_is_pci(dev))
			group = pci_device_group(dev);
		else
			group = generic_device_group(dev);

		if (IS_ERR(group))
			return NULL;
	}

	if (arm_smmu_arch_device_group(dev, group)) {
		iommu_group_put(group);
		return ERR_PTR(-EINVAL);
	}

	return group;
}

static int arm_smmu_domain_get_attr(struct iommu_domain *domain,
				    enum iommu_attr attr, void *data)
{
	struct arm_smmu_domain *smmu_domain = to_smmu_domain(domain);
	int ret = 0;

	if (domain->type != IOMMU_DOMAIN_UNMANAGED)
		return -EINVAL;

	mutex_lock(&smmu_domain->init_mutex);
	switch (attr) {
	case DOMAIN_ATTR_NESTING:
		*(int *)data = (smmu_domain->stage == ARM_SMMU_DOMAIN_NESTED);
		ret = 0;
		break;
	case DOMAIN_ATTR_PT_BASE_ADDR:
		*((phys_addr_t *)data) =
			smmu_domain->pgtbl_cfg.arm_lpae_s1_cfg.ttbr[0];
		ret = 0;
		break;
	case DOMAIN_ATTR_CONTEXT_BANK:
		/* context bank index isn't valid until we are attached */
		if (smmu_domain->smmu == NULL) {
			ret = -ENODEV;
			break;
		}
		*((unsigned int *) data) = smmu_domain->cfg.cbndx;
		ret = 0;
		break;
	case DOMAIN_ATTR_TTBR0: {
		u64 val;
		struct arm_smmu_device *smmu = smmu_domain->smmu;
		/* not valid until we are attached */
		if (smmu == NULL) {
			ret = -ENODEV;
			break;
		}
		val = smmu_domain->pgtbl_cfg.arm_lpae_s1_cfg.ttbr[0];
		if (smmu_domain->cfg.cbar != CBAR_TYPE_S2_TRANS)
			val |= (u64)ARM_SMMU_CB_ASID(smmu, &smmu_domain->cfg)
					<< (TTBRn_ASID_SHIFT);
		*((u64 *)data) = val;
		ret = 0;
		break;
	}
	case DOMAIN_ATTR_CONTEXTIDR:
		/* not valid until attached */
		if (smmu_domain->smmu == NULL) {
			ret = -ENODEV;
			break;
		}
		*((u32 *)data) = smmu_domain->cfg.procid;
		ret = 0;
		break;
	case DOMAIN_ATTR_PROCID:
		*((u32 *)data) = smmu_domain->cfg.procid;
		ret = 0;
		break;
	case DOMAIN_ATTR_DYNAMIC:
		*((int *)data) = !!(smmu_domain->attributes
					& (1 << DOMAIN_ATTR_DYNAMIC));
		ret = 0;
		break;
	case DOMAIN_ATTR_NON_FATAL_FAULTS:
		*((int *)data) = !!(smmu_domain->attributes
				    & (1 << DOMAIN_ATTR_NON_FATAL_FAULTS));
		ret = 0;
		break;
	case DOMAIN_ATTR_S1_BYPASS:
		*((int *)data) = !!(smmu_domain->attributes
				    & (1 << DOMAIN_ATTR_S1_BYPASS));
		ret = 0;
		break;
	case DOMAIN_ATTR_SECURE_VMID:
		*((int *)data) = smmu_domain->secure_vmid;
		ret = 0;
		break;
	case DOMAIN_ATTR_PGTBL_INFO: {
		struct iommu_pgtbl_info *info = data;

		if (!(smmu_domain->attributes & (1 << DOMAIN_ATTR_FAST))) {
			ret = -ENODEV;
			break;
		}
<<<<<<< HEAD
		info->pmds = smmu_domain->pgtbl_cfg.av8l_fast_cfg.pmds;
=======
		info->ops = smmu_domain->pgtbl_ops;
>>>>>>> 0bb30046
		ret = 0;
		break;
	}
	case DOMAIN_ATTR_FAST:
		*((int *)data) = !!(smmu_domain->attributes
					& (1 << DOMAIN_ATTR_FAST));
		ret = 0;
		break;
	case DOMAIN_ATTR_USE_UPSTREAM_HINT:
		*((int *)data) = !!(smmu_domain->attributes &
				   (1 << DOMAIN_ATTR_USE_UPSTREAM_HINT));
		ret = 0;
		break;
	case DOMAIN_ATTR_USE_LLC_NWA:
		*((int *)data) = !!(smmu_domain->attributes &
				   (1 << DOMAIN_ATTR_USE_LLC_NWA));
		ret = 0;
		break;
	case DOMAIN_ATTR_EARLY_MAP:
		*((int *)data) = !!(smmu_domain->attributes
				    & (1 << DOMAIN_ATTR_EARLY_MAP));
		ret = 0;
		break;
	case DOMAIN_ATTR_BITMAP_IOVA_ALLOCATOR:
		*((int *)data) = !!(smmu_domain->attributes
				& (1 << DOMAIN_ATTR_BITMAP_IOVA_ALLOCATOR));
		ret = 0;
		break;
	case DOMAIN_ATTR_PAGE_TABLE_IS_COHERENT:
		if (!smmu_domain->smmu) {
			ret = -ENODEV;
			break;
		}
		*((int *)data) = is_iommu_pt_coherent(smmu_domain);
		ret = 0;
		break;
	case DOMAIN_ATTR_PAGE_TABLE_FORCE_COHERENT:
		*((int *)data) = !!(smmu_domain->attributes
			& (1 << DOMAIN_ATTR_PAGE_TABLE_FORCE_COHERENT));
		ret = 0;
		break;
	case DOMAIN_ATTR_CB_STALL_DISABLE:
		*((int *)data) = !!(smmu_domain->attributes
			& (1 << DOMAIN_ATTR_CB_STALL_DISABLE));
		ret = 0;
		break;
	case DOMAIN_ATTR_NO_CFRE:
		*((int *)data) = !!(smmu_domain->attributes
			& (1 << DOMAIN_ATTR_NO_CFRE));
		ret = 0;
		break;
	case DOMAIN_ATTR_QCOM_MMU500_ERRATA_MIN_IOVA_ALIGN:
		*((int *)data) = smmu_domain->qsmmuv500_errata1_min_iova_align;
		ret = 0;
		break;
	default:
		ret = -ENODEV;
		break;
	}
	mutex_unlock(&smmu_domain->init_mutex);
	return ret;
}

static int arm_smmu_domain_set_attr(struct iommu_domain *domain,
				    enum iommu_attr attr, void *data)
{
	int ret = 0;
	struct arm_smmu_domain *smmu_domain = to_smmu_domain(domain);

	if (domain->type != IOMMU_DOMAIN_UNMANAGED)
		return -EINVAL;

	mutex_lock(&smmu_domain->init_mutex);

	switch (attr) {
	case DOMAIN_ATTR_NESTING:
		if (smmu_domain->smmu) {
			ret = -EPERM;
			goto out_unlock;
		}

		if (*(int *)data)
			smmu_domain->stage = ARM_SMMU_DOMAIN_NESTED;
		else
			smmu_domain->stage = ARM_SMMU_DOMAIN_S1;

		break;
	case DOMAIN_ATTR_PROCID:
		if (smmu_domain->smmu != NULL) {
			dev_err(smmu_domain->smmu->dev,
			  "cannot change procid attribute while attached\n");
			ret = -EBUSY;
			break;
		}
		smmu_domain->cfg.procid = *((u32 *)data);
		ret = 0;
		break;
	case DOMAIN_ATTR_DYNAMIC: {
		int dynamic = *((int *)data);

		if (smmu_domain->smmu != NULL) {
			dev_err(smmu_domain->smmu->dev,
			  "cannot change dynamic attribute while attached\n");
			ret = -EBUSY;
			break;
		}

		if (dynamic)
			smmu_domain->attributes |= 1 << DOMAIN_ATTR_DYNAMIC;
		else
			smmu_domain->attributes &= ~(1 << DOMAIN_ATTR_DYNAMIC);
		ret = 0;
		break;
	}
	case DOMAIN_ATTR_CONTEXT_BANK:
		/* context bank can't be set while attached */
		if (smmu_domain->smmu != NULL) {
			ret = -EBUSY;
			break;
		}
		/* ... and it can only be set for dynamic contexts. */
		if (!(smmu_domain->attributes & (1 << DOMAIN_ATTR_DYNAMIC))) {
			ret = -EINVAL;
			break;
		}

		/* this will be validated during attach */
		smmu_domain->cfg.cbndx = *((unsigned int *)data);
		ret = 0;
		break;
	case DOMAIN_ATTR_NON_FATAL_FAULTS: {
		u32 non_fatal_faults = *((int *)data);

		if (non_fatal_faults)
			smmu_domain->attributes |=
					1 << DOMAIN_ATTR_NON_FATAL_FAULTS;
		else
			smmu_domain->attributes &=
					~(1 << DOMAIN_ATTR_NON_FATAL_FAULTS);
		ret = 0;
		break;
	}
	case DOMAIN_ATTR_S1_BYPASS: {
		int bypass = *((int *)data);

		/* bypass can't be changed while attached */
		if (smmu_domain->smmu != NULL) {
			ret = -EBUSY;
			break;
		}
		if (bypass)
			smmu_domain->attributes |= 1 << DOMAIN_ATTR_S1_BYPASS;
		else
			smmu_domain->attributes &=
					~(1 << DOMAIN_ATTR_S1_BYPASS);

		ret = 0;
		break;
	}
	case DOMAIN_ATTR_ATOMIC:
	{
		int atomic_ctx = *((int *)data);

		/* can't be changed while attached */
		if (smmu_domain->smmu != NULL) {
			ret = -EBUSY;
			break;
		}
		if (atomic_ctx)
			smmu_domain->attributes |= (1 << DOMAIN_ATTR_ATOMIC);
		else
			smmu_domain->attributes &= ~(1 << DOMAIN_ATTR_ATOMIC);
		break;
	}
	case DOMAIN_ATTR_SECURE_VMID:
		if (smmu_domain->secure_vmid != VMID_INVAL) {
			ret = -ENODEV;
			WARN(1, "secure vmid already set!");
			break;
		}
		smmu_domain->secure_vmid = *((int *)data);
		break;
		/*
		 * fast_smmu_unmap_page() and fast_smmu_alloc_iova() both
		 * expect that the bus/clock/regulator are already on. Thus also
		 * force DOMAIN_ATTR_ATOMIC to bet set.
		 */
	case DOMAIN_ATTR_FAST:
		if (*((int *)data)) {
			smmu_domain->attributes |= 1 << DOMAIN_ATTR_FAST;
			smmu_domain->attributes |= 1 << DOMAIN_ATTR_ATOMIC;
		}
		ret = 0;
		break;
	case DOMAIN_ATTR_USE_UPSTREAM_HINT:
		/* can't be changed while attached */
		if (smmu_domain->smmu != NULL) {
			ret = -EBUSY;
			break;
		}
		if (*((int *)data))
			smmu_domain->attributes |=
				1 << DOMAIN_ATTR_USE_UPSTREAM_HINT;
		ret = 0;
		break;
	case DOMAIN_ATTR_USE_LLC_NWA:
		/* can't be changed while attached */
		if (smmu_domain->smmu != NULL) {
			ret = -EBUSY;
			break;
		}
		if (*((int *)data))
			smmu_domain->attributes |=
				1 << DOMAIN_ATTR_USE_LLC_NWA;
		ret = 0;
		break;
	case DOMAIN_ATTR_EARLY_MAP: {
		int early_map = *((int *)data);

		ret = 0;
		if (early_map) {
			smmu_domain->attributes |=
						1 << DOMAIN_ATTR_EARLY_MAP;
		} else {
			if (smmu_domain->smmu)
				ret = arm_smmu_enable_s1_translations(
								smmu_domain);

			if (!ret)
				smmu_domain->attributes &=
					~(1 << DOMAIN_ATTR_EARLY_MAP);
		}
		break;
	}
	case DOMAIN_ATTR_BITMAP_IOVA_ALLOCATOR:
		if (*((int *)data))
			smmu_domain->attributes |=
				1 << DOMAIN_ATTR_BITMAP_IOVA_ALLOCATOR;
		ret = 0;
		break;
	case DOMAIN_ATTR_PAGE_TABLE_FORCE_COHERENT: {
		int force_coherent = *((int *)data);

		if (smmu_domain->smmu != NULL) {
			dev_err(smmu_domain->smmu->dev,
			  "cannot change force coherent attribute while attached\n");
			ret = -EBUSY;
			break;
		}

		if (force_coherent)
			smmu_domain->attributes |=
			    1 << DOMAIN_ATTR_PAGE_TABLE_FORCE_COHERENT;
		else
			smmu_domain->attributes &=
			    ~(1 << DOMAIN_ATTR_PAGE_TABLE_FORCE_COHERENT);

		ret = 0;
		break;
	}
<<<<<<< HEAD

=======
>>>>>>> 0bb30046
	case DOMAIN_ATTR_CB_STALL_DISABLE:
		if (*((int *)data))
			smmu_domain->attributes |=
				1 << DOMAIN_ATTR_CB_STALL_DISABLE;
		ret = 0;
		break;
	case DOMAIN_ATTR_NO_CFRE:
		if (*((int *)data))
			smmu_domain->attributes |=
				1 << DOMAIN_ATTR_NO_CFRE;
		ret = 0;
		break;
<<<<<<< HEAD
=======
	case DOMAIN_ATTR_GEOMETRY: {
		struct iommu_domain_geometry *geometry =
				(struct iommu_domain_geometry *)data;

		if (smmu_domain->smmu != NULL) {
			dev_err(smmu_domain->smmu->dev,
			  "cannot set geometry attribute while attached\n");
			ret = -EBUSY;
			break;
		}

		if (geometry->aperture_start >= SZ_1G * 4ULL ||
		    geometry->aperture_end >= SZ_1G * 4ULL) {
			pr_err("fastmap does not support IOVAs >= 4GB\n");
			ret = -EINVAL;
			break;
		}
		if (smmu_domain->attributes
			  & (1 << DOMAIN_ATTR_GEOMETRY)) {
			if (geometry->aperture_start
					< domain->geometry.aperture_start)
				domain->geometry.aperture_start =
					geometry->aperture_start;

			if (geometry->aperture_end
					> domain->geometry.aperture_end)
				domain->geometry.aperture_end =
					geometry->aperture_end;
		} else {
			smmu_domain->attributes |= 1 << DOMAIN_ATTR_GEOMETRY;
			domain->geometry.aperture_start =
						geometry->aperture_start;
			domain->geometry.aperture_end = geometry->aperture_end;
		}
		ret = 0;
		break;
	}

>>>>>>> 0bb30046
	default:
		ret = -ENODEV;
	}

out_unlock:
	mutex_unlock(&smmu_domain->init_mutex);
	return ret;
}

static int arm_smmu_of_xlate(struct device *dev, struct of_phandle_args *args)
{
	u32 mask, fwid = 0;

	if (args->args_count > 0)
		fwid |= (u16)args->args[0];

	if (args->args_count > 1)
		fwid |= (u16)args->args[1] << SMR_MASK_SHIFT;
	else if (!of_property_read_u32(args->np, "stream-match-mask", &mask))
		fwid |= (u16)mask << SMR_MASK_SHIFT;

	return iommu_fwspec_add_ids(dev, &fwid, 1);
}

static void arm_smmu_get_resv_regions(struct device *dev,
				      struct list_head *head)
{
	struct iommu_resv_region *region;
	int prot = IOMMU_WRITE | IOMMU_NOEXEC | IOMMU_MMIO;

	region = iommu_alloc_resv_region(MSI_IOVA_BASE, MSI_IOVA_LENGTH,
					 prot, IOMMU_RESV_SW_MSI);
	if (!region)
		return;

	list_add_tail(&region->list, head);

	iommu_dma_get_resv_regions(dev, head);
}

static void arm_smmu_put_resv_regions(struct device *dev,
				      struct list_head *head)
{
	struct iommu_resv_region *entry, *next;

	list_for_each_entry_safe(entry, next, head, list)
		kfree(entry);
}
static int arm_smmu_enable_s1_translations(struct arm_smmu_domain *smmu_domain)
{
	struct arm_smmu_cfg *cfg = &smmu_domain->cfg;
	struct arm_smmu_device *smmu = smmu_domain->smmu;
	void __iomem *cb_base;
	u32 reg;
	int ret;

	cb_base = ARM_SMMU_CB(smmu, cfg->cbndx);
	ret = arm_smmu_power_on(smmu->pwr);
	if (ret)
		return ret;

	reg = readl_relaxed(cb_base + ARM_SMMU_CB_SCTLR);
	reg |= SCTLR_M;

	writel_relaxed(reg, cb_base + ARM_SMMU_CB_SCTLR);
	arm_smmu_power_off(smmu->pwr);
	return ret;
}

static bool arm_smmu_is_iova_coherent(struct iommu_domain *domain,
					 dma_addr_t iova)
{
	bool ret;
	unsigned long flags;
	struct arm_smmu_domain *smmu_domain = to_smmu_domain(domain);
	struct io_pgtable_ops *ops = smmu_domain->pgtbl_ops;

	if (!ops)
		return false;

	spin_lock_irqsave(&smmu_domain->cb_lock, flags);
	ret = ops->is_iova_coherent(ops, iova);
	spin_unlock_irqrestore(&smmu_domain->cb_lock, flags);
	return ret;
}

static void arm_smmu_trigger_fault(struct iommu_domain *domain,
					unsigned long flags)
{
	struct arm_smmu_domain *smmu_domain = to_smmu_domain(domain);
	struct arm_smmu_cfg *cfg = &smmu_domain->cfg;
	struct arm_smmu_device *smmu;
	void __iomem *cb_base;

	if (!smmu_domain->smmu) {
		pr_err("Can't trigger faults on non-attached domains\n");
		return;
	}

	smmu = smmu_domain->smmu;
	if (arm_smmu_power_on(smmu->pwr))
		return;

	cb_base = ARM_SMMU_CB(smmu, cfg->cbndx);
	dev_err(smmu->dev, "Writing 0x%lx to FSRRESTORE on cb %d\n",
		flags, cfg->cbndx);
	writel_relaxed(flags, cb_base + ARM_SMMU_CB_FSRRESTORE);
	/* give the interrupt time to fire... */
	msleep(1000);

	arm_smmu_power_off(smmu->pwr);
}

static unsigned long arm_smmu_reg_read(struct iommu_domain *domain,
				       unsigned long offset)
{
	struct arm_smmu_domain *smmu_domain = to_smmu_domain(domain);
	struct arm_smmu_device *smmu;
	struct arm_smmu_cfg *cfg = &smmu_domain->cfg;
	void __iomem *cb_base;
	unsigned long val;

	if (offset >= SZ_4K) {
		pr_err("Invalid offset: 0x%lx\n", offset);
		return 0;
	}

	smmu = smmu_domain->smmu;
	if (!smmu) {
		WARN(1, "Can't read registers of a detached domain\n");
		val = 0;
		return val;
	}

	if (arm_smmu_power_on(smmu->pwr))
		return 0;

	cb_base = ARM_SMMU_CB(smmu, cfg->cbndx);
	val = readl_relaxed(cb_base + offset);

	arm_smmu_power_off(smmu->pwr);
	return val;
}

static void arm_smmu_reg_write(struct iommu_domain *domain,
			       unsigned long offset, unsigned long val)
{
	struct arm_smmu_domain *smmu_domain = to_smmu_domain(domain);
	struct arm_smmu_device *smmu;
	struct arm_smmu_cfg *cfg = &smmu_domain->cfg;
	void __iomem *cb_base;

	if (offset >= SZ_4K) {
		pr_err("Invalid offset: 0x%lx\n", offset);
		return;
	}

	smmu = smmu_domain->smmu;
	if (!smmu) {
		WARN(1, "Can't read registers of a detached domain\n");
		return;
	}

	if (arm_smmu_power_on(smmu->pwr))
		return;

	cb_base = ARM_SMMU_CB(smmu, cfg->cbndx);
	writel_relaxed(val, cb_base + offset);

	arm_smmu_power_off(smmu->pwr);
}

static void arm_smmu_tlbi_domain(struct iommu_domain *domain)
{
	arm_smmu_tlb_inv_context_s1(to_smmu_domain(domain));
}

static int arm_smmu_enable_config_clocks(struct iommu_domain *domain)
{
	struct arm_smmu_domain *smmu_domain = to_smmu_domain(domain);

	return arm_smmu_power_on(smmu_domain->smmu->pwr);
}

static void arm_smmu_disable_config_clocks(struct iommu_domain *domain)
{
	struct arm_smmu_domain *smmu_domain = to_smmu_domain(domain);

	arm_smmu_power_off(smmu_domain->smmu->pwr);
}

static struct iommu_ops arm_smmu_ops = {
	.capable		= arm_smmu_capable,
	.domain_alloc		= arm_smmu_domain_alloc,
	.domain_free		= arm_smmu_domain_free,
	.attach_dev		= arm_smmu_attach_dev,
	.detach_dev		= arm_smmu_detach_dev,
	.map			= arm_smmu_map,
	.unmap			= arm_smmu_unmap,
	.map_sg			= arm_smmu_map_sg,
	.iova_to_phys		= arm_smmu_iova_to_phys,
	.iova_to_phys_hard	= arm_smmu_iova_to_phys_hard,
	.add_device		= arm_smmu_add_device,
	.remove_device		= arm_smmu_remove_device,
	.device_group		= arm_smmu_device_group,
	.domain_get_attr	= arm_smmu_domain_get_attr,
	.domain_set_attr	= arm_smmu_domain_set_attr,
	.of_xlate		= arm_smmu_of_xlate,
	.get_resv_regions	= arm_smmu_get_resv_regions,
	.put_resv_regions	= arm_smmu_put_resv_regions,
	.pgsize_bitmap		= -1UL, /* Restricted during device attach */
	.trigger_fault		= arm_smmu_trigger_fault,
	.reg_read		= arm_smmu_reg_read,
	.reg_write		= arm_smmu_reg_write,
	.tlbi_domain		= arm_smmu_tlbi_domain,
	.enable_config_clocks	= arm_smmu_enable_config_clocks,
	.disable_config_clocks	= arm_smmu_disable_config_clocks,
	.is_iova_coherent	= arm_smmu_is_iova_coherent,
	.iova_to_pte = arm_smmu_iova_to_pte,
};

#define IMPL_DEF1_MICRO_MMU_CTRL	0
#define MICRO_MMU_CTRL_LOCAL_HALT_REQ	(1 << 2)
#define MICRO_MMU_CTRL_IDLE		(1 << 3)

/* Definitions for implementation-defined registers */
#define ACTLR_QCOM_OSH_SHIFT		28
#define ACTLR_QCOM_OSH			1

#define ACTLR_QCOM_ISH_SHIFT		29
#define ACTLR_QCOM_ISH			1

#define ACTLR_QCOM_NSH_SHIFT		30
#define ACTLR_QCOM_NSH			1

static int qsmmuv2_wait_for_halt(struct arm_smmu_device *smmu)
{
	void __iomem *impl_def1_base = ARM_SMMU_IMPL_DEF1(smmu);
	u32 tmp;

	if (readl_poll_timeout_atomic(impl_def1_base + IMPL_DEF1_MICRO_MMU_CTRL,
					tmp, (tmp & MICRO_MMU_CTRL_IDLE),
					0, 30000)) {
		dev_err(smmu->dev, "Couldn't halt SMMU!\n");
		return -EBUSY;
	}

	return 0;
}

static int __qsmmuv2_halt(struct arm_smmu_device *smmu, bool wait)
{
	void __iomem *impl_def1_base = ARM_SMMU_IMPL_DEF1(smmu);
	u32 reg;

	reg = readl_relaxed(impl_def1_base + IMPL_DEF1_MICRO_MMU_CTRL);
	reg |= MICRO_MMU_CTRL_LOCAL_HALT_REQ;

	if (arm_smmu_is_static_cb(smmu)) {
		phys_addr_t impl_def1_base_phys = impl_def1_base - smmu->base +
							smmu->phys_addr;

		if (scm_io_write(impl_def1_base_phys +
					IMPL_DEF1_MICRO_MMU_CTRL, reg)) {
			dev_err(smmu->dev,
				"scm_io_write fail. SMMU might not be halted");
			return -EINVAL;
		}
	} else {
		writel_relaxed(reg, impl_def1_base + IMPL_DEF1_MICRO_MMU_CTRL);
	}

	return wait ? qsmmuv2_wait_for_halt(smmu) : 0;
}

static int qsmmuv2_halt(struct arm_smmu_device *smmu)
{
	return __qsmmuv2_halt(smmu, true);
}
<<<<<<< HEAD
=======

static int qsmmuv2_halt_nowait(struct arm_smmu_device *smmu)
{
	return __qsmmuv2_halt(smmu, false);
}

static void qsmmuv2_resume(struct arm_smmu_device *smmu)
{
	void __iomem *impl_def1_base = ARM_SMMU_IMPL_DEF1(smmu);
	u32 reg;

	reg = readl_relaxed(impl_def1_base + IMPL_DEF1_MICRO_MMU_CTRL);
	reg &= ~MICRO_MMU_CTRL_LOCAL_HALT_REQ;

	if (arm_smmu_is_static_cb(smmu)) {
		phys_addr_t impl_def1_base_phys = impl_def1_base - smmu->base +
							smmu->phys_addr;

		if (scm_io_write(impl_def1_base_phys +
				IMPL_DEF1_MICRO_MMU_CTRL, reg))
			dev_err(smmu->dev,
				"scm_io_write fail. SMMU might not be resumed");
	} else {
		writel_relaxed(reg, impl_def1_base + IMPL_DEF1_MICRO_MMU_CTRL);
	}
}

static void qsmmuv2_device_reset(struct arm_smmu_device *smmu)
{
	int i;
	u32 val;
	struct arm_smmu_impl_def_reg *regs = smmu->impl_def_attach_registers;
	/*
	 * SCTLR.M must be disabled here per ARM SMMUv2 spec
	 * to prevent table walks with an inconsistent state.
	 */
	for (i = 0; i < smmu->num_context_banks; ++i) {
		struct arm_smmu_cb *cb = &smmu->cbs[i];

		val = ACTLR_QCOM_ISH << ACTLR_QCOM_ISH_SHIFT |
		ACTLR_QCOM_OSH << ACTLR_QCOM_OSH_SHIFT |
		ACTLR_QCOM_NSH << ACTLR_QCOM_NSH_SHIFT;
		cb->actlr = val;
	}

	/* Program implementation defined registers */
	qsmmuv2_halt(smmu);
	for (i = 0; i < smmu->num_impl_def_attach_registers; ++i)
		writel_relaxed(regs[i].value,
			ARM_SMMU_GR0(smmu) + regs[i].offset);
	qsmmuv2_resume(smmu);
}

static phys_addr_t qsmmuv2_iova_to_phys_hard(struct iommu_domain *domain,
				dma_addr_t iova)
{
	struct arm_smmu_domain *smmu_domain = to_smmu_domain(domain);
	struct arm_smmu_device *smmu = smmu_domain->smmu;
	int ret;
	phys_addr_t phys = 0;
	unsigned long flags;
	u32 sctlr, sctlr_orig, fsr;
	void __iomem *cb_base;

	ret = arm_smmu_power_on(smmu_domain->smmu->pwr);
	if (ret)
		return ret;

	spin_lock_irqsave(&smmu->atos_lock, flags);
	cb_base = ARM_SMMU_CB(smmu, smmu_domain->cfg.cbndx);

	qsmmuv2_halt_nowait(smmu);
	writel_relaxed(RESUME_TERMINATE, cb_base + ARM_SMMU_CB_RESUME);
	qsmmuv2_wait_for_halt(smmu);

	/* clear FSR to allow ATOS to log any faults */
	fsr = readl_relaxed(cb_base + ARM_SMMU_CB_FSR);
	writel_relaxed(fsr, cb_base + ARM_SMMU_CB_FSR);

	/* disable stall mode momentarily */
	sctlr_orig = readl_relaxed(cb_base + ARM_SMMU_CB_SCTLR);
	sctlr = sctlr_orig & ~SCTLR_CFCFG;
	writel_relaxed(sctlr, cb_base + ARM_SMMU_CB_SCTLR);

	phys = __arm_smmu_iova_to_phys_hard(domain, iova);

	/* restore SCTLR */
	writel_relaxed(sctlr_orig, cb_base + ARM_SMMU_CB_SCTLR);

	qsmmuv2_resume(smmu);
	spin_unlock_irqrestore(&smmu->atos_lock, flags);

	arm_smmu_power_off(smmu_domain->smmu->pwr);
	return phys;
}

struct arm_smmu_arch_ops qsmmuv2_arch_ops = {
	.device_reset = qsmmuv2_device_reset,
	.iova_to_phys_hard = qsmmuv2_iova_to_phys_hard,
};

static void arm_smmu_context_bank_reset(struct arm_smmu_device *smmu)
{
	int i;
	u32 reg, major;
	void __iomem *gr0_base = ARM_SMMU_GR0(smmu);
	void __iomem *cb_base;

	if (smmu->model == ARM_MMU500) {
		/*
		 * Before clearing ARM_MMU500_ACTLR_CPRE, need to
		 * clear CACHE_LOCK bit of ACR first. And, CACHE_LOCK
		 * bit is only present in MMU-500r2 onwards.
		 */
		reg = readl_relaxed(gr0_base + ARM_SMMU_GR0_ID7);
		major = (reg >> ID7_MAJOR_SHIFT) & ID7_MAJOR_MASK;
		reg = readl_relaxed(gr0_base + ARM_SMMU_GR0_sACR);
		if (major >= 2)
			reg &= ~ARM_MMU500_ACR_CACHE_LOCK;
		/*
		 * Allow unmatched Stream IDs to allocate bypass
		 * TLB entries for reduced latency.
		 */
		reg |= ARM_MMU500_ACR_SMTNMB_TLBEN;
		writel_relaxed(reg, gr0_base + ARM_SMMU_GR0_sACR);
	}

	/* Make sure all context banks are disabled and clear CB_FSR  */
	for (i = 0; i < smmu->num_context_banks; ++i) {
		cb_base = ARM_SMMU_CB(smmu, i);

		arm_smmu_write_context_bank(smmu, i, 0);
		writel_relaxed(FSR_FAULT, cb_base + ARM_SMMU_CB_FSR);
		/*
		 * Disable MMU-500's not-particularly-beneficial next-page
		 * prefetcher for the sake of errata #841119 and #826419.
		 */
		if (smmu->model == ARM_MMU500) {
			reg = readl_relaxed(cb_base + ARM_SMMU_CB_ACTLR);
			reg &= ~ARM_MMU500_ACTLR_CPRE;
			writel_relaxed(reg, cb_base + ARM_SMMU_CB_ACTLR);
		}
	}
}

static void arm_smmu_device_reset(struct arm_smmu_device *smmu)
{
	void __iomem *gr0_base = ARM_SMMU_GR0(smmu);
	int i;
	u32 reg;
	void __iomem *cb_base;
	u32 fsr;

	/* clear global FSR */
	reg = readl_relaxed(ARM_SMMU_GR0_NS(smmu) + ARM_SMMU_GR0_sGFSR);
	writel_relaxed(reg, ARM_SMMU_GR0_NS(smmu) + ARM_SMMU_GR0_sGFSR);

	for (i = 0; i < smmu->num_context_banks; ++i) {
		cb_base = ARM_SMMU_CB(smmu, i);

		fsr = readl_relaxed(cb_base + ARM_SMMU_CB_FSR);
		if (fsr & FSR_FAULT) {
			writel_relaxed(fsr & FSR_FAULT, cb_base +
				       ARM_SMMU_CB_FSR);
			pr_err("CB %d, FSR 0x%x reset\n", i, fsr);
		}
	}

	/*
	 * Barrier required to ensure fault registers are cleared.
	 */
	wmb();

	/*
	 * Reset stream mapping groups: Initial values mark all SMRn as
	 * invalid and all S2CRn as bypass unless overridden.
	 */
	if (!(smmu->options & ARM_SMMU_OPT_SKIP_INIT)) {
		for (i = 0; i < smmu->num_mapping_groups; ++i)
			arm_smmu_write_sme(smmu, i);

		arm_smmu_context_bank_reset(smmu);
	}

	/* Invalidate the TLB, just in case */
	writel_relaxed(QCOM_DUMMY_VAL, gr0_base + ARM_SMMU_GR0_TLBIALLH);
	writel_relaxed(QCOM_DUMMY_VAL, gr0_base + ARM_SMMU_GR0_TLBIALLNSNH);

	reg = readl_relaxed(ARM_SMMU_GR0_NS(smmu) + ARM_SMMU_GR0_sCR0);

	/* Enable fault reporting */
	reg |= (sCR0_GFRE | sCR0_GFIE | sCR0_GCFGFRE | sCR0_GCFGFIE);

	/* Disable TLB broadcasting. */
	reg |= (sCR0_VMIDPNE | sCR0_PTM);

	/* Enable client access, handling unmatched streams as appropriate */
	reg &= ~sCR0_CLIENTPD;
	if (disable_bypass)
		reg |= sCR0_USFCFG;
	else
		reg &= ~sCR0_USFCFG;

	/* Disable forced broadcasting */
	reg &= ~sCR0_FB;

	/* Don't upgrade barriers */
	reg &= ~(sCR0_BSU_MASK << sCR0_BSU_SHIFT);
>>>>>>> 0bb30046

static int qsmmuv2_halt_nowait(struct arm_smmu_device *smmu)
{
	return __qsmmuv2_halt(smmu, false);
}

static void qsmmuv2_resume(struct arm_smmu_device *smmu)
{
	void __iomem *impl_def1_base = ARM_SMMU_IMPL_DEF1(smmu);
	u32 reg;

	reg = readl_relaxed(impl_def1_base + IMPL_DEF1_MICRO_MMU_CTRL);
	reg &= ~MICRO_MMU_CTRL_LOCAL_HALT_REQ;

	if (arm_smmu_is_static_cb(smmu)) {
		phys_addr_t impl_def1_base_phys = impl_def1_base - smmu->base +
							smmu->phys_addr;

		if (scm_io_write(impl_def1_base_phys +
				IMPL_DEF1_MICRO_MMU_CTRL, reg))
			dev_err(smmu->dev,
				"scm_io_write fail. SMMU might not be resumed");
	} else {
		writel_relaxed(reg, impl_def1_base + IMPL_DEF1_MICRO_MMU_CTRL);
	}
}

static void qsmmuv2_device_reset(struct arm_smmu_device *smmu)
{
	int i;
	u32 val;
	struct arm_smmu_impl_def_reg *regs = smmu->impl_def_attach_registers;
	/*
	 * SCTLR.M must be disabled here per ARM SMMUv2 spec
	 * to prevent table walks with an inconsistent state.
	 */
	for (i = 0; i < smmu->num_context_banks; ++i) {
		struct arm_smmu_cb *cb = &smmu->cbs[i];

		val = ACTLR_QCOM_ISH << ACTLR_QCOM_ISH_SHIFT |
		ACTLR_QCOM_OSH << ACTLR_QCOM_OSH_SHIFT |
		ACTLR_QCOM_NSH << ACTLR_QCOM_NSH_SHIFT;
		cb->actlr = val;
	}

	/* Program implementation defined registers */
	qsmmuv2_halt(smmu);
	for (i = 0; i < smmu->num_impl_def_attach_registers; ++i)
		writel_relaxed(regs[i].value,
			ARM_SMMU_GR0(smmu) + regs[i].offset);
	qsmmuv2_resume(smmu);
}

static phys_addr_t qsmmuv2_iova_to_phys_hard(struct iommu_domain *domain,
				dma_addr_t iova)
{
	struct arm_smmu_domain *smmu_domain = to_smmu_domain(domain);
	struct arm_smmu_device *smmu = smmu_domain->smmu;
	int ret;
	phys_addr_t phys = 0;
	unsigned long flags;
	u32 sctlr, sctlr_orig, fsr;
	void __iomem *cb_base;

	ret = arm_smmu_power_on(smmu_domain->smmu->pwr);
	if (ret)
		return ret;

	spin_lock_irqsave(&smmu->atos_lock, flags);
	cb_base = ARM_SMMU_CB(smmu, smmu_domain->cfg.cbndx);

	qsmmuv2_halt_nowait(smmu);
	writel_relaxed(RESUME_TERMINATE, cb_base + ARM_SMMU_CB_RESUME);
	qsmmuv2_wait_for_halt(smmu);

	/* clear FSR to allow ATOS to log any faults */
	fsr = readl_relaxed(cb_base + ARM_SMMU_CB_FSR);
	writel_relaxed(fsr, cb_base + ARM_SMMU_CB_FSR);

	/* disable stall mode momentarily */
	sctlr_orig = readl_relaxed(cb_base + ARM_SMMU_CB_SCTLR);
	sctlr = sctlr_orig & ~SCTLR_CFCFG;
	writel_relaxed(sctlr, cb_base + ARM_SMMU_CB_SCTLR);

	phys = __arm_smmu_iova_to_phys_hard(domain, iova);

	/* restore SCTLR */
	writel_relaxed(sctlr_orig, cb_base + ARM_SMMU_CB_SCTLR);

	qsmmuv2_resume(smmu);
	spin_unlock_irqrestore(&smmu->atos_lock, flags);

	arm_smmu_power_off(smmu_domain->smmu->pwr);
	return phys;
}

struct arm_smmu_arch_ops qsmmuv2_arch_ops = {
	.device_reset = qsmmuv2_device_reset,
	.iova_to_phys_hard = qsmmuv2_iova_to_phys_hard,
};

static void arm_smmu_context_bank_reset(struct arm_smmu_device *smmu)
{
	int i;
	u32 reg, major;
	void __iomem *gr0_base = ARM_SMMU_GR0(smmu);
	void __iomem *cb_base;

	if (smmu->model == ARM_MMU500) {
		/*
		 * Before clearing ARM_MMU500_ACTLR_CPRE, need to
		 * clear CACHE_LOCK bit of ACR first. And, CACHE_LOCK
		 * bit is only present in MMU-500r2 onwards.
		 */
		reg = readl_relaxed(gr0_base + ARM_SMMU_GR0_ID7);
		major = (reg >> ID7_MAJOR_SHIFT) & ID7_MAJOR_MASK;
		reg = readl_relaxed(gr0_base + ARM_SMMU_GR0_sACR);
		if (major >= 2)
			reg &= ~ARM_MMU500_ACR_CACHE_LOCK;
		/*
		 * Allow unmatched Stream IDs to allocate bypass
		 * TLB entries for reduced latency.
		 */
		reg |= ARM_MMU500_ACR_SMTNMB_TLBEN;
		writel_relaxed(reg, gr0_base + ARM_SMMU_GR0_sACR);
	}

	/* Make sure all context banks are disabled and clear CB_FSR  */
	for (i = 0; i < smmu->num_context_banks; ++i) {
		cb_base = ARM_SMMU_CB(smmu, i);

		arm_smmu_write_context_bank(smmu, i, 0);
		writel_relaxed(FSR_FAULT, cb_base + ARM_SMMU_CB_FSR);
		/*
		 * Disable MMU-500's not-particularly-beneficial next-page
		 * prefetcher for the sake of errata #841119 and #826419.
		 */
		if (smmu->model == ARM_MMU500) {
			reg = readl_relaxed(cb_base + ARM_SMMU_CB_ACTLR);
			reg &= ~ARM_MMU500_ACTLR_CPRE;
			writel_relaxed(reg, cb_base + ARM_SMMU_CB_ACTLR);
		}
	}
}

static void arm_smmu_device_reset(struct arm_smmu_device *smmu)
{
	void __iomem *gr0_base = ARM_SMMU_GR0(smmu);
	int i;
	u32 reg;
	void __iomem *cb_base;
	u32 fsr;

	/* clear global FSR */
	reg = readl_relaxed(ARM_SMMU_GR0_NS(smmu) + ARM_SMMU_GR0_sGFSR);
	writel_relaxed(reg, ARM_SMMU_GR0_NS(smmu) + ARM_SMMU_GR0_sGFSR);

	for (i = 0; i < smmu->num_context_banks; ++i) {
		cb_base = ARM_SMMU_CB(smmu, i);

		fsr = readl_relaxed(cb_base + ARM_SMMU_CB_FSR);
		if (fsr & FSR_FAULT) {
			writel_relaxed(fsr & FSR_FAULT, cb_base +
				       ARM_SMMU_CB_FSR);
			pr_err("CB %d, FSR 0x%x reset\n", i, fsr);
		}
	}

	/*
	 * Barrier required to ensure fault registers are cleared.
	 */
	wmb();

	/*
	 * Reset stream mapping groups: Initial values mark all SMRn as
	 * invalid and all S2CRn as bypass unless overridden.
	 */
	if (!(smmu->options & ARM_SMMU_OPT_SKIP_INIT)) {
		for (i = 0; i < smmu->num_mapping_groups; ++i)
			arm_smmu_write_sme(smmu, i);

		arm_smmu_context_bank_reset(smmu);
	}

	/* Invalidate the TLB, just in case */
	writel_relaxed(QCOM_DUMMY_VAL, gr0_base + ARM_SMMU_GR0_TLBIALLH);
	writel_relaxed(QCOM_DUMMY_VAL, gr0_base + ARM_SMMU_GR0_TLBIALLNSNH);

	reg = readl_relaxed(ARM_SMMU_GR0_NS(smmu) + ARM_SMMU_GR0_sCR0);

	/* Enable fault reporting */
	reg |= (sCR0_GFRE | sCR0_GFIE | sCR0_GCFGFRE | sCR0_GCFGFIE);

	/* Disable TLB broadcasting. */
	reg |= (sCR0_VMIDPNE | sCR0_PTM);

	/* Enable client access, handling unmatched streams as appropriate */
	reg &= ~sCR0_CLIENTPD;
	if (disable_bypass)
		reg |= sCR0_USFCFG;
	else
		reg &= ~sCR0_USFCFG;

	/* Disable forced broadcasting */
	reg &= ~sCR0_FB;

	/* Don't upgrade barriers */
	reg &= ~(sCR0_BSU_MASK << sCR0_BSU_SHIFT);

	if (smmu->features & ARM_SMMU_FEAT_VMID16)
		reg |= sCR0_VMID16EN;

	if (smmu->features & ARM_SMMU_FEAT_EXIDS)
		reg |= sCR0_EXIDENABLE;

	/* Force bypass transaction to be Non-Shareable & not io-coherent */
	reg &= ~(sCR0_SHCFG_MASK << sCR0_SHCFG_SHIFT);
	reg |= sCR0_SHCFG_NSH << sCR0_SHCFG_SHIFT;

	/* Push the button */
	arm_smmu_tlb_sync_global(smmu);
	writel(reg, ARM_SMMU_GR0_NS(smmu) + ARM_SMMU_GR0_sCR0);

	/* Manage any implementation defined features */
	arm_smmu_arch_device_reset(smmu);
}

static int arm_smmu_id_size_to_bits(int size)
{
	switch (size) {
	case 0:
		return 32;
	case 1:
		return 36;
	case 2:
		return 40;
	case 3:
		return 42;
	case 4:
		return 44;
	case 5:
	default:
		return 48;
	}
}


/*
 * Some context banks needs to be transferred from bootloader to HLOS in a way
 * that allows ongoing traffic. The current expectation is that these context
 * banks operate in bypass mode.
 * Additionally, there must be exactly one device in devicetree with stream-ids
 * overlapping those used by the bootloader.
 */
static int arm_smmu_alloc_cb(struct iommu_domain *domain,
				struct arm_smmu_device *smmu,
				struct device *dev)
<<<<<<< HEAD
{
	struct iommu_fwspec *fwspec = dev->iommu_fwspec;
	struct arm_smmu_domain *smmu_domain = to_smmu_domain(domain);
	u32 i, idx;
	int cb = -EINVAL;
	bool dynamic;

	/*
	 * Dynamic domains have already set cbndx through domain attribute.
	 * Verify that they picked a valid value.
	 */
	dynamic = is_dynamic_domain(domain);
	if (dynamic) {
		cb = smmu_domain->cfg.cbndx;
		if (cb < smmu->num_context_banks)
			return cb;
		else
			return -EINVAL;
	}

	mutex_lock(&smmu->stream_map_mutex);
	for_each_cfg_sme(fwspec, i, idx) {
		if (smmu->s2crs[idx].cb_handoff)
			cb = smmu->s2crs[idx].cbndx;
	}

	if (cb >= 0 && arm_smmu_is_static_cb(smmu))
		smmu_domain->slave_side_secure = true;

	if (cb < 0 && !arm_smmu_is_static_cb(smmu)) {
		mutex_unlock(&smmu->stream_map_mutex);
		return __arm_smmu_alloc_bitmap(smmu->context_map,
						smmu->num_s2_context_banks,
						smmu->num_context_banks);
	}

	for (i = 0; i < smmu->num_mapping_groups; i++) {
		if (smmu->s2crs[i].cb_handoff && smmu->s2crs[i].cbndx == cb) {
			if (!arm_smmu_is_static_cb(smmu))
				smmu->s2crs[i].cb_handoff = false;
			smmu->s2crs[i].count -= 1;
		}
	}
	mutex_unlock(&smmu->stream_map_mutex);

	return cb;
}

static int arm_smmu_handoff_cbs(struct arm_smmu_device *smmu)
{
	u32 i, raw_smr, raw_s2cr;
	struct arm_smmu_smr smr;
	struct arm_smmu_s2cr s2cr;

	for (i = 0; i < smmu->num_mapping_groups; i++) {
		raw_smr = readl_relaxed(ARM_SMMU_GR0(smmu) +
					ARM_SMMU_GR0_SMR(i));
		if (!(raw_smr & SMR_VALID))
			continue;

		smr.mask = (raw_smr >> SMR_MASK_SHIFT) & SMR_MASK_MASK;
		smr.id = (u16)raw_smr;
		smr.valid = true;

		raw_s2cr = readl_relaxed(ARM_SMMU_GR0(smmu) +
					ARM_SMMU_GR0_S2CR(i));
		memset(&s2cr, 0, sizeof(s2cr));
		s2cr.group = NULL;
		s2cr.count = 1;
		s2cr.type = (raw_s2cr >> S2CR_TYPE_SHIFT) & S2CR_TYPE_MASK;
		s2cr.privcfg = (raw_s2cr >> S2CR_PRIVCFG_SHIFT) &
				S2CR_PRIVCFG_MASK;
		s2cr.cbndx = (u8)raw_s2cr;
		s2cr.cb_handoff = true;

		if (s2cr.type != S2CR_TYPE_TRANS)
			continue;

		smmu->smrs[i] = smr;
		smmu->s2crs[i] = s2cr;
		bitmap_set(smmu->context_map, s2cr.cbndx, 1);
		dev_dbg(smmu->dev, "Handoff smr: %x s2cr: %x cb: %d\n",
			raw_smr, raw_s2cr, s2cr.cbndx);
	}

	return 0;
}

static int arm_smmu_parse_impl_def_registers(struct arm_smmu_device *smmu)
{
	struct device *dev = smmu->dev;
	int i, ntuples, ret;
	u32 *tuples;
	struct arm_smmu_impl_def_reg *regs, *regit;

	if (!of_find_property(dev->of_node, "attach-impl-defs", &ntuples))
		return 0;

	ntuples /= sizeof(u32);
	if (ntuples % 2) {
		dev_err(dev,
			"Invalid number of attach-impl-defs registers: %d\n",
			ntuples);
		return -EINVAL;
	}

	regs = devm_kmalloc(
		dev, sizeof(*smmu->impl_def_attach_registers) * ntuples,
		GFP_KERNEL);
	if (!regs)
		return -ENOMEM;

	tuples = devm_kmalloc(dev, sizeof(u32) * ntuples * 2, GFP_KERNEL);
	if (!tuples)
		return -ENOMEM;

	ret = of_property_read_u32_array(dev->of_node, "attach-impl-defs",
					tuples, ntuples);
	if (ret)
		return ret;

	for (i = 0, regit = regs; i < ntuples; i += 2, ++regit) {
		regit->offset = tuples[i];
		regit->value = tuples[i + 1];
	}

	devm_kfree(dev, tuples);

	smmu->impl_def_attach_registers = regs;
	smmu->num_impl_def_attach_registers = ntuples / 2;

	return 0;
}


static int arm_smmu_init_clocks(struct arm_smmu_power_resources *pwr)
{
	const char *cname;
	struct property *prop;
	int i;
	struct device *dev = pwr->dev;

	pwr->num_clocks =
		of_property_count_strings(dev->of_node, "clock-names");

	if (pwr->num_clocks < 1) {
		pwr->num_clocks = 0;
		return 0;
	}

	pwr->clocks = devm_kzalloc(
		dev, sizeof(*pwr->clocks) * pwr->num_clocks,
		GFP_KERNEL);

	if (!pwr->clocks)
		return -ENOMEM;

	i = 0;
	of_property_for_each_string(dev->of_node, "clock-names",
				prop, cname) {
		struct clk *c = devm_clk_get(dev, cname);

		if (IS_ERR(c)) {
			dev_err(dev, "Couldn't get clock: %s",
				cname);
			return PTR_ERR(c);
		}

		if (clk_get_rate(c) == 0) {
			long rate = clk_round_rate(c, 1000);

			clk_set_rate(c, rate);
		}

		pwr->clocks[i] = c;

		++i;
	}
	return 0;
}

static int arm_smmu_init_regulators(struct arm_smmu_power_resources *pwr)
{
	const char *cname;
	struct property *prop;
	int i, ret = 0;
	struct device *dev = pwr->dev;

	pwr->num_gdscs =
		of_property_count_strings(dev->of_node, "qcom,regulator-names");

	if (pwr->num_gdscs < 1) {
		pwr->num_gdscs = 0;
		return 0;
	}

	pwr->gdscs = devm_kzalloc(
			dev, sizeof(*pwr->gdscs) * pwr->num_gdscs, GFP_KERNEL);

	if (!pwr->gdscs)
		return -ENOMEM;

	if (!of_property_read_u32(dev->of_node,
				  "qcom,deferred-regulator-disable-delay",
				  &(pwr->regulator_defer)))
		dev_info(dev, "regulator defer delay %d\n",
			pwr->regulator_defer);

	i = 0;
	of_property_for_each_string(dev->of_node, "qcom,regulator-names",
				prop, cname)
		pwr->gdscs[i++].supply = cname;

	ret = devm_regulator_bulk_get(dev, pwr->num_gdscs, pwr->gdscs);
	return ret;
}

static int arm_smmu_init_bus_scaling(struct arm_smmu_power_resources *pwr)
{
	struct device *dev = pwr->dev;

	/* We don't want the bus APIs to print an error message */
	if (!of_find_property(dev->of_node, "qcom,msm-bus,name", NULL)) {
		dev_dbg(dev, "No bus scaling info\n");
		return 0;
	}

	pwr->bus_dt_data = msm_bus_cl_get_pdata(pwr->pdev);
	if (!pwr->bus_dt_data) {
		dev_err(dev, "Unable to read bus-scaling from devicetree\n");
		return -EINVAL;
	}

	pwr->bus_client = msm_bus_scale_register_client(pwr->bus_dt_data);
	if (!pwr->bus_client) {
		dev_err(dev, "Bus client registration failed\n");
		return -EPROBE_DEFER;
	}

	return 0;
}

/*
 * Cleanup done by devm. Any non-devm resources must clean up themselves.
 */
static struct arm_smmu_power_resources *arm_smmu_init_power_resources(
						struct platform_device *pdev)
{
	struct arm_smmu_power_resources *pwr;
	int ret;

	pwr = devm_kzalloc(&pdev->dev, sizeof(*pwr), GFP_KERNEL);
	if (!pwr)
		return ERR_PTR(-ENOMEM);

	pwr->dev = &pdev->dev;
	pwr->pdev = pdev;
	mutex_init(&pwr->power_lock);
	spin_lock_init(&pwr->clock_refs_lock);

	ret = arm_smmu_init_clocks(pwr);
	if (ret)
		return ERR_PTR(ret);

	ret = arm_smmu_init_regulators(pwr);
	if (ret)
		return ERR_PTR(ret);

	ret = arm_smmu_init_bus_scaling(pwr);
	if (ret)
		return ERR_PTR(ret);

	return pwr;
}

/*
 * Bus APIs are devm-safe.
 */
static void arm_smmu_exit_power_resources(struct arm_smmu_power_resources *pwr)
{
	msm_bus_scale_unregister_client(pwr->bus_client);
}

static int arm_smmu_device_cfg_probe(struct arm_smmu_device *smmu)
{
	unsigned long size;
	void __iomem *gr0_base = ARM_SMMU_GR0(smmu);
	u32 id;
	bool cttw_reg, cttw_fw = smmu->features & ARM_SMMU_FEAT_COHERENT_WALK;
	int i;

	if (arm_smmu_restore_sec_cfg(smmu, 0))
		return -ENODEV;

	dev_dbg(smmu->dev, "probing hardware configuration...\n");
	dev_dbg(smmu->dev, "SMMUv%d with:\n",
			smmu->version == ARM_SMMU_V2 ? 2 : 1);

	/* ID0 */
	id = readl_relaxed(gr0_base + ARM_SMMU_GR0_ID0);

	/* Restrict available stages based on module parameter */
	if (force_stage == 1)
		id &= ~(ID0_S2TS | ID0_NTS);
	else if (force_stage == 2)
		id &= ~(ID0_S1TS | ID0_NTS);

	if (id & ID0_S1TS) {
		smmu->features |= ARM_SMMU_FEAT_TRANS_S1;
		dev_dbg(smmu->dev, "\tstage 1 translation\n");
	}

	if (id & ID0_S2TS) {
		smmu->features |= ARM_SMMU_FEAT_TRANS_S2;
		dev_dbg(smmu->dev, "\tstage 2 translation\n");
	}

	if (id & ID0_NTS) {
		smmu->features |= ARM_SMMU_FEAT_TRANS_NESTED;
		dev_dbg(smmu->dev, "\tnested translation\n");
	}

	if (!(smmu->features &
		(ARM_SMMU_FEAT_TRANS_S1 | ARM_SMMU_FEAT_TRANS_S2))) {
		dev_err(smmu->dev, "\tno translation support!\n");
		return -ENODEV;
	}

	if ((id & ID0_S1TS) &&
		((smmu->version < ARM_SMMU_V2) || !(id & ID0_ATOSNS))) {
		smmu->features |= ARM_SMMU_FEAT_TRANS_OPS;
		dev_dbg(smmu->dev, "\taddress translation ops\n");
	}

	/*
	 * In order for DMA API calls to work properly, we must defer to what
	 * the FW says about coherency, regardless of what the hardware claims.
	 * Fortunately, this also opens up a workaround for systems where the
	 * ID register value has ended up configured incorrectly.
	 */
	cttw_reg = !!(id & ID0_CTTW);
	if (cttw_fw || cttw_reg)
		dev_notice(smmu->dev, "\t%scoherent table walk\n",
			   cttw_fw ? "" : "non-");
	if (cttw_fw != cttw_reg)
		dev_notice(smmu->dev,
			   "\t(IDR0.CTTW overridden by FW configuration)\n");

	/* Max. number of entries we have for stream matching/indexing */
	if (smmu->version == ARM_SMMU_V2 && id & ID0_EXIDS) {
		smmu->features |= ARM_SMMU_FEAT_EXIDS;
		size = 1 << 16;
	} else {
		size = 1 << ((id >> ID0_NUMSIDB_SHIFT) & ID0_NUMSIDB_MASK);
	}
	smmu->streamid_mask = size - 1;
	if (id & ID0_SMS) {

		smmu->features |= ARM_SMMU_FEAT_STREAM_MATCH;
		size = (id >> ID0_NUMSMRG_SHIFT) & ID0_NUMSMRG_MASK;
		if (size == 0) {
			dev_err(smmu->dev,
				"stream-matching supported, but no SMRs present!\n");
			return -ENODEV;
		}

		/* Zero-initialised to mark as invalid */
		smmu->smrs = devm_kcalloc(smmu->dev, size, sizeof(*smmu->smrs),
					  GFP_KERNEL);
		if (!smmu->smrs)
			return -ENOMEM;

		dev_notice(smmu->dev,
			   "\tstream matching with %lu register groups", size);
	}
	/* s2cr->type == 0 means translation, so initialise explicitly */
	smmu->s2crs = devm_kmalloc_array(smmu->dev, size, sizeof(*smmu->s2crs),
					 GFP_KERNEL);
	if (!smmu->s2crs)
		return -ENOMEM;
	for (i = 0; i < size; i++)
		smmu->s2crs[i] = s2cr_init_val;

	smmu->num_mapping_groups = size;
	mutex_init(&smmu->stream_map_mutex);
	mutex_init(&smmu->iommu_group_mutex);
	spin_lock_init(&smmu->global_sync_lock);

	if (smmu->version < ARM_SMMU_V2 || !(id & ID0_PTFS_NO_AARCH32)) {
		smmu->features |= ARM_SMMU_FEAT_FMT_AARCH32_L;
		if (!(id & ID0_PTFS_NO_AARCH32S))
			smmu->features |= ARM_SMMU_FEAT_FMT_AARCH32_S;
	}

	/* ID1 */
	id = readl_relaxed(gr0_base + ARM_SMMU_GR0_ID1);
	smmu->pgshift = (id & ID1_PAGESIZE) ? 16 : 12;

	/* Check for size mismatch of SMMU address space from mapped region */
	size = 1 << (((id >> ID1_NUMPAGENDXB_SHIFT) & ID1_NUMPAGENDXB_MASK) + 1);
	size <<= smmu->pgshift;
	if (smmu->cb_base != gr0_base + size)
		dev_warn(smmu->dev,
			"SMMU address space size (0x%lx) differs from mapped region size (0x%tx)!\n",
			size * 2, (smmu->cb_base - gr0_base) * 2);

	smmu->num_s2_context_banks = (id >> ID1_NUMS2CB_SHIFT) & ID1_NUMS2CB_MASK;
	smmu->num_context_banks = (id >> ID1_NUMCB_SHIFT) & ID1_NUMCB_MASK;
	if (smmu->num_s2_context_banks > smmu->num_context_banks) {
		dev_err(smmu->dev, "impossible number of S2 context banks!\n");
		return -ENODEV;
	}
	dev_dbg(smmu->dev, "\t%u context banks (%u stage-2 only)\n",
		   smmu->num_context_banks, smmu->num_s2_context_banks);
	/*
	 * Cavium CN88xx erratum #27704.
	 * Ensure ASID and VMID allocation is unique across all SMMUs in
	 * the system.
	 */
	if (smmu->model == CAVIUM_SMMUV2) {
		smmu->cavium_id_base =
			atomic_add_return(smmu->num_context_banks,
					  &cavium_smmu_context_count);
		smmu->cavium_id_base -= smmu->num_context_banks;
		dev_notice(smmu->dev, "\tenabling workaround for Cavium erratum 27704\n");
	}
	smmu->cbs = devm_kcalloc(smmu->dev, smmu->num_context_banks,
				 sizeof(*smmu->cbs), GFP_KERNEL);
	if (!smmu->cbs)
		return -ENOMEM;
	for (i = 0; i < smmu->num_context_banks; i++) {
		void __iomem *cb_base;

		cb_base = ARM_SMMU_CB(smmu, i);
		smmu->cbs[i].actlr = readl_relaxed(cb_base + ARM_SMMU_CB_ACTLR);
	}

	/* ID2 */
	id = readl_relaxed(gr0_base + ARM_SMMU_GR0_ID2);
	size = arm_smmu_id_size_to_bits((id >> ID2_IAS_SHIFT) & ID2_IAS_MASK);
	smmu->ipa_size = size;

	/* The output mask is also applied for bypass */
	size = arm_smmu_id_size_to_bits((id >> ID2_OAS_SHIFT) & ID2_OAS_MASK);
	smmu->pa_size = size;

	if (id & ID2_VMID16)
		smmu->features |= ARM_SMMU_FEAT_VMID16;

	/*
	 * What the page table walker can address actually depends on which
	 * descriptor format is in use, but since a) we don't know that yet,
	 * and b) it can vary per context bank, this will have to do...
	 */
	if (dma_set_mask_and_coherent(smmu->dev, DMA_BIT_MASK(size)))
		dev_warn(smmu->dev,
			 "failed to set DMA mask for table walker\n");

	if (smmu->version < ARM_SMMU_V2) {
		smmu->va_size = smmu->ipa_size;
		if (smmu->version == ARM_SMMU_V1_64K)
			smmu->features |= ARM_SMMU_FEAT_FMT_AARCH64_64K;
	} else {
		size = (id >> ID2_UBS_SHIFT) & ID2_UBS_MASK;
		smmu->va_size = arm_smmu_id_size_to_bits(size);
		if (id & ID2_PTFS_4K)
			smmu->features |= ARM_SMMU_FEAT_FMT_AARCH64_4K;
		if (id & ID2_PTFS_16K)
			smmu->features |= ARM_SMMU_FEAT_FMT_AARCH64_16K;
		if (id & ID2_PTFS_64K)
			smmu->features |= ARM_SMMU_FEAT_FMT_AARCH64_64K;
	}

	/* Now we've corralled the various formats, what'll it do? */
	if (smmu->features & ARM_SMMU_FEAT_FMT_AARCH32_S)
		smmu->pgsize_bitmap |= SZ_4K | SZ_64K | SZ_1M | SZ_16M;
	if (smmu->features &
	    (ARM_SMMU_FEAT_FMT_AARCH32_L | ARM_SMMU_FEAT_FMT_AARCH64_4K))
		smmu->pgsize_bitmap |= SZ_4K | SZ_2M | SZ_1G;
	if (smmu->features & ARM_SMMU_FEAT_FMT_AARCH64_16K)
		smmu->pgsize_bitmap |= SZ_16K | SZ_32M;
	if (smmu->features & ARM_SMMU_FEAT_FMT_AARCH64_64K)
		smmu->pgsize_bitmap |= SZ_64K | SZ_512M;

	if (arm_smmu_ops.pgsize_bitmap == -1UL)
		arm_smmu_ops.pgsize_bitmap = smmu->pgsize_bitmap;
	else
		arm_smmu_ops.pgsize_bitmap |= smmu->pgsize_bitmap;
	dev_dbg(smmu->dev, "\tSupported page sizes: 0x%08lx\n",
		   smmu->pgsize_bitmap);


	if (smmu->features & ARM_SMMU_FEAT_TRANS_S1)
		dev_dbg(smmu->dev, "\tStage-1: %lu-bit VA -> %lu-bit IPA\n",
			smmu->va_size, smmu->ipa_size);

	if (smmu->features & ARM_SMMU_FEAT_TRANS_S2)
		dev_dbg(smmu->dev, "\tStage-2: %lu-bit IPA -> %lu-bit PA\n",
			smmu->ipa_size, smmu->pa_size);

	return 0;
}

struct arm_smmu_match_data {
	enum arm_smmu_arch_version version;
	enum arm_smmu_implementation model;
	struct arm_smmu_arch_ops *arch_ops;
};

#define ARM_SMMU_MATCH_DATA(name, ver, imp, ops)	\
static struct arm_smmu_match_data name = {		\
.version = ver,						\
.model = imp,						\
.arch_ops = ops,					\
}							\

struct arm_smmu_arch_ops qsmmuv500_arch_ops;

ARM_SMMU_MATCH_DATA(smmu_generic_v1, ARM_SMMU_V1, GENERIC_SMMU, NULL);
ARM_SMMU_MATCH_DATA(smmu_generic_v2, ARM_SMMU_V2, GENERIC_SMMU, NULL);
ARM_SMMU_MATCH_DATA(arm_mmu401, ARM_SMMU_V1_64K, GENERIC_SMMU, NULL);
ARM_SMMU_MATCH_DATA(arm_mmu500, ARM_SMMU_V2, ARM_MMU500, NULL);
ARM_SMMU_MATCH_DATA(cavium_smmuv2, ARM_SMMU_V2, CAVIUM_SMMUV2, NULL);
ARM_SMMU_MATCH_DATA(qcom_smmuv2, ARM_SMMU_V2, QCOM_SMMUV2, &qsmmuv2_arch_ops);
ARM_SMMU_MATCH_DATA(qcom_smmuv500, ARM_SMMU_V2, QCOM_SMMUV500,
		    &qsmmuv500_arch_ops);

static const struct of_device_id arm_smmu_of_match[] = {
	{ .compatible = "arm,smmu-v1", .data = &smmu_generic_v1 },
	{ .compatible = "arm,smmu-v2", .data = &smmu_generic_v2 },
	{ .compatible = "arm,mmu-400", .data = &smmu_generic_v1 },
	{ .compatible = "arm,mmu-401", .data = &arm_mmu401 },
	{ .compatible = "arm,mmu-500", .data = &arm_mmu500 },
	{ .compatible = "cavium,smmu-v2", .data = &cavium_smmuv2 },
	{ .compatible = "qcom,smmu-v2", .data = &qcom_smmuv2 },
	{ .compatible = "qcom,qsmmu-v500", .data = &qcom_smmuv500 },
	{ },
};
MODULE_DEVICE_TABLE(of, arm_smmu_of_match);

#ifdef CONFIG_MSM_TZ_SMMU
int register_iommu_sec_ptbl(void)
{
	struct device_node *np;

	for_each_matching_node(np, arm_smmu_of_match)
		if (of_find_property(np, "qcom,tz-device-id", NULL) &&
				of_device_is_available(np))
			break;
	if (!np)
		return -ENODEV;

	of_node_put(np);

	return msm_iommu_sec_pgtbl_init();
}
#endif

#ifdef CONFIG_ACPI
static int acpi_smmu_get_data(u32 model, struct arm_smmu_device *smmu)
{
	int ret = 0;

	switch (model) {
	case ACPI_IORT_SMMU_V1:
	case ACPI_IORT_SMMU_CORELINK_MMU400:
		smmu->version = ARM_SMMU_V1;
		smmu->model = GENERIC_SMMU;
		break;
	case ACPI_IORT_SMMU_CORELINK_MMU401:
		smmu->version = ARM_SMMU_V1_64K;
		smmu->model = GENERIC_SMMU;
		break;
	case ACPI_IORT_SMMU_V2:
		smmu->version = ARM_SMMU_V2;
		smmu->model = GENERIC_SMMU;
		break;
	case ACPI_IORT_SMMU_CORELINK_MMU500:
		smmu->version = ARM_SMMU_V2;
		smmu->model = ARM_MMU500;
		break;
	case ACPI_IORT_SMMU_CAVIUM_THUNDERX:
		smmu->version = ARM_SMMU_V2;
		smmu->model = CAVIUM_SMMUV2;
		break;
	default:
		ret = -ENODEV;
	}

	return ret;
}

static int arm_smmu_device_acpi_probe(struct platform_device *pdev,
				      struct arm_smmu_device *smmu)
{
	struct device *dev = smmu->dev;
	struct acpi_iort_node *node =
		*(struct acpi_iort_node **)dev_get_platdata(dev);
	struct acpi_iort_smmu *iort_smmu;
	int ret;

	/* Retrieve SMMU1/2 specific data */
	iort_smmu = (struct acpi_iort_smmu *)node->node_data;

	ret = acpi_smmu_get_data(iort_smmu->model, smmu);
	if (ret < 0)
		return ret;

	/* Ignore the configuration access interrupt */
	smmu->num_global_irqs = 1;

	if (iort_smmu->flags & ACPI_IORT_SMMU_COHERENT_WALK)
		smmu->features |= ARM_SMMU_FEAT_COHERENT_WALK;

	return 0;
}
#else
static inline int arm_smmu_device_acpi_probe(struct platform_device *pdev,
					     struct arm_smmu_device *smmu)
{
	return -ENODEV;
}
#endif

static void arm_smmu_bus_init(void)
{
	/* Oh, for a proper bus abstraction */
	if (!iommu_present(&platform_bus_type))
		bus_set_iommu(&platform_bus_type, &arm_smmu_ops);
#ifdef CONFIG_ARM_AMBA
	if (!iommu_present(&amba_bustype))
		bus_set_iommu(&amba_bustype, &arm_smmu_ops);
#endif
#ifdef CONFIG_PCI
	if (!iommu_present(&pci_bus_type)) {
		pci_request_acs();
		bus_set_iommu(&pci_bus_type, &arm_smmu_ops);
	}
#endif
}

static int qsmmuv500_tbu_register(struct device *dev, void *data);
static int arm_smmu_device_dt_probe(struct platform_device *pdev)
{
	const struct arm_smmu_match_data *data;
	struct resource *res;
	struct arm_smmu_device *smmu;
	struct device *dev = &pdev->dev;
	int num_irqs, i, err;
	bool legacy_binding;

	legacy_binding = of_find_property(dev->of_node, "mmu-masters", NULL);
	if (legacy_binding && !using_generic_binding) {
		if (!using_legacy_binding)
			pr_notice("deprecated \"mmu-masters\" DT property in use; DMA API support unavailable\n");
		using_legacy_binding = true;
	} else if (!legacy_binding && !using_legacy_binding) {
		using_generic_binding = true;
	} else {
		dev_err(dev, "not probing due to mismatched DT properties\n");
		return -ENODEV;
	}

	smmu = devm_kzalloc(dev, sizeof(*smmu), GFP_KERNEL);
	if (!smmu) {
		dev_err(dev, "failed to allocate arm_smmu_device\n");
		return -ENOMEM;
	}
	smmu->dev = dev;
	spin_lock_init(&smmu->atos_lock);
	idr_init(&smmu->asid_idr);
	mutex_init(&smmu->idr_mutex);

	data = of_device_get_match_data(dev);
	smmu->version = data->version;
	smmu->model = data->model;
	smmu->arch_ops = data->arch_ops;

	if (of_dma_is_coherent(dev->of_node))
		smmu->features |= ARM_SMMU_FEAT_COHERENT_WALK;

	res = platform_get_resource(pdev, IORESOURCE_MEM, 0);
	if (res == NULL) {
		dev_err(dev, "no MEM resource info\n");
		return -EINVAL;
	}

	smmu->phys_addr = res->start;
	smmu->base = devm_ioremap_resource(dev, res);
	if (IS_ERR(smmu->base))
		return PTR_ERR(smmu->base);
	smmu->cb_base = smmu->base + resource_size(res) / 2;
	smmu->size = resource_size(res);

	if (of_property_read_u32(dev->of_node, "#global-interrupts",
				 &smmu->num_global_irqs)) {
		dev_err(dev, "missing #global-interrupts property\n");
		return -ENODEV;
	}

	num_irqs = 0;
	while ((res = platform_get_resource(pdev, IORESOURCE_IRQ, num_irqs))) {
		num_irqs++;
		if (num_irqs > smmu->num_global_irqs)
			smmu->num_context_irqs++;
	}

	if (!smmu->num_context_irqs) {
		dev_err(dev, "found %d interrupts but expected at least %d\n",
			num_irqs, smmu->num_global_irqs + 1);
		return -ENODEV;
	}

	smmu->irqs = devm_kzalloc(dev, sizeof(*smmu->irqs) * num_irqs,
				  GFP_KERNEL);
	if (!smmu->irqs) {
		dev_err(dev, "failed to allocate %d irqs\n", num_irqs);
		return -ENOMEM;
	}

	for (i = 0; i < num_irqs; ++i) {
		int irq = platform_get_irq(pdev, i);

		if (irq < 0) {
			dev_err(dev, "failed to get irq index %d\n", i);
			return -ENODEV;
		}
		smmu->irqs[i] = irq;
	}

	parse_driver_options(smmu);

	smmu->pwr = arm_smmu_init_power_resources(pdev);
	if (IS_ERR(smmu->pwr))
		return PTR_ERR(smmu->pwr);

	err = arm_smmu_power_on(smmu->pwr);
	if (err)
		goto out_exit_power_resources;

	smmu->sec_id = msm_dev_to_device_id(dev);
	err = arm_smmu_device_cfg_probe(smmu);
	if (err)
		goto out_power_off;

	err = arm_smmu_handoff_cbs(smmu);
	if (err)
		goto out_power_off;

	err = arm_smmu_parse_impl_def_registers(smmu);
	if (err)
		goto out_power_off;

	if (smmu->version == ARM_SMMU_V2) {
		if (smmu->num_context_banks > smmu->num_context_irqs) {
			dev_err(dev,
				"found %d context irq(s) but have %d context banks. assuming %d context interrupts.\n",
				smmu->num_context_irqs, smmu->num_context_banks,
				smmu->num_context_banks);
		}

		/* Ignore superfluous interrupts */
		smmu->num_context_irqs = smmu->num_context_banks;
	}

	for (i = 0; i < smmu->num_global_irqs; ++i) {
		err = devm_request_threaded_irq(smmu->dev, smmu->irqs[i],
					NULL, arm_smmu_global_fault,
					IRQF_ONESHOT | IRQF_SHARED,
					"arm-smmu global fault", smmu);
		if (err) {
			dev_err(dev, "failed to request global IRQ %d (%u)\n",
				i, smmu->irqs[i]);
			goto out_power_off;
		}
	}

	err = arm_smmu_arch_init(smmu);
	if (err)
		goto out_power_off;

	iommu_device_set_ops(&smmu->iommu, &arm_smmu_ops);
	iommu_device_set_fwnode(&smmu->iommu, dev->fwnode);

	err = iommu_device_register(&smmu->iommu);

	if (err) {
		dev_err(dev, "Failed to register iommu\n");
		return err;
	}
	platform_set_drvdata(pdev, smmu);
	arm_smmu_device_reset(smmu);
	arm_smmu_test_smr_masks(smmu);
	arm_smmu_interrupt_selftest(smmu);
	arm_smmu_power_off(smmu->pwr);

	/*
	 * For ACPI and generic DT bindings, an SMMU will be probed before
	 * any device which might need it, so we want the bus ops in place
	 * ready to handle default domain setup as soon as any SMMU exists.
	 */
	if (!using_legacy_binding)
		arm_smmu_bus_init();

	return 0;

out_power_off:
	arm_smmu_power_off(smmu->pwr);

out_exit_power_resources:
	arm_smmu_exit_power_resources(smmu->pwr);

	return err;
}

/*
 * With the legacy DT binding in play, though, we have no guarantees about
 * probe order, but then we're also not doing default domains, so we can
 * delay setting bus ops until we're sure every possible SMMU is ready,
 * and that way ensure that no add_device() calls get missed.
 */
static int arm_smmu_legacy_bus_init(void)
{
	if (using_legacy_binding)
		arm_smmu_bus_init();
	return 0;
}
device_initcall_sync(arm_smmu_legacy_bus_init);

static int arm_smmu_device_remove(struct platform_device *pdev)
{
	struct arm_smmu_device *smmu = platform_get_drvdata(pdev);

	if (!smmu)
		return -ENODEV;

	if (arm_smmu_power_on(smmu->pwr))
		return -EINVAL;

	if (!bitmap_empty(smmu->context_map, ARM_SMMU_MAX_CBS))
		dev_err(&pdev->dev, "removing device with active domains!\n");

	idr_destroy(&smmu->asid_idr);

	/* Turn the thing off */
	writel(sCR0_CLIENTPD, ARM_SMMU_GR0_NS(smmu) + ARM_SMMU_GR0_sCR0);
	arm_smmu_power_off(smmu->pwr);

	arm_smmu_exit_power_resources(smmu->pwr);

	return 0;
}

static int __maybe_unused arm_smmu_pm_resume(struct device *dev)
{
	struct arm_smmu_device *smmu = dev_get_drvdata(dev);
	int ret;

	ret = arm_smmu_power_on(smmu->pwr);
	if (ret)
		return ret;

	arm_smmu_device_reset(smmu);
	arm_smmu_power_off(smmu->pwr);

	return 0;
}

static const struct dev_pm_ops arm_smmu_pm_ops = {
	.resume = arm_smmu_pm_resume,
	.thaw_early = arm_smmu_pm_resume,
	.restore_early = arm_smmu_pm_resume,
};

static struct platform_driver arm_smmu_driver = {
	.driver	= {
		.name		= "arm-smmu",
		.of_match_table	= of_match_ptr(arm_smmu_of_match),
		.pm		= &arm_smmu_pm_ops,
		.suppress_bind_attrs = true,
	},
	.probe	= arm_smmu_device_dt_probe,
	.remove	= arm_smmu_device_remove,
};

static struct platform_driver qsmmuv500_tbu_driver;
static int __init arm_smmu_init(void)
{
	static bool registered;
	int ret = 0;
	ktime_t cur;

	if (registered)
		return 0;

	cur = ktime_get();
	ret = platform_driver_register(&qsmmuv500_tbu_driver);
	if (ret)
		return ret;

	ret = platform_driver_register(&arm_smmu_driver);
#ifdef CONFIG_MSM_TZ_SMMU
	ret = register_iommu_sec_ptbl();
#endif
	registered = !ret;
	trace_smmu_init(ktime_us_delta(ktime_get(), cur));

	return ret;
}

static void __exit arm_smmu_exit(void)
{
	return platform_driver_unregister(&arm_smmu_driver);
}

subsys_initcall(arm_smmu_init);
module_exit(arm_smmu_exit);

static int __init arm_smmu_of_init(struct device_node *np)
{
	int ret = arm_smmu_init();

	if (ret)
		return ret;

	if (!of_platform_device_create(np, NULL, platform_bus_type.dev_root))
		return -ENODEV;

	return 0;
}
IOMMU_OF_DECLARE(arm_smmuv1, "arm,smmu-v1", arm_smmu_of_init);
IOMMU_OF_DECLARE(arm_smmuv2, "arm,smmu-v2", arm_smmu_of_init);
IOMMU_OF_DECLARE(arm_mmu400, "arm,mmu-400", arm_smmu_of_init);
IOMMU_OF_DECLARE(arm_mmu401, "arm,mmu-401", arm_smmu_of_init);
IOMMU_OF_DECLARE(arm_mmu500, "arm,mmu-500", arm_smmu_of_init);
IOMMU_OF_DECLARE(cavium_smmuv2, "cavium,smmu-v2", arm_smmu_of_init);

#define TCU_HW_VERSION_HLOS1		(0x18)

#define DEBUG_SID_HALT_REG		0x0
#define DEBUG_SID_HALT_VAL		(0x1 << 16)
#define DEBUG_SID_HALT_SID_MASK		0x3ff

#define DEBUG_VA_ADDR_REG		0x8

#define DEBUG_TXN_TRIGG_REG		0x18
#define DEBUG_TXN_AXPROT_SHIFT		6
#define DEBUG_TXN_AXCACHE_SHIFT		2
#define DEBUG_TRX_WRITE			(0x1 << 1)
#define DEBUG_TXN_READ			(0x0 << 1)
#define DEBUG_TXN_TRIGGER		0x1

#define DEBUG_SR_HALT_ACK_REG		0x20
#define DEBUG_SR_HALT_ACK_VAL		(0x1 << 1)
#define DEBUG_SR_ECATS_RUNNING_VAL	(0x1 << 0)

#define DEBUG_PAR_REG			0x28
#define DEBUG_PAR_PA_MASK		((0x1ULL << 36) - 1)
#define DEBUG_PAR_PA_SHIFT		12
#define DEBUG_PAR_FAULT_VAL		0x1

#define DEBUG_AXUSER_REG		0x30
#define DEBUG_AXUSER_CDMID_MASK         0xff
#define DEBUG_AXUSER_CDMID_SHIFT        36
#define DEBUG_AXUSER_CDMID_VAL          255

#define TBU_DBG_TIMEOUT_US		100

#define QSMMUV500_ACTLR_DEEP_PREFETCH_MASK	0x3
#define QSMMUV500_ACTLR_DEEP_PREFETCH_SHIFT	0x8

struct qsmmuv500_group_iommudata {
	bool has_actlr;
	u32 actlr;
};
#define to_qsmmuv500_group_iommudata(group)				\
	((struct qsmmuv500_group_iommudata *)				\
		(iommu_group_get_iommudata(group)))


static bool arm_smmu_fwspec_match_smr(struct iommu_fwspec *fwspec,
				      struct arm_smmu_smr *smr)
{
	struct arm_smmu_smr *smr2;
	struct arm_smmu_device *smmu = fwspec_smmu(fwspec);
	int i, idx;

	for_each_cfg_sme(fwspec, i, idx) {
		smr2 = &smmu->smrs[idx];
		/* Continue if table entry does not match */
		if ((smr->id ^ smr2->id) & ~(smr->mask | smr2->mask))
			continue;
		return true;
	}
	return false;
}

static int qsmmuv500_tbu_halt(struct qsmmuv500_tbu_device *tbu,
				struct arm_smmu_domain *smmu_domain)
{
	unsigned long flags;
	u32 halt, fsr, status;
	void __iomem *tbu_base, *cb_base;

	if (of_property_read_bool(tbu->dev->of_node,
						"qcom,opt-out-tbu-halting")) {
		dev_notice(tbu->dev, "TBU opted-out for halting!\n");
		return -EBUSY;
	}

	spin_lock_irqsave(&tbu->halt_lock, flags);
	if (tbu->halt_count) {
		tbu->halt_count++;
		spin_unlock_irqrestore(&tbu->halt_lock, flags);
		return 0;
	}

	cb_base = ARM_SMMU_CB(smmu_domain->smmu, smmu_domain->cfg.cbndx);
	tbu_base = tbu->base;
	halt = readl_relaxed(tbu_base + DEBUG_SID_HALT_REG);
	halt |= DEBUG_SID_HALT_VAL;
	writel_relaxed(halt, tbu_base + DEBUG_SID_HALT_REG);

	fsr = readl_relaxed(cb_base + ARM_SMMU_CB_FSR);
	if ((fsr & FSR_FAULT) && (fsr & FSR_SS)) {
		u32 sctlr_orig, sctlr;
		/*
		 * We are in a fault; Our request to halt the bus will not
		 * complete until transactions in front of us (such as the fault
		 * itself) have completed. Disable iommu faults and terminate
		 * any existing transactions.
		 */
		sctlr_orig = readl_relaxed(cb_base + ARM_SMMU_CB_SCTLR);
		sctlr = sctlr_orig & ~(SCTLR_CFCFG | SCTLR_CFIE);
		writel_relaxed(sctlr, cb_base + ARM_SMMU_CB_SCTLR);

		writel_relaxed(fsr, cb_base + ARM_SMMU_CB_FSR);
		/*
		 * Barrier required to ensure that the FSR is cleared
		 * before resuming SMMU operation
		 */
		wmb();
		writel_relaxed(RESUME_TERMINATE, cb_base +
			       ARM_SMMU_CB_RESUME);

		writel_relaxed(sctlr_orig, cb_base + ARM_SMMU_CB_SCTLR);
	}

	if (readl_poll_timeout_atomic(tbu_base + DEBUG_SR_HALT_ACK_REG, status,
					(status & DEBUG_SR_HALT_ACK_VAL),
					0, TBU_DBG_TIMEOUT_US)) {
		dev_err(tbu->dev, "Couldn't halt TBU!\n");

		halt = readl_relaxed(tbu_base + DEBUG_SID_HALT_REG);
		halt &= ~DEBUG_SID_HALT_VAL;
		writel_relaxed(halt, tbu_base + DEBUG_SID_HALT_REG);

		spin_unlock_irqrestore(&tbu->halt_lock, flags);
		return -ETIMEDOUT;
	}

	tbu->halt_count = 1;
	spin_unlock_irqrestore(&tbu->halt_lock, flags);
	return 0;
}

static void qsmmuv500_tbu_resume(struct qsmmuv500_tbu_device *tbu)
{
	unsigned long flags;
	u32 val;
	void __iomem *base;

	spin_lock_irqsave(&tbu->halt_lock, flags);
	if (!tbu->halt_count) {
		WARN(1, "%s: bad tbu->halt_count", dev_name(tbu->dev));
		spin_unlock_irqrestore(&tbu->halt_lock, flags);
		return;

	} else if (tbu->halt_count > 1) {
		tbu->halt_count--;
		spin_unlock_irqrestore(&tbu->halt_lock, flags);
		return;
	}

	base = tbu->base;
	val = readl_relaxed(base + DEBUG_SID_HALT_REG);
	val &= ~DEBUG_SID_HALT_VAL;
	writel_relaxed(val, base + DEBUG_SID_HALT_REG);

	tbu->halt_count = 0;
	spin_unlock_irqrestore(&tbu->halt_lock, flags);
}


static int qsmmuv500_ecats_lock(struct arm_smmu_domain *smmu_domain,
				struct qsmmuv500_tbu_device *tbu,
				unsigned long *flags)
{
	struct arm_smmu_device *smmu = tbu->smmu;
	struct qsmmuv500_archdata *data = get_qsmmuv500_archdata(smmu);
	u32 val;

	spin_lock_irqsave(&smmu->atos_lock, *flags);
	/* The status register is not accessible on version 1.0 */
	if (data->version == 0x01000000)
		return 0;

	if (readl_poll_timeout_atomic(tbu->status_reg,
					val, (val == 0x1), 0,
					TBU_DBG_TIMEOUT_US)) {
		dev_err(tbu->dev, "ECATS hw busy!\n");
		spin_unlock_irqrestore(&smmu->atos_lock, *flags);
		return  -ETIMEDOUT;
	}

	return 0;
}

static void qsmmuv500_ecats_unlock(struct arm_smmu_domain *smmu_domain,
					struct qsmmuv500_tbu_device *tbu,
					unsigned long *flags)
{
	struct arm_smmu_device *smmu = tbu->smmu;
	struct qsmmuv500_archdata *data = get_qsmmuv500_archdata(smmu);

	/* The status register is not accessible on version 1.0 */
	if (data->version != 0x01000000)
		writel_relaxed(0, tbu->status_reg);
	spin_unlock_irqrestore(&smmu->atos_lock, *flags);
}

/*
 * Zero means failure.
 */
static phys_addr_t qsmmuv500_iova_to_phys(
		struct iommu_domain *domain, dma_addr_t iova, u32 sid)
{
	struct arm_smmu_domain *smmu_domain = to_smmu_domain(domain);
	struct arm_smmu_device *smmu = smmu_domain->smmu;
	struct arm_smmu_cfg *cfg = &smmu_domain->cfg;
	struct qsmmuv500_tbu_device *tbu;
	int ret;
	phys_addr_t phys = 0;
	u64 val, fsr;
	unsigned long flags;
	void __iomem *cb_base;
	u32 sctlr_orig, sctlr;
	int needs_redo = 0;
	ktime_t timeout;

	/* only 36 bit iova is supported */
	if (iova >= (1ULL << 36)) {
		dev_err_ratelimited(smmu->dev, "ECATS: address too large: %pad\n",
					&iova);
		return 0;
	}

	cb_base = ARM_SMMU_CB(smmu, cfg->cbndx);
	tbu = qsmmuv500_find_tbu(smmu, sid);
	if (!tbu)
		return 0;

	ret = arm_smmu_power_on(tbu->pwr);
	if (ret)
		return 0;

	ret = qsmmuv500_tbu_halt(tbu, smmu_domain);
	if (ret)
		goto out_power_off;

	/*
	 * ECATS can trigger the fault interrupt, so disable it temporarily
	 * and check for an interrupt manually.
	 */
	sctlr_orig = readl_relaxed(cb_base + ARM_SMMU_CB_SCTLR);
	sctlr = sctlr_orig & ~(SCTLR_CFCFG | SCTLR_CFIE);
	writel_relaxed(sctlr, cb_base + ARM_SMMU_CB_SCTLR);

	fsr = readl_relaxed(cb_base + ARM_SMMU_CB_FSR);
	if (fsr & FSR_FAULT) {
		/* Clear pending interrupts */
		writel_relaxed(fsr, cb_base + ARM_SMMU_CB_FSR);
		/*
		 * Barrier required to ensure that the FSR is cleared
		 * before resuming SMMU operation.
		 */
		wmb();

		/*
		 * TBU halt takes care of resuming any stalled transcation.
		 * Kept it here for completeness sake.
		 */
		if (fsr & FSR_SS)
			writel_relaxed(RESUME_TERMINATE, cb_base +
				       ARM_SMMU_CB_RESUME);
	}

	/* Only one concurrent atos operation */
	ret = qsmmuv500_ecats_lock(smmu_domain, tbu, &flags);
	if (ret)
		goto out_resume;

redo:
	/* Set address and stream-id */
	val = readq_relaxed(tbu->base + DEBUG_SID_HALT_REG);
	val &= ~DEBUG_SID_HALT_SID_MASK;
	val |= sid & DEBUG_SID_HALT_SID_MASK;
	writeq_relaxed(val, tbu->base + DEBUG_SID_HALT_REG);
	writeq_relaxed(iova, tbu->base + DEBUG_VA_ADDR_REG);
	val = (u64)(DEBUG_AXUSER_CDMID_VAL & DEBUG_AXUSER_CDMID_MASK) <<
		DEBUG_AXUSER_CDMID_SHIFT;
	writeq_relaxed(val, tbu->base + DEBUG_AXUSER_REG);

	/*
	 * Write-back Read and Write-Allocate
	 * Priviledged, nonsecure, data transaction
	 * Read operation.
	 */
	val = 0xF << DEBUG_TXN_AXCACHE_SHIFT;
	val |= 0x3 << DEBUG_TXN_AXPROT_SHIFT;
	val |= DEBUG_TXN_TRIGGER;
	writeq_relaxed(val, tbu->base + DEBUG_TXN_TRIGG_REG);

	ret = 0;
	timeout = ktime_add_us(ktime_get(), TBU_DBG_TIMEOUT_US);
	for (;;) {
		val = readl_relaxed(tbu->base + DEBUG_SR_HALT_ACK_REG);
		if (!(val & DEBUG_SR_ECATS_RUNNING_VAL))
			break;
		val = readl_relaxed(cb_base + ARM_SMMU_CB_FSR);
		if (val & FSR_FAULT)
			break;
		if (ktime_compare(ktime_get(), timeout) > 0) {
			dev_err(tbu->dev, "ECATS translation timed out!\n");
			ret = -ETIMEDOUT;
			break;
		}
	}

	val = readq_relaxed(tbu->base + DEBUG_PAR_REG);
	fsr = readl_relaxed(cb_base + ARM_SMMU_CB_FSR);
	if (val & DEBUG_PAR_FAULT_VAL) {
		dev_err(tbu->dev, "ECATS generated a fault interrupt! FSR = %llx, SID=0x%x\n",
			fsr, sid);

		dev_err(tbu->dev, "ECATS translation failed! PAR = %llx\n",
			val);
		/* Clear pending interrupts */
		writel_relaxed(fsr, cb_base + ARM_SMMU_CB_FSR);
		/*
		 * Barrier required to ensure that the FSR is cleared
		 * before resuming SMMU operation.
		 */
		wmb();

		if (fsr & FSR_SS)
			writel_relaxed(RESUME_TERMINATE, cb_base +
				       ARM_SMMU_CB_RESUME);

		ret = -EINVAL;
	}

	phys = (val >> DEBUG_PAR_PA_SHIFT) & DEBUG_PAR_PA_MASK;
	if (ret < 0)
		phys = 0;

	/* Reset hardware */
	writeq_relaxed(0, tbu->base + DEBUG_TXN_TRIGG_REG);
	writeq_relaxed(0, tbu->base + DEBUG_VA_ADDR_REG);
	val = readl_relaxed(tbu->base + DEBUG_SID_HALT_REG);
	val &= ~DEBUG_SID_HALT_SID_MASK;
	writel_relaxed(val, tbu->base + DEBUG_SID_HALT_REG);

	/*
	 * After a failed translation, the next successful translation will
	 * incorrectly be reported as a failure.
	 */
	if (!phys && needs_redo++ < 2)
		goto redo;

	writel_relaxed(sctlr_orig, cb_base + ARM_SMMU_CB_SCTLR);
	qsmmuv500_ecats_unlock(smmu_domain, tbu, &flags);

out_resume:
	qsmmuv500_tbu_resume(tbu);

out_power_off:
	/* Read to complete prior write transcations */
	val = readl_relaxed(tbu->base + DEBUG_SR_HALT_ACK_REG);

	/* Wait for read to complete before off */
	rmb();

	arm_smmu_power_off(tbu->pwr);

	return phys;
}

static phys_addr_t qsmmuv500_iova_to_phys_hard(
		struct iommu_domain *domain, dma_addr_t iova)
{
	u16 sid;
	struct arm_smmu_domain *smmu_domain = to_smmu_domain(domain);
	struct arm_smmu_cfg *cfg = &smmu_domain->cfg;
	struct arm_smmu_device *smmu = smmu_domain->smmu;
	struct iommu_fwspec *fwspec;
	void __iomem *gr1_base;
	u32 frsynra;


	/* Check to see if the domain is associated with the test
	 * device. If the domain belongs to the test device, then
	 * pick the SID from fwspec.
	 */
	if (domain->is_debug_domain) {
		fwspec = smmu_domain->dev->iommu_fwspec;
		sid    = (u16)fwspec->ids[0];
	} else {

		/* If the domain belongs to an actual device, read
		 * SID from the corresponding frsynra register
		 */
		gr1_base = ARM_SMMU_GR1(smmu);
		frsynra  = readl_relaxed(gr1_base +
				ARM_SMMU_GR1_CBFRSYNRA(cfg->cbndx));
		frsynra &= CBFRSYNRA_SID_MASK;
		sid      = frsynra;
	}
	return qsmmuv500_iova_to_phys(domain, iova, sid);
}

static void qsmmuv500_release_group_iommudata(void *data)
{
	kfree(data);
}

/* If a device has a valid actlr, it must match */
static int qsmmuv500_device_group(struct device *dev,
				struct iommu_group *group)
{
	struct iommu_fwspec *fwspec = dev->iommu_fwspec;
	struct arm_smmu_device *smmu = fwspec_smmu(fwspec);
	struct qsmmuv500_archdata *data = get_qsmmuv500_archdata(smmu);
	struct qsmmuv500_group_iommudata *iommudata;
	u32 actlr, i;
	struct arm_smmu_smr *smr;

	iommudata = to_qsmmuv500_group_iommudata(group);
	if (!iommudata) {
		iommudata = kzalloc(sizeof(*iommudata), GFP_KERNEL);
		if (!iommudata)
			return -ENOMEM;

		iommu_group_set_iommudata(group, iommudata,
				qsmmuv500_release_group_iommudata);
	}

	for (i = 0; i < data->actlr_tbl_size; i++) {
		smr = &data->actlrs[i].smr;
		actlr = data->actlrs[i].actlr;

		if (!arm_smmu_fwspec_match_smr(fwspec, smr))
			continue;

		if (!iommudata->has_actlr) {
			iommudata->actlr = actlr;
			iommudata->has_actlr = true;
		} else if (iommudata->actlr != actlr) {
			return -EINVAL;
		}
	}

	return 0;
}

static void qsmmuv500_init_cb(struct arm_smmu_domain *smmu_domain,
				struct device *dev)
{
	struct arm_smmu_device *smmu = smmu_domain->smmu;
	struct arm_smmu_cb *cb = &smmu->cbs[smmu_domain->cfg.cbndx];
	struct qsmmuv500_group_iommudata *iommudata =
		to_qsmmuv500_group_iommudata(dev->iommu_group);

	if (!iommudata->has_actlr)
		return;

	cb->actlr = iommudata->actlr;
	/*
	 * Prefetch only works properly if the start and end of all
	 * buffers in the page table are aligned to ARM_SMMU_MIN_IOVA_ALIGN.
	 */
	if (((iommudata->actlr >> QSMMUV500_ACTLR_DEEP_PREFETCH_SHIFT) &
			QSMMUV500_ACTLR_DEEP_PREFETCH_MASK) &&
				  (smmu->options & ARM_SMMU_OPT_MIN_IOVA_ALIGN))
		smmu_domain->qsmmuv500_errata1_min_iova_align = true;
}

static int qsmmuv500_tbu_register(struct device *dev, void *cookie)
{
	struct arm_smmu_device *smmu = cookie;
	struct qsmmuv500_tbu_device *tbu;
	struct qsmmuv500_archdata *data = get_qsmmuv500_archdata(smmu);

	if (!dev->driver) {
		dev_err(dev, "TBU failed probe, QSMMUV500 cannot continue!\n");
		return -EINVAL;
	}

	tbu = dev_get_drvdata(dev);

	INIT_LIST_HEAD(&tbu->list);
	tbu->smmu = smmu;
	list_add(&tbu->list, &data->tbus);
	return 0;
}

static int qsmmuv500_read_actlr_tbl(struct arm_smmu_device *smmu)
{
	int len, i;
	struct device *dev = smmu->dev;
	struct qsmmuv500_archdata *data = get_qsmmuv500_archdata(smmu);
	struct actlr_setting *actlrs;
	const __be32 *cell;

	cell = of_get_property(dev->of_node, "qcom,actlr", NULL);
	if (!cell)
		return 0;

	len = of_property_count_elems_of_size(dev->of_node, "qcom,actlr",
						sizeof(u32) * 3);
	if (len < 0)
		return 0;

	actlrs = devm_kzalloc(dev, sizeof(*actlrs) * len, GFP_KERNEL);
	if (!actlrs)
		return -ENOMEM;

	for (i = 0; i < len; i++) {
		actlrs[i].smr.id = of_read_number(cell++, 1);
		actlrs[i].smr.mask = of_read_number(cell++, 1);
		actlrs[i].actlr = of_read_number(cell++, 1);
	}

	data->actlrs = actlrs;
	data->actlr_tbl_size = len;
	return 0;
}

static int qsmmuv500_get_testbus_version(struct arm_smmu_device *smmu)
{
	struct device *dev = smmu->dev;
	struct qsmmuv500_archdata *data = get_qsmmuv500_archdata(smmu);
	u32 testbus_version;
	const __be32 *cell;

	cell = of_get_property(dev->of_node, "qcom,testbus-version", NULL);
	if (!cell)
		return 0;

	testbus_version = of_read_number(cell, 1);

	data->testbus_version = testbus_version;
	return 0;
}
static ssize_t arm_smmu_debug_testbus_read(struct file *file,
		char __user *ubuf, size_t count, loff_t *offset,
		enum testbus_sel tbu, enum testbus_ops ops)

{
	char buf[100];
	ssize_t retval;
	size_t buflen;
	int buf_len = sizeof(buf);

	if (*offset)
		return 0;

	memset(buf, 0, buf_len);

	if (tbu == SEL_TBU) {
		struct qsmmuv500_tbu_device *tbu = file->private_data;
		struct arm_smmu_device *smmu = tbu->smmu;
		void __iomem *tbu_base = tbu->base;
		struct qsmmuv500_archdata *data = smmu->archdata;
		void __iomem *tcu_base = data->tcu_base;
		u32 testbus_version = data->testbus_version;
		struct arm_smmu_power_resources *pwr;
		long val;

		if (testbus_version == 1)
			pwr = smmu->pwr;
		else
			pwr = tbu->pwr;

		arm_smmu_power_on(pwr);

		if (ops == TESTBUS_SELECT)
			val = arm_smmu_debug_tbu_testbus_select(tbu_base,
					tcu_base, testbus_version, READ, 0);
		else
			val = arm_smmu_debug_tbu_testbus_output(tbu_base,
							testbus_version);
		arm_smmu_power_off(pwr);

		snprintf(buf, buf_len, "0x%0x\n", val);
	} else {

		struct arm_smmu_device *smmu = file->private_data;
		struct qsmmuv500_archdata *data = smmu->archdata;
		void __iomem *base = ARM_SMMU_GR0(smmu);
		void __iomem *tcu_base = data->tcu_base;

		arm_smmu_power_on(smmu->pwr);

		if (ops == TESTBUS_SELECT) {
			snprintf(buf, buf_len, "TCU clk testbus sel: 0x%0x\n",
				arm_smmu_debug_tcu_testbus_select(base,
					tcu_base, CLK_TESTBUS, READ, 0));
			snprintf(buf + strlen(buf), buf_len - strlen(buf),
				 "TCU testbus sel : 0x%0x\n",
				 arm_smmu_debug_tcu_testbus_select(base,
					 tcu_base, PTW_AND_CACHE_TESTBUS,
					 READ, 0));
		} else {
			snprintf(buf, buf_len, "0x%0x\n",
				 arm_smmu_debug_tcu_testbus_output(base));
		}

		arm_smmu_power_off(smmu->pwr);
	}
	buflen = min(count, strlen(buf));
	if (copy_to_user(ubuf, buf, buflen)) {
		pr_err_ratelimited("Couldn't copy_to_user\n");
		retval = -EFAULT;
	} else {
		*offset = 1;
		retval = buflen;
	}

	return retval;
}
static ssize_t arm_smmu_debug_tcu_testbus_sel_write(struct file *file,
		const char __user *ubuf, size_t count, loff_t *offset)
{
	struct arm_smmu_device *smmu = file->private_data;
	struct qsmmuv500_archdata *data = smmu->archdata;
	void __iomem *tcu_base = data->tcu_base;
	void __iomem *base = ARM_SMMU_GR0(smmu);
	char *comma;
	char buf[100];
	u64 sel, val;

	if (count >= 100) {
		pr_err_ratelimited("Value too large\n");
		return -EINVAL;
	}

	memset(buf, 0, 100);

	if (copy_from_user(buf, ubuf, count)) {
		pr_err_ratelimited("Couldn't copy from user\n");
		return -EFAULT;
	}

	comma = strnchr(buf, count, ',');
	if (!comma)
		goto invalid_format;

	/* split up the words */
	*comma = '\0';
=======
{
	struct iommu_fwspec *fwspec = dev->iommu_fwspec;
	struct arm_smmu_domain *smmu_domain = to_smmu_domain(domain);
	u32 i, idx;
	int cb = -EINVAL;
	bool dynamic;

	/*
	 * Dynamic domains have already set cbndx through domain attribute.
	 * Verify that they picked a valid value.
	 */
	dynamic = is_dynamic_domain(domain);
	if (dynamic) {
		cb = smmu_domain->cfg.cbndx;
		if (cb < smmu->num_context_banks)
			return cb;
		else
			return -EINVAL;
	}

	mutex_lock(&smmu->stream_map_mutex);
	for_each_cfg_sme(fwspec, i, idx) {
		if (smmu->s2crs[idx].cb_handoff)
			cb = smmu->s2crs[idx].cbndx;
	}

	if (cb >= 0 && arm_smmu_is_static_cb(smmu))
		smmu_domain->slave_side_secure = true;

	if (cb < 0 && !arm_smmu_is_static_cb(smmu)) {
		mutex_unlock(&smmu->stream_map_mutex);
		return __arm_smmu_alloc_bitmap(smmu->context_map,
						smmu->num_s2_context_banks,
						smmu->num_context_banks);
	}

	for (i = 0; i < smmu->num_mapping_groups; i++) {
		if (smmu->s2crs[i].cb_handoff && smmu->s2crs[i].cbndx == cb) {
			if (!arm_smmu_is_static_cb(smmu))
				smmu->s2crs[i].cb_handoff = false;
			smmu->s2crs[i].count -= 1;
		}
	}
	mutex_unlock(&smmu->stream_map_mutex);

	return cb;
}

static int arm_smmu_handoff_cbs(struct arm_smmu_device *smmu)
{
	u32 i, raw_smr, raw_s2cr;
	struct arm_smmu_smr smr;
	struct arm_smmu_s2cr s2cr;

	for (i = 0; i < smmu->num_mapping_groups; i++) {
		raw_smr = readl_relaxed(ARM_SMMU_GR0(smmu) +
					ARM_SMMU_GR0_SMR(i));
		if (!(raw_smr & SMR_VALID))
			continue;

		smr.mask = (raw_smr >> SMR_MASK_SHIFT) & SMR_MASK_MASK;
		smr.id = (u16)raw_smr;
		smr.valid = true;

		raw_s2cr = readl_relaxed(ARM_SMMU_GR0(smmu) +
					ARM_SMMU_GR0_S2CR(i));
		memset(&s2cr, 0, sizeof(s2cr));
		s2cr.group = NULL;
		s2cr.count = 1;
		s2cr.type = (raw_s2cr >> S2CR_TYPE_SHIFT) & S2CR_TYPE_MASK;
		s2cr.privcfg = (raw_s2cr >> S2CR_PRIVCFG_SHIFT) &
				S2CR_PRIVCFG_MASK;
		s2cr.cbndx = (u8)raw_s2cr;
		s2cr.cb_handoff = true;

		if (s2cr.type != S2CR_TYPE_TRANS)
			continue;

		smmu->smrs[i] = smr;
		smmu->s2crs[i] = s2cr;
		bitmap_set(smmu->context_map, s2cr.cbndx, 1);
		dev_dbg(smmu->dev, "Handoff smr: %x s2cr: %x cb: %d\n",
			raw_smr, raw_s2cr, s2cr.cbndx);
	}

	return 0;
}

static int arm_smmu_parse_impl_def_registers(struct arm_smmu_device *smmu)
{
	struct device *dev = smmu->dev;
	int i, ntuples, ret;
	u32 *tuples;
	struct arm_smmu_impl_def_reg *regs, *regit;

	if (!of_find_property(dev->of_node, "attach-impl-defs", &ntuples))
		return 0;

	ntuples /= sizeof(u32);
	if (ntuples % 2) {
		dev_err(dev,
			"Invalid number of attach-impl-defs registers: %d\n",
			ntuples);
		return -EINVAL;
	}

	regs = devm_kmalloc(
		dev, sizeof(*smmu->impl_def_attach_registers) * ntuples,
		GFP_KERNEL);
	if (!regs)
		return -ENOMEM;

	tuples = devm_kmalloc(dev, sizeof(u32) * ntuples * 2, GFP_KERNEL);
	if (!tuples)
		return -ENOMEM;

	ret = of_property_read_u32_array(dev->of_node, "attach-impl-defs",
					tuples, ntuples);
	if (ret)
		return ret;

	for (i = 0, regit = regs; i < ntuples; i += 2, ++regit) {
		regit->offset = tuples[i];
		regit->value = tuples[i + 1];
	}

	devm_kfree(dev, tuples);

	smmu->impl_def_attach_registers = regs;
	smmu->num_impl_def_attach_registers = ntuples / 2;

	return 0;
}


static int arm_smmu_init_clocks(struct arm_smmu_power_resources *pwr)
{
	const char *cname;
	struct property *prop;
	int i;
	struct device *dev = pwr->dev;

	pwr->num_clocks =
		of_property_count_strings(dev->of_node, "clock-names");

	if (pwr->num_clocks < 1) {
		pwr->num_clocks = 0;
		return 0;
	}

	pwr->clocks = devm_kzalloc(
		dev, sizeof(*pwr->clocks) * pwr->num_clocks,
		GFP_KERNEL);

	if (!pwr->clocks)
		return -ENOMEM;

	i = 0;
	of_property_for_each_string(dev->of_node, "clock-names",
				prop, cname) {
		struct clk *c = devm_clk_get(dev, cname);

		if (IS_ERR(c)) {
			dev_err(dev, "Couldn't get clock: %s",
				cname);
			return PTR_ERR(c);
		}

		if (clk_get_rate(c) == 0) {
			long rate = clk_round_rate(c, 1000);

			clk_set_rate(c, rate);
		}

		pwr->clocks[i] = c;

		++i;
	}
	return 0;
}

static int arm_smmu_init_regulators(struct arm_smmu_power_resources *pwr)
{
	const char *cname;
	struct property *prop;
	int i, ret = 0;
	struct device *dev = pwr->dev;

	pwr->num_gdscs =
		of_property_count_strings(dev->of_node, "qcom,regulator-names");

	if (pwr->num_gdscs < 1) {
		pwr->num_gdscs = 0;
		return 0;
	}

	pwr->gdscs = devm_kzalloc(
			dev, sizeof(*pwr->gdscs) * pwr->num_gdscs, GFP_KERNEL);

	if (!pwr->gdscs)
		return -ENOMEM;

	if (!of_property_read_u32(dev->of_node,
				  "qcom,deferred-regulator-disable-delay",
				  &(pwr->regulator_defer)))
		dev_info(dev, "regulator defer delay %d\n",
			pwr->regulator_defer);

	i = 0;
	of_property_for_each_string(dev->of_node, "qcom,regulator-names",
				prop, cname)
		pwr->gdscs[i++].supply = cname;

	ret = devm_regulator_bulk_get(dev, pwr->num_gdscs, pwr->gdscs);
	return ret;
}

static int arm_smmu_init_bus_scaling(struct arm_smmu_power_resources *pwr)
{
	struct device *dev = pwr->dev;

	/* We don't want the bus APIs to print an error message */
	if (!of_find_property(dev->of_node, "qcom,msm-bus,name", NULL)) {
		dev_dbg(dev, "No bus scaling info\n");
		return 0;
	}

	pwr->bus_dt_data = msm_bus_cl_get_pdata(pwr->pdev);
	if (!pwr->bus_dt_data) {
		dev_err(dev, "Unable to read bus-scaling from devicetree\n");
		return -EINVAL;
	}

	pwr->bus_client = msm_bus_scale_register_client(pwr->bus_dt_data);
	if (!pwr->bus_client) {
		dev_err(dev, "Bus client registration failed\n");
		return -EPROBE_DEFER;
	}

	return 0;
}

/*
 * Cleanup done by devm. Any non-devm resources must clean up themselves.
 */
static struct arm_smmu_power_resources *arm_smmu_init_power_resources(
						struct platform_device *pdev)
{
	struct arm_smmu_power_resources *pwr;
	int ret;

	pwr = devm_kzalloc(&pdev->dev, sizeof(*pwr), GFP_KERNEL);
	if (!pwr)
		return ERR_PTR(-ENOMEM);

	pwr->dev = &pdev->dev;
	pwr->pdev = pdev;
	mutex_init(&pwr->power_lock);
	spin_lock_init(&pwr->clock_refs_lock);

	ret = arm_smmu_init_clocks(pwr);
	if (ret)
		return ERR_PTR(ret);

	ret = arm_smmu_init_regulators(pwr);
	if (ret)
		return ERR_PTR(ret);

	ret = arm_smmu_init_bus_scaling(pwr);
	if (ret)
		return ERR_PTR(ret);

	return pwr;
}

/*
 * Bus APIs are devm-safe.
 */
static void arm_smmu_exit_power_resources(struct arm_smmu_power_resources *pwr)
{
	msm_bus_scale_unregister_client(pwr->bus_client);
}

static int arm_smmu_device_cfg_probe(struct arm_smmu_device *smmu)
{
	unsigned long size;
	void __iomem *gr0_base = ARM_SMMU_GR0(smmu);
	u32 id;
	bool cttw_reg, cttw_fw = smmu->features & ARM_SMMU_FEAT_COHERENT_WALK;
	int i;

	if (arm_smmu_restore_sec_cfg(smmu, 0))
		return -ENODEV;

	dev_dbg(smmu->dev, "probing hardware configuration...\n");
	dev_dbg(smmu->dev, "SMMUv%d with:\n",
			smmu->version == ARM_SMMU_V2 ? 2 : 1);

	/* ID0 */
	id = readl_relaxed(gr0_base + ARM_SMMU_GR0_ID0);

	/* Restrict available stages based on module parameter */
	if (force_stage == 1)
		id &= ~(ID0_S2TS | ID0_NTS);
	else if (force_stage == 2)
		id &= ~(ID0_S1TS | ID0_NTS);

	if (id & ID0_S1TS) {
		smmu->features |= ARM_SMMU_FEAT_TRANS_S1;
		dev_dbg(smmu->dev, "\tstage 1 translation\n");
	}

	if (id & ID0_S2TS) {
		smmu->features |= ARM_SMMU_FEAT_TRANS_S2;
		dev_dbg(smmu->dev, "\tstage 2 translation\n");
	}

	if (id & ID0_NTS) {
		smmu->features |= ARM_SMMU_FEAT_TRANS_NESTED;
		dev_dbg(smmu->dev, "\tnested translation\n");
	}

	if (!(smmu->features &
		(ARM_SMMU_FEAT_TRANS_S1 | ARM_SMMU_FEAT_TRANS_S2))) {
		dev_err(smmu->dev, "\tno translation support!\n");
		return -ENODEV;
	}

	if ((id & ID0_S1TS) &&
		((smmu->version < ARM_SMMU_V2) || !(id & ID0_ATOSNS))) {
		smmu->features |= ARM_SMMU_FEAT_TRANS_OPS;
		dev_dbg(smmu->dev, "\taddress translation ops\n");
	}

	/*
	 * In order for DMA API calls to work properly, we must defer to what
	 * the FW says about coherency, regardless of what the hardware claims.
	 * Fortunately, this also opens up a workaround for systems where the
	 * ID register value has ended up configured incorrectly.
	 */
	cttw_reg = !!(id & ID0_CTTW);
	if (cttw_fw || cttw_reg)
		dev_notice(smmu->dev, "\t%scoherent table walk\n",
			   cttw_fw ? "" : "non-");
	if (cttw_fw != cttw_reg)
		dev_notice(smmu->dev,
			   "\t(IDR0.CTTW overridden by FW configuration)\n");

	/* Max. number of entries we have for stream matching/indexing */
	if (smmu->version == ARM_SMMU_V2 && id & ID0_EXIDS) {
		smmu->features |= ARM_SMMU_FEAT_EXIDS;
		size = 1 << 16;
	} else {
		size = 1 << ((id >> ID0_NUMSIDB_SHIFT) & ID0_NUMSIDB_MASK);
	}
	smmu->streamid_mask = size - 1;
	if (id & ID0_SMS) {

		smmu->features |= ARM_SMMU_FEAT_STREAM_MATCH;
		size = (id >> ID0_NUMSMRG_SHIFT) & ID0_NUMSMRG_MASK;
		if (size == 0) {
			dev_err(smmu->dev,
				"stream-matching supported, but no SMRs present!\n");
			return -ENODEV;
		}

		/* Zero-initialised to mark as invalid */
		smmu->smrs = devm_kcalloc(smmu->dev, size, sizeof(*smmu->smrs),
					  GFP_KERNEL);
		if (!smmu->smrs)
			return -ENOMEM;

		dev_notice(smmu->dev,
			   "\tstream matching with %lu register groups", size);
	}
	/* s2cr->type == 0 means translation, so initialise explicitly */
	smmu->s2crs = devm_kmalloc_array(smmu->dev, size, sizeof(*smmu->s2crs),
					 GFP_KERNEL);
	if (!smmu->s2crs)
		return -ENOMEM;
	for (i = 0; i < size; i++)
		smmu->s2crs[i] = s2cr_init_val;

	smmu->num_mapping_groups = size;
	mutex_init(&smmu->stream_map_mutex);
	mutex_init(&smmu->iommu_group_mutex);
	spin_lock_init(&smmu->global_sync_lock);

	if (smmu->version < ARM_SMMU_V2 || !(id & ID0_PTFS_NO_AARCH32)) {
		smmu->features |= ARM_SMMU_FEAT_FMT_AARCH32_L;
		if (!(id & ID0_PTFS_NO_AARCH32S))
			smmu->features |= ARM_SMMU_FEAT_FMT_AARCH32_S;
	}

	/* ID1 */
	id = readl_relaxed(gr0_base + ARM_SMMU_GR0_ID1);
	smmu->pgshift = (id & ID1_PAGESIZE) ? 16 : 12;

	/* Check for size mismatch of SMMU address space from mapped region */
	size = 1 << (((id >> ID1_NUMPAGENDXB_SHIFT) & ID1_NUMPAGENDXB_MASK) + 1);
	size <<= smmu->pgshift;
	if (smmu->cb_base != gr0_base + size)
		dev_warn(smmu->dev,
			"SMMU address space size (0x%lx) differs from mapped region size (0x%tx)!\n",
			size * 2, (smmu->cb_base - gr0_base) * 2);

	smmu->num_s2_context_banks = (id >> ID1_NUMS2CB_SHIFT) & ID1_NUMS2CB_MASK;
	smmu->num_context_banks = (id >> ID1_NUMCB_SHIFT) & ID1_NUMCB_MASK;
	if (smmu->num_s2_context_banks > smmu->num_context_banks) {
		dev_err(smmu->dev, "impossible number of S2 context banks!\n");
		return -ENODEV;
	}
	dev_dbg(smmu->dev, "\t%u context banks (%u stage-2 only)\n",
		   smmu->num_context_banks, smmu->num_s2_context_banks);
	/*
	 * Cavium CN88xx erratum #27704.
	 * Ensure ASID and VMID allocation is unique across all SMMUs in
	 * the system.
	 */
	if (smmu->model == CAVIUM_SMMUV2) {
		smmu->cavium_id_base =
			atomic_add_return(smmu->num_context_banks,
					  &cavium_smmu_context_count);
		smmu->cavium_id_base -= smmu->num_context_banks;
		dev_notice(smmu->dev, "\tenabling workaround for Cavium erratum 27704\n");
	}
	smmu->cbs = devm_kcalloc(smmu->dev, smmu->num_context_banks,
				 sizeof(*smmu->cbs), GFP_KERNEL);
	if (!smmu->cbs)
		return -ENOMEM;
	for (i = 0; i < smmu->num_context_banks; i++) {
		void __iomem *cb_base;

		cb_base = ARM_SMMU_CB(smmu, i);
		smmu->cbs[i].actlr = readl_relaxed(cb_base + ARM_SMMU_CB_ACTLR);
	}
>>>>>>> 0bb30046

	if (kstrtou64(buf, 0, &sel))
		goto invalid_format;

	if (sel != 1 && sel != 2)
		goto invalid_format;

	if (kstrtou64(comma + 1, 0, &val))
		goto invalid_format;

	arm_smmu_power_on(smmu->pwr);

	if (sel == 1)
		arm_smmu_debug_tcu_testbus_select(base,
				tcu_base, CLK_TESTBUS, WRITE, val);
	else if (sel == 2)
		arm_smmu_debug_tcu_testbus_select(base,
				tcu_base, PTW_AND_CACHE_TESTBUS, WRITE, val);

	arm_smmu_power_off(smmu->pwr);

<<<<<<< HEAD
	return count;
=======
	if (arm_smmu_ops.pgsize_bitmap == -1UL)
		arm_smmu_ops.pgsize_bitmap = smmu->pgsize_bitmap;
	else
		arm_smmu_ops.pgsize_bitmap |= smmu->pgsize_bitmap;
	dev_dbg(smmu->dev, "\tSupported page sizes: 0x%08lx\n",
		   smmu->pgsize_bitmap);
>>>>>>> 0bb30046

invalid_format:
	pr_err_ratelimited("Invalid format. Expected: <1, testbus select> for tcu CLK testbus (or) <2, testbus select> for tcu PTW/CACHE testbuses\n");
	return -EINVAL;
}

<<<<<<< HEAD
static ssize_t arm_smmu_debug_tcu_testbus_sel_read(struct file *file,
		char __user *ubuf, size_t count, loff_t *offset)
{
	return arm_smmu_debug_testbus_read(file, ubuf,
			count, offset, SEL_TCU, TESTBUS_SELECT);
}

static const struct file_operations arm_smmu_debug_tcu_testbus_sel_fops = {
	.open	= simple_open,
	.write	= arm_smmu_debug_tcu_testbus_sel_write,
	.read	= arm_smmu_debug_tcu_testbus_sel_read,
};
=======
	if (smmu->features & ARM_SMMU_FEAT_TRANS_S1)
		dev_dbg(smmu->dev, "\tStage-1: %lu-bit VA -> %lu-bit IPA\n",
			smmu->va_size, smmu->ipa_size);

	if (smmu->features & ARM_SMMU_FEAT_TRANS_S2)
		dev_dbg(smmu->dev, "\tStage-2: %lu-bit IPA -> %lu-bit PA\n",
			smmu->ipa_size, smmu->pa_size);
>>>>>>> 0bb30046

static ssize_t arm_smmu_debug_tcu_testbus_read(struct file *file,
		char __user *ubuf, size_t count, loff_t *offset)
{
	return arm_smmu_debug_testbus_read(file, ubuf,
			count, offset, SEL_TCU, TESTBUS_OUTPUT);
}

<<<<<<< HEAD
static const struct file_operations arm_smmu_debug_tcu_testbus_fops = {
	.open	= simple_open,
	.read	= arm_smmu_debug_tcu_testbus_read,
};

static int qsmmuv500_tcu_testbus_init(struct arm_smmu_device *smmu)
{
	struct dentry *testbus_dir;

	if (!debugfs_testbus_dir) {
		debugfs_testbus_dir = debugfs_create_dir("testbus",
						       iommu_debugfs_top);
		if (!debugfs_testbus_dir) {
			pr_err_ratelimited("Couldn't create iommu/testbus debugfs directory\n");
			return -ENODEV;
		}
	}

	testbus_dir = debugfs_create_dir(dev_name(smmu->dev),
				debugfs_testbus_dir);

	if (!testbus_dir) {
		pr_err_ratelimited("Couldn't create iommu/testbus/%s debugfs directory\n",
		       dev_name(smmu->dev));
		goto err;
	}
=======
struct arm_smmu_match_data {
	enum arm_smmu_arch_version version;
	enum arm_smmu_implementation model;
	struct arm_smmu_arch_ops *arch_ops;
};

#define ARM_SMMU_MATCH_DATA(name, ver, imp, ops)	\
static struct arm_smmu_match_data name = {		\
.version = ver,						\
.model = imp,						\
.arch_ops = ops,					\
}							\

struct arm_smmu_arch_ops qsmmuv500_arch_ops;

ARM_SMMU_MATCH_DATA(smmu_generic_v1, ARM_SMMU_V1, GENERIC_SMMU, NULL);
ARM_SMMU_MATCH_DATA(smmu_generic_v2, ARM_SMMU_V2, GENERIC_SMMU, NULL);
ARM_SMMU_MATCH_DATA(arm_mmu401, ARM_SMMU_V1_64K, GENERIC_SMMU, NULL);
ARM_SMMU_MATCH_DATA(arm_mmu500, ARM_SMMU_V2, ARM_MMU500, NULL);
ARM_SMMU_MATCH_DATA(cavium_smmuv2, ARM_SMMU_V2, CAVIUM_SMMUV2, NULL);
ARM_SMMU_MATCH_DATA(qcom_smmuv2, ARM_SMMU_V2, QCOM_SMMUV2, &qsmmuv2_arch_ops);
ARM_SMMU_MATCH_DATA(qcom_smmuv500, ARM_SMMU_V2, QCOM_SMMUV500,
		    &qsmmuv500_arch_ops);

static const struct of_device_id arm_smmu_of_match[] = {
	{ .compatible = "arm,smmu-v1", .data = &smmu_generic_v1 },
	{ .compatible = "arm,smmu-v2", .data = &smmu_generic_v2 },
	{ .compatible = "arm,mmu-400", .data = &smmu_generic_v1 },
	{ .compatible = "arm,mmu-401", .data = &arm_mmu401 },
	{ .compatible = "arm,mmu-500", .data = &arm_mmu500 },
	{ .compatible = "cavium,smmu-v2", .data = &cavium_smmuv2 },
	{ .compatible = "qcom,smmu-v2", .data = &qcom_smmuv2 },
	{ .compatible = "qcom,qsmmu-v500", .data = &qcom_smmuv500 },
	{ },
};
MODULE_DEVICE_TABLE(of, arm_smmu_of_match);

#ifdef CONFIG_MSM_TZ_SMMU
int register_iommu_sec_ptbl(void)
{
	struct device_node *np;

	for_each_matching_node(np, arm_smmu_of_match)
		if (of_find_property(np, "qcom,tz-device-id", NULL) &&
				of_device_is_available(np))
			break;
	if (!np)
		return -ENODEV;

	of_node_put(np);

	return msm_iommu_sec_pgtbl_init();
}
#endif

#ifdef CONFIG_ACPI
static int acpi_smmu_get_data(u32 model, struct arm_smmu_device *smmu)
{
	int ret = 0;
>>>>>>> 0bb30046

	if (!debugfs_create_file("tcu_testbus_sel", 0400, testbus_dir, smmu,
			&arm_smmu_debug_tcu_testbus_sel_fops)) {
		pr_err_ratelimited("Couldn't create iommu/testbus/%s/tcu_testbus_sel debugfs file\n",
		       dev_name(smmu->dev));
		goto err_rmdir;
	}

	if (!debugfs_create_file("tcu_testbus_output", 0400, testbus_dir, smmu,
			&arm_smmu_debug_tcu_testbus_fops)) {
		pr_err_ratelimited("Couldn't create iommu/testbus/%s/tcu_testbus_output debugfs file\n",
		       dev_name(smmu->dev));
		goto err_rmdir;
	}

	return 0;
err_rmdir:
	debugfs_remove_recursive(testbus_dir);
err:
	return 0;
}

static ssize_t arm_smmu_debug_tbu_testbus_sel_write(struct file *file,
		const char __user *ubuf, size_t count, loff_t *offset)
{
	struct qsmmuv500_tbu_device *tbu = file->private_data;
	void __iomem *tbu_base = tbu->base;
	struct arm_smmu_device *smmu = tbu->smmu;
	struct arm_smmu_power_resources *pwr;
	struct qsmmuv500_archdata *data = smmu->archdata;
	void __iomem *tcu_base = data->tcu_base;
	u32 testbus_version = data->testbus_version;
	u64 val;

	if (kstrtoull_from_user(ubuf, count, 0, &val)) {
		pr_err_ratelimited("Invalid format for tbu testbus select\n");
		return -EINVAL;
	}

	if (testbus_version == 1)
		pwr = smmu->pwr;
	else
		pwr = tbu->pwr;

	arm_smmu_power_on(pwr);
	arm_smmu_debug_tbu_testbus_select(tbu_base, tcu_base,
			testbus_version, WRITE, val);
	arm_smmu_power_off(pwr);

	return count;
}

static ssize_t arm_smmu_debug_tbu_testbus_sel_read(struct file *file,
		char __user *ubuf, size_t count, loff_t *offset)
{
	return arm_smmu_debug_testbus_read(file, ubuf,
			count, offset, SEL_TBU, TESTBUS_SELECT);
}

static const struct file_operations arm_smmu_debug_tbu_testbus_sel_fops = {
	.open	= simple_open,
	.write	= arm_smmu_debug_tbu_testbus_sel_write,
	.read	= arm_smmu_debug_tbu_testbus_sel_read,
};

<<<<<<< HEAD
=======
	return 0;
}
#else
static inline int arm_smmu_device_acpi_probe(struct platform_device *pdev,
					     struct arm_smmu_device *smmu)
{
	return -ENODEV;
}
#endif

static void arm_smmu_bus_init(void)
{
	/* Oh, for a proper bus abstraction */
	if (!iommu_present(&platform_bus_type))
		bus_set_iommu(&platform_bus_type, &arm_smmu_ops);
#ifdef CONFIG_ARM_AMBA
	if (!iommu_present(&amba_bustype))
		bus_set_iommu(&amba_bustype, &arm_smmu_ops);
#endif
#ifdef CONFIG_PCI
	if (!iommu_present(&pci_bus_type)) {
		pci_request_acs();
		bus_set_iommu(&pci_bus_type, &arm_smmu_ops);
	}
#endif
}

static int qsmmuv500_tbu_register(struct device *dev, void *data);
static int arm_smmu_device_dt_probe(struct platform_device *pdev)
{
	const struct arm_smmu_match_data *data;
	struct resource *res;
	struct arm_smmu_device *smmu;
	struct device *dev = &pdev->dev;
	int num_irqs, i, err;
	bool legacy_binding;

	legacy_binding = of_find_property(dev->of_node, "mmu-masters", NULL);
	if (legacy_binding && !using_generic_binding) {
		if (!using_legacy_binding)
			pr_notice("deprecated \"mmu-masters\" DT property in use; DMA API support unavailable\n");
		using_legacy_binding = true;
	} else if (!legacy_binding && !using_legacy_binding) {
		using_generic_binding = true;
	} else {
		dev_err(dev, "not probing due to mismatched DT properties\n");
		return -ENODEV;
	}

	smmu = devm_kzalloc(dev, sizeof(*smmu), GFP_KERNEL);
	if (!smmu) {
		dev_err(dev, "failed to allocate arm_smmu_device\n");
		return -ENOMEM;
	}
	smmu->dev = dev;
	spin_lock_init(&smmu->atos_lock);
	idr_init(&smmu->asid_idr);
	mutex_init(&smmu->idr_mutex);

	data = of_device_get_match_data(dev);
	smmu->version = data->version;
	smmu->model = data->model;
	smmu->arch_ops = data->arch_ops;

	if (of_dma_is_coherent(dev->of_node))
		smmu->features |= ARM_SMMU_FEAT_COHERENT_WALK;

	res = platform_get_resource(pdev, IORESOURCE_MEM, 0);
	if (res == NULL) {
		dev_err(dev, "no MEM resource info\n");
		return -EINVAL;
	}

	smmu->phys_addr = res->start;
	smmu->base = devm_ioremap_resource(dev, res);
	if (IS_ERR(smmu->base))
		return PTR_ERR(smmu->base);
	smmu->cb_base = smmu->base + resource_size(res) / 2;
	smmu->size = resource_size(res);

	if (of_property_read_u32(dev->of_node, "#global-interrupts",
				 &smmu->num_global_irqs)) {
		dev_err(dev, "missing #global-interrupts property\n");
		return -ENODEV;
	}

	num_irqs = 0;
	while ((res = platform_get_resource(pdev, IORESOURCE_IRQ, num_irqs))) {
		num_irqs++;
		if (num_irqs > smmu->num_global_irqs)
			smmu->num_context_irqs++;
	}

	if (!smmu->num_context_irqs) {
		dev_err(dev, "found %d interrupts but expected at least %d\n",
			num_irqs, smmu->num_global_irqs + 1);
		return -ENODEV;
	}

	smmu->irqs = devm_kzalloc(dev, sizeof(*smmu->irqs) * num_irqs,
				  GFP_KERNEL);
	if (!smmu->irqs) {
		dev_err(dev, "failed to allocate %d irqs\n", num_irqs);
		return -ENOMEM;
	}

	for (i = 0; i < num_irqs; ++i) {
		int irq = platform_get_irq(pdev, i);

		if (irq < 0) {
			dev_err(dev, "failed to get irq index %d\n", i);
			return -ENODEV;
		}
		smmu->irqs[i] = irq;
	}

	parse_driver_options(smmu);

	smmu->pwr = arm_smmu_init_power_resources(pdev);
	if (IS_ERR(smmu->pwr))
		return PTR_ERR(smmu->pwr);

	err = arm_smmu_power_on(smmu->pwr);
	if (err)
		goto out_exit_power_resources;

	smmu->sec_id = msm_dev_to_device_id(dev);
	err = arm_smmu_device_cfg_probe(smmu);
	if (err)
		goto out_power_off;

	err = arm_smmu_handoff_cbs(smmu);
	if (err)
		goto out_power_off;

	err = arm_smmu_parse_impl_def_registers(smmu);
	if (err)
		goto out_power_off;

	if (smmu->version == ARM_SMMU_V2) {
		if (smmu->num_context_banks > smmu->num_context_irqs) {
			dev_err(dev,
				"found %d context irq(s) but have %d context banks. assuming %d context interrupts.\n",
				smmu->num_context_irqs, smmu->num_context_banks,
				smmu->num_context_banks);
		}

		/* Ignore superfluous interrupts */
		smmu->num_context_irqs = smmu->num_context_banks;
	}

	for (i = 0; i < smmu->num_global_irqs; ++i) {
		err = devm_request_threaded_irq(smmu->dev, smmu->irqs[i],
					NULL, arm_smmu_global_fault,
					IRQF_ONESHOT | IRQF_SHARED,
					"arm-smmu global fault", smmu);
		if (err) {
			dev_err(dev, "failed to request global IRQ %d (%u)\n",
				i, smmu->irqs[i]);
			goto out_power_off;
		}
	}

	err = arm_smmu_arch_init(smmu);
	if (err)
		goto out_power_off;

	iommu_device_set_ops(&smmu->iommu, &arm_smmu_ops);
	iommu_device_set_fwnode(&smmu->iommu, dev->fwnode);

	err = iommu_device_register(&smmu->iommu);

	if (err) {
		dev_err(dev, "Failed to register iommu\n");
		return err;
	}
	platform_set_drvdata(pdev, smmu);
	arm_smmu_device_reset(smmu);
	arm_smmu_test_smr_masks(smmu);
	arm_smmu_interrupt_selftest(smmu);
	arm_smmu_power_off(smmu->pwr);

	/*
	 * For ACPI and generic DT bindings, an SMMU will be probed before
	 * any device which might need it, so we want the bus ops in place
	 * ready to handle default domain setup as soon as any SMMU exists.
	 */
	if (!using_legacy_binding)
		arm_smmu_bus_init();

	return 0;

out_power_off:
	arm_smmu_power_off(smmu->pwr);

out_exit_power_resources:
	arm_smmu_exit_power_resources(smmu->pwr);

	return err;
}

/*
 * With the legacy DT binding in play, though, we have no guarantees about
 * probe order, but then we're also not doing default domains, so we can
 * delay setting bus ops until we're sure every possible SMMU is ready,
 * and that way ensure that no add_device() calls get missed.
 */
static int arm_smmu_legacy_bus_init(void)
{
	if (using_legacy_binding)
		arm_smmu_bus_init();
	return 0;
}
device_initcall_sync(arm_smmu_legacy_bus_init);

static int arm_smmu_device_remove(struct platform_device *pdev)
{
	struct arm_smmu_device *smmu = platform_get_drvdata(pdev);

	if (!smmu)
		return -ENODEV;

	if (arm_smmu_power_on(smmu->pwr))
		return -EINVAL;

	if (!bitmap_empty(smmu->context_map, ARM_SMMU_MAX_CBS))
		dev_err(&pdev->dev, "removing device with active domains!\n");

	idr_destroy(&smmu->asid_idr);

	/* Turn the thing off */
	writel(sCR0_CLIENTPD, ARM_SMMU_GR0_NS(smmu) + ARM_SMMU_GR0_sCR0);
	arm_smmu_power_off(smmu->pwr);

	arm_smmu_exit_power_resources(smmu->pwr);

	return 0;
}

static int __maybe_unused arm_smmu_pm_resume(struct device *dev)
{
	struct arm_smmu_device *smmu = dev_get_drvdata(dev);
	int ret;

	ret = arm_smmu_power_on(smmu->pwr);
	if (ret)
		return ret;

	arm_smmu_device_reset(smmu);
	arm_smmu_power_off(smmu->pwr);

	return 0;
}

static const struct dev_pm_ops arm_smmu_pm_ops = {
	.resume = arm_smmu_pm_resume,
	.thaw_early = arm_smmu_pm_resume,
	.restore_early = arm_smmu_pm_resume,
};

static struct platform_driver arm_smmu_driver = {
	.driver	= {
		.name		= "arm-smmu",
		.of_match_table	= of_match_ptr(arm_smmu_of_match),
		.pm		= &arm_smmu_pm_ops,
		.suppress_bind_attrs = true,
	},
	.probe	= arm_smmu_device_dt_probe,
	.remove	= arm_smmu_device_remove,
};

static struct platform_driver qsmmuv500_tbu_driver;
static int __init arm_smmu_init(void)
{
	static bool registered;
	int ret = 0;
	ktime_t cur;

	if (registered)
		return 0;

	cur = ktime_get();
	ret = platform_driver_register(&qsmmuv500_tbu_driver);
	if (ret)
		return ret;

	ret = platform_driver_register(&arm_smmu_driver);
#ifdef CONFIG_MSM_TZ_SMMU
	ret = register_iommu_sec_ptbl();
#endif
	registered = !ret;
	trace_smmu_init(ktime_us_delta(ktime_get(), cur));

	return ret;
}

static void __exit arm_smmu_exit(void)
{
	return platform_driver_unregister(&arm_smmu_driver);
}

subsys_initcall(arm_smmu_init);
module_exit(arm_smmu_exit);

static int __init arm_smmu_of_init(struct device_node *np)
{
	int ret = arm_smmu_init();

	if (ret)
		return ret;

	if (!of_platform_device_create(np, NULL, platform_bus_type.dev_root))
		return -ENODEV;

	return 0;
}
IOMMU_OF_DECLARE(arm_smmuv1, "arm,smmu-v1", arm_smmu_of_init);
IOMMU_OF_DECLARE(arm_smmuv2, "arm,smmu-v2", arm_smmu_of_init);
IOMMU_OF_DECLARE(arm_mmu400, "arm,mmu-400", arm_smmu_of_init);
IOMMU_OF_DECLARE(arm_mmu401, "arm,mmu-401", arm_smmu_of_init);
IOMMU_OF_DECLARE(arm_mmu500, "arm,mmu-500", arm_smmu_of_init);
IOMMU_OF_DECLARE(cavium_smmuv2, "cavium,smmu-v2", arm_smmu_of_init);

#define TCU_HW_VERSION_HLOS1		(0x18)

#define DEBUG_SID_HALT_REG		0x0
#define DEBUG_SID_HALT_VAL		(0x1 << 16)
#define DEBUG_SID_HALT_SID_MASK		0x3ff

#define DEBUG_VA_ADDR_REG		0x8

#define DEBUG_TXN_TRIGG_REG		0x18
#define DEBUG_TXN_AXPROT_SHIFT		6
#define DEBUG_TXN_AXCACHE_SHIFT		2
#define DEBUG_TRX_WRITE			(0x1 << 1)
#define DEBUG_TXN_READ			(0x0 << 1)
#define DEBUG_TXN_TRIGGER		0x1

#define DEBUG_SR_HALT_ACK_REG		0x20
#define DEBUG_SR_HALT_ACK_VAL		(0x1 << 1)
#define DEBUG_SR_ECATS_RUNNING_VAL	(0x1 << 0)

#define DEBUG_PAR_REG			0x28
#define DEBUG_PAR_PA_MASK		((0x1ULL << 36) - 1)
#define DEBUG_PAR_PA_SHIFT		12
#define DEBUG_PAR_FAULT_VAL		0x1

#define DEBUG_AXUSER_REG		0x30
#define DEBUG_AXUSER_CDMID_MASK         0xff
#define DEBUG_AXUSER_CDMID_SHIFT        36
#define DEBUG_AXUSER_CDMID_VAL          255

#define TBU_DBG_TIMEOUT_US		100

#define QSMMUV500_ACTLR_DEEP_PREFETCH_MASK	0x3
#define QSMMUV500_ACTLR_DEEP_PREFETCH_SHIFT	0x8

struct qsmmuv500_group_iommudata {
	bool has_actlr;
	u32 actlr;
};
#define to_qsmmuv500_group_iommudata(group)				\
	((struct qsmmuv500_group_iommudata *)				\
		(iommu_group_get_iommudata(group)))


static bool arm_smmu_fwspec_match_smr(struct iommu_fwspec *fwspec,
				      struct arm_smmu_smr *smr)
{
	struct arm_smmu_smr *smr2;
	struct arm_smmu_device *smmu = fwspec_smmu(fwspec);
	int i, idx;

	for_each_cfg_sme(fwspec, i, idx) {
		smr2 = &smmu->smrs[idx];
		/* Continue if table entry does not match */
		if ((smr->id ^ smr2->id) & ~(smr->mask | smr2->mask))
			continue;
		return true;
	}
	return false;
}

static int qsmmuv500_tbu_halt(struct qsmmuv500_tbu_device *tbu,
				struct arm_smmu_domain *smmu_domain)
{
	unsigned long flags;
	u32 halt, fsr, status;
	void __iomem *tbu_base, *cb_base;

	if (of_property_read_bool(tbu->dev->of_node,
						"qcom,opt-out-tbu-halting")) {
		dev_notice(tbu->dev, "TBU opted-out for halting!\n");
		return -EBUSY;
	}

	spin_lock_irqsave(&tbu->halt_lock, flags);
	if (tbu->halt_count) {
		tbu->halt_count++;
		spin_unlock_irqrestore(&tbu->halt_lock, flags);
		return 0;
	}

	cb_base = ARM_SMMU_CB(smmu_domain->smmu, smmu_domain->cfg.cbndx);
	tbu_base = tbu->base;
	halt = readl_relaxed(tbu_base + DEBUG_SID_HALT_REG);
	halt |= DEBUG_SID_HALT_VAL;
	writel_relaxed(halt, tbu_base + DEBUG_SID_HALT_REG);

	fsr = readl_relaxed(cb_base + ARM_SMMU_CB_FSR);
	if ((fsr & FSR_FAULT) && (fsr & FSR_SS)) {
		u32 sctlr_orig, sctlr;
		/*
		 * We are in a fault; Our request to halt the bus will not
		 * complete until transactions in front of us (such as the fault
		 * itself) have completed. Disable iommu faults and terminate
		 * any existing transactions.
		 */
		sctlr_orig = readl_relaxed(cb_base + ARM_SMMU_CB_SCTLR);
		sctlr = sctlr_orig & ~(SCTLR_CFCFG | SCTLR_CFIE);
		writel_relaxed(sctlr, cb_base + ARM_SMMU_CB_SCTLR);

		writel_relaxed(fsr, cb_base + ARM_SMMU_CB_FSR);
		/*
		 * Barrier required to ensure that the FSR is cleared
		 * before resuming SMMU operation
		 */
		wmb();
		writel_relaxed(RESUME_TERMINATE, cb_base +
			       ARM_SMMU_CB_RESUME);

		writel_relaxed(sctlr_orig, cb_base + ARM_SMMU_CB_SCTLR);
	}

	if (readl_poll_timeout_atomic(tbu_base + DEBUG_SR_HALT_ACK_REG, status,
					(status & DEBUG_SR_HALT_ACK_VAL),
					0, TBU_DBG_TIMEOUT_US)) {
		dev_err(tbu->dev, "Couldn't halt TBU!\n");

		halt = readl_relaxed(tbu_base + DEBUG_SID_HALT_REG);
		halt &= ~DEBUG_SID_HALT_VAL;
		writel_relaxed(halt, tbu_base + DEBUG_SID_HALT_REG);

		spin_unlock_irqrestore(&tbu->halt_lock, flags);
		return -ETIMEDOUT;
	}

	tbu->halt_count = 1;
	spin_unlock_irqrestore(&tbu->halt_lock, flags);
	return 0;
}

static void qsmmuv500_tbu_resume(struct qsmmuv500_tbu_device *tbu)
{
	unsigned long flags;
	u32 val;
	void __iomem *base;

	spin_lock_irqsave(&tbu->halt_lock, flags);
	if (!tbu->halt_count) {
		WARN(1, "%s: bad tbu->halt_count", dev_name(tbu->dev));
		spin_unlock_irqrestore(&tbu->halt_lock, flags);
		return;

	} else if (tbu->halt_count > 1) {
		tbu->halt_count--;
		spin_unlock_irqrestore(&tbu->halt_lock, flags);
		return;
	}

	base = tbu->base;
	val = readl_relaxed(base + DEBUG_SID_HALT_REG);
	val &= ~DEBUG_SID_HALT_VAL;
	writel_relaxed(val, base + DEBUG_SID_HALT_REG);

	tbu->halt_count = 0;
	spin_unlock_irqrestore(&tbu->halt_lock, flags);
}


static int qsmmuv500_ecats_lock(struct arm_smmu_domain *smmu_domain,
				struct qsmmuv500_tbu_device *tbu,
				unsigned long *flags)
{
	struct arm_smmu_device *smmu = tbu->smmu;
	struct qsmmuv500_archdata *data = get_qsmmuv500_archdata(smmu);
	u32 val;

	spin_lock_irqsave(&smmu->atos_lock, *flags);
	/* The status register is not accessible on version 1.0 */
	if (data->version == 0x01000000)
		return 0;

	if (readl_poll_timeout_atomic(tbu->status_reg,
					val, (val == 0x1), 0,
					TBU_DBG_TIMEOUT_US)) {
		dev_err(tbu->dev, "ECATS hw busy!\n");
		spin_unlock_irqrestore(&smmu->atos_lock, *flags);
		return  -ETIMEDOUT;
	}

	return 0;
}

static void qsmmuv500_ecats_unlock(struct arm_smmu_domain *smmu_domain,
					struct qsmmuv500_tbu_device *tbu,
					unsigned long *flags)
{
	struct arm_smmu_device *smmu = tbu->smmu;
	struct qsmmuv500_archdata *data = get_qsmmuv500_archdata(smmu);

	/* The status register is not accessible on version 1.0 */
	if (data->version != 0x01000000)
		writel_relaxed(0, tbu->status_reg);
	spin_unlock_irqrestore(&smmu->atos_lock, *flags);
}

/*
 * Zero means failure.
 */
static phys_addr_t qsmmuv500_iova_to_phys(
		struct iommu_domain *domain, dma_addr_t iova, u32 sid)
{
	struct arm_smmu_domain *smmu_domain = to_smmu_domain(domain);
	struct arm_smmu_device *smmu = smmu_domain->smmu;
	struct arm_smmu_cfg *cfg = &smmu_domain->cfg;
	struct qsmmuv500_tbu_device *tbu;
	int ret;
	phys_addr_t phys = 0;
	u64 val, fsr;
	unsigned long flags;
	void __iomem *cb_base;
	u32 sctlr_orig, sctlr;
	int needs_redo = 0;
	ktime_t timeout;

	/* only 36 bit iova is supported */
	if (iova >= (1ULL << 36)) {
		dev_err_ratelimited(smmu->dev, "ECATS: address too large: %pad\n",
					&iova);
		return 0;
	}

	cb_base = ARM_SMMU_CB(smmu, cfg->cbndx);
	tbu = qsmmuv500_find_tbu(smmu, sid);
	if (!tbu)
		return 0;

	ret = arm_smmu_power_on(tbu->pwr);
	if (ret)
		return 0;

	ret = qsmmuv500_tbu_halt(tbu, smmu_domain);
	if (ret)
		goto out_power_off;

	/*
	 * ECATS can trigger the fault interrupt, so disable it temporarily
	 * and check for an interrupt manually.
	 */
	sctlr_orig = readl_relaxed(cb_base + ARM_SMMU_CB_SCTLR);
	sctlr = sctlr_orig & ~(SCTLR_CFCFG | SCTLR_CFIE);
	writel_relaxed(sctlr, cb_base + ARM_SMMU_CB_SCTLR);

	fsr = readl_relaxed(cb_base + ARM_SMMU_CB_FSR);
	if (fsr & FSR_FAULT) {
		/* Clear pending interrupts */
		writel_relaxed(fsr, cb_base + ARM_SMMU_CB_FSR);
		/*
		 * Barrier required to ensure that the FSR is cleared
		 * before resuming SMMU operation.
		 */
		wmb();

		/*
		 * TBU halt takes care of resuming any stalled transcation.
		 * Kept it here for completeness sake.
		 */
		if (fsr & FSR_SS)
			writel_relaxed(RESUME_TERMINATE, cb_base +
				       ARM_SMMU_CB_RESUME);
	}

	/* Only one concurrent atos operation */
	ret = qsmmuv500_ecats_lock(smmu_domain, tbu, &flags);
	if (ret)
		goto out_resume;

redo:
	/* Set address and stream-id */
	val = readq_relaxed(tbu->base + DEBUG_SID_HALT_REG);
	val &= ~DEBUG_SID_HALT_SID_MASK;
	val |= sid & DEBUG_SID_HALT_SID_MASK;
	writeq_relaxed(val, tbu->base + DEBUG_SID_HALT_REG);
	writeq_relaxed(iova, tbu->base + DEBUG_VA_ADDR_REG);
	val = (u64)(DEBUG_AXUSER_CDMID_VAL & DEBUG_AXUSER_CDMID_MASK) <<
		DEBUG_AXUSER_CDMID_SHIFT;
	writeq_relaxed(val, tbu->base + DEBUG_AXUSER_REG);

	/*
	 * Write-back Read and Write-Allocate
	 * Priviledged, nonsecure, data transaction
	 * Read operation.
	 */
	val = 0xF << DEBUG_TXN_AXCACHE_SHIFT;
	val |= 0x3 << DEBUG_TXN_AXPROT_SHIFT;
	val |= DEBUG_TXN_TRIGGER;
	writeq_relaxed(val, tbu->base + DEBUG_TXN_TRIGG_REG);

	ret = 0;
	timeout = ktime_add_us(ktime_get(), TBU_DBG_TIMEOUT_US);
	for (;;) {
		val = readl_relaxed(tbu->base + DEBUG_SR_HALT_ACK_REG);
		if (!(val & DEBUG_SR_ECATS_RUNNING_VAL))
			break;
		val = readl_relaxed(cb_base + ARM_SMMU_CB_FSR);
		if (val & FSR_FAULT)
			break;
		if (ktime_compare(ktime_get(), timeout) > 0) {
			dev_err(tbu->dev, "ECATS translation timed out!\n");
			ret = -ETIMEDOUT;
			break;
		}
	}

	val = readq_relaxed(tbu->base + DEBUG_PAR_REG);
	fsr = readl_relaxed(cb_base + ARM_SMMU_CB_FSR);
	if (val & DEBUG_PAR_FAULT_VAL) {
		dev_err(tbu->dev, "ECATS generated a fault interrupt! FSR = %llx, SID=0x%x\n",
			fsr, sid);

		dev_err(tbu->dev, "ECATS translation failed! PAR = %llx\n",
			val);
		/* Clear pending interrupts */
		writel_relaxed(fsr, cb_base + ARM_SMMU_CB_FSR);
		/*
		 * Barrier required to ensure that the FSR is cleared
		 * before resuming SMMU operation.
		 */
		wmb();

		if (fsr & FSR_SS)
			writel_relaxed(RESUME_TERMINATE, cb_base +
				       ARM_SMMU_CB_RESUME);

		ret = -EINVAL;
	}

	phys = (val >> DEBUG_PAR_PA_SHIFT) & DEBUG_PAR_PA_MASK;
	if (ret < 0)
		phys = 0;

	/* Reset hardware */
	writeq_relaxed(0, tbu->base + DEBUG_TXN_TRIGG_REG);
	writeq_relaxed(0, tbu->base + DEBUG_VA_ADDR_REG);
	val = readl_relaxed(tbu->base + DEBUG_SID_HALT_REG);
	val &= ~DEBUG_SID_HALT_SID_MASK;
	writel_relaxed(val, tbu->base + DEBUG_SID_HALT_REG);

	/*
	 * After a failed translation, the next successful translation will
	 * incorrectly be reported as a failure.
	 */
	if (!phys && needs_redo++ < 2)
		goto redo;

	writel_relaxed(sctlr_orig, cb_base + ARM_SMMU_CB_SCTLR);
	qsmmuv500_ecats_unlock(smmu_domain, tbu, &flags);

out_resume:
	qsmmuv500_tbu_resume(tbu);

out_power_off:
	/* Read to complete prior write transcations */
	val = readl_relaxed(tbu->base + DEBUG_SR_HALT_ACK_REG);

	/* Wait for read to complete before off */
	rmb();

	arm_smmu_power_off(tbu->pwr);

	return phys;
}

static phys_addr_t qsmmuv500_iova_to_phys_hard(
		struct iommu_domain *domain, dma_addr_t iova)
{
	u16 sid;
	struct arm_smmu_domain *smmu_domain = to_smmu_domain(domain);
	struct arm_smmu_cfg *cfg = &smmu_domain->cfg;
	struct arm_smmu_device *smmu = smmu_domain->smmu;
	struct iommu_fwspec *fwspec;
	void __iomem *gr1_base;
	u32 frsynra;


	/* Check to see if the domain is associated with the test
	 * device. If the domain belongs to the test device, then
	 * pick the SID from fwspec.
	 */
	if (domain->is_debug_domain) {
		fwspec = smmu_domain->dev->iommu_fwspec;
		sid    = (u16)fwspec->ids[0];
	} else {

		/* If the domain belongs to an actual device, read
		 * SID from the corresponding frsynra register
		 */
		gr1_base = ARM_SMMU_GR1(smmu);
		frsynra  = readl_relaxed(gr1_base +
				ARM_SMMU_GR1_CBFRSYNRA(cfg->cbndx));
		frsynra &= CBFRSYNRA_SID_MASK;
		sid      = frsynra;
	}
	return qsmmuv500_iova_to_phys(domain, iova, sid);
}

static void qsmmuv500_release_group_iommudata(void *data)
{
	kfree(data);
}

/* If a device has a valid actlr, it must match */
static int qsmmuv500_device_group(struct device *dev,
				struct iommu_group *group)
{
	struct iommu_fwspec *fwspec = dev->iommu_fwspec;
	struct arm_smmu_device *smmu = fwspec_smmu(fwspec);
	struct qsmmuv500_archdata *data = get_qsmmuv500_archdata(smmu);
	struct qsmmuv500_group_iommudata *iommudata;
	u32 actlr, i;
	struct arm_smmu_smr *smr;

	iommudata = to_qsmmuv500_group_iommudata(group);
	if (!iommudata) {
		iommudata = kzalloc(sizeof(*iommudata), GFP_KERNEL);
		if (!iommudata)
			return -ENOMEM;

		iommu_group_set_iommudata(group, iommudata,
				qsmmuv500_release_group_iommudata);
	}

	for (i = 0; i < data->actlr_tbl_size; i++) {
		smr = &data->actlrs[i].smr;
		actlr = data->actlrs[i].actlr;

		if (!arm_smmu_fwspec_match_smr(fwspec, smr))
			continue;

		if (!iommudata->has_actlr) {
			iommudata->actlr = actlr;
			iommudata->has_actlr = true;
		} else if (iommudata->actlr != actlr) {
			return -EINVAL;
		}
	}

	return 0;
}

static void qsmmuv500_init_cb(struct arm_smmu_domain *smmu_domain,
				struct device *dev)
{
	struct arm_smmu_device *smmu = smmu_domain->smmu;
	struct arm_smmu_cb *cb = &smmu->cbs[smmu_domain->cfg.cbndx];
	struct qsmmuv500_group_iommudata *iommudata =
		to_qsmmuv500_group_iommudata(dev->iommu_group);

	if (!iommudata->has_actlr)
		return;

	cb->actlr = iommudata->actlr;
	/*
	 * Prefetch only works properly if the start and end of all
	 * buffers in the page table are aligned to ARM_SMMU_MIN_IOVA_ALIGN.
	 */
	if (((iommudata->actlr >> QSMMUV500_ACTLR_DEEP_PREFETCH_SHIFT) &
			QSMMUV500_ACTLR_DEEP_PREFETCH_MASK) &&
				  (smmu->options & ARM_SMMU_OPT_MIN_IOVA_ALIGN))
		smmu_domain->qsmmuv500_errata1_min_iova_align = true;
}

static int qsmmuv500_tbu_register(struct device *dev, void *cookie)
{
	struct arm_smmu_device *smmu = cookie;
	struct qsmmuv500_tbu_device *tbu;
	struct qsmmuv500_archdata *data = get_qsmmuv500_archdata(smmu);

	if (!dev->driver) {
		dev_err(dev, "TBU failed probe, QSMMUV500 cannot continue!\n");
		return -EINVAL;
	}

	tbu = dev_get_drvdata(dev);

	INIT_LIST_HEAD(&tbu->list);
	tbu->smmu = smmu;
	list_add(&tbu->list, &data->tbus);
	return 0;
}

static int qsmmuv500_read_actlr_tbl(struct arm_smmu_device *smmu)
{
	int len, i;
	struct device *dev = smmu->dev;
	struct qsmmuv500_archdata *data = get_qsmmuv500_archdata(smmu);
	struct actlr_setting *actlrs;
	const __be32 *cell;

	cell = of_get_property(dev->of_node, "qcom,actlr", NULL);
	if (!cell)
		return 0;

	len = of_property_count_elems_of_size(dev->of_node, "qcom,actlr",
						sizeof(u32) * 3);
	if (len < 0)
		return 0;

	actlrs = devm_kzalloc(dev, sizeof(*actlrs) * len, GFP_KERNEL);
	if (!actlrs)
		return -ENOMEM;

	for (i = 0; i < len; i++) {
		actlrs[i].smr.id = of_read_number(cell++, 1);
		actlrs[i].smr.mask = of_read_number(cell++, 1);
		actlrs[i].actlr = of_read_number(cell++, 1);
	}

	data->actlrs = actlrs;
	data->actlr_tbl_size = len;
	return 0;
}

static int qsmmuv500_get_testbus_version(struct arm_smmu_device *smmu)
{
	struct device *dev = smmu->dev;
	struct qsmmuv500_archdata *data = get_qsmmuv500_archdata(smmu);
	u32 testbus_version;
	const __be32 *cell;

	cell = of_get_property(dev->of_node, "qcom,testbus-version", NULL);
	if (!cell)
		return 0;

	testbus_version = of_read_number(cell, 1);

	data->testbus_version = testbus_version;
	return 0;
}
static ssize_t arm_smmu_debug_testbus_read(struct file *file,
		char __user *ubuf, size_t count, loff_t *offset,
		enum testbus_sel tbu, enum testbus_ops ops)

{
	char buf[100];
	ssize_t retval;
	size_t buflen;
	int buf_len = sizeof(buf);

	if (*offset)
		return 0;

	memset(buf, 0, buf_len);

	if (tbu == SEL_TBU) {
		struct qsmmuv500_tbu_device *tbu = file->private_data;
		struct arm_smmu_device *smmu = tbu->smmu;
		void __iomem *tbu_base = tbu->base;
		struct qsmmuv500_archdata *data = smmu->archdata;
		void __iomem *tcu_base = data->tcu_base;
		u32 testbus_version = data->testbus_version;
		struct arm_smmu_power_resources *pwr;
		long val;

		if (testbus_version == 1)
			pwr = smmu->pwr;
		else
			pwr = tbu->pwr;

		arm_smmu_power_on(pwr);

		if (ops == TESTBUS_SELECT)
			val = arm_smmu_debug_tbu_testbus_select(tbu_base,
					tcu_base, testbus_version, READ, 0);
		else
			val = arm_smmu_debug_tbu_testbus_output(tbu_base,
							testbus_version);
		arm_smmu_power_off(pwr);

		snprintf(buf, buf_len, "0x%0x\n", val);
	} else {

		struct arm_smmu_device *smmu = file->private_data;
		struct qsmmuv500_archdata *data = smmu->archdata;
		void __iomem *base = ARM_SMMU_GR0(smmu);
		void __iomem *tcu_base = data->tcu_base;

		arm_smmu_power_on(smmu->pwr);

		if (ops == TESTBUS_SELECT) {
			snprintf(buf, buf_len, "TCU clk testbus sel: 0x%0x\n",
				arm_smmu_debug_tcu_testbus_select(base,
					tcu_base, CLK_TESTBUS, READ, 0));
			snprintf(buf + strlen(buf), buf_len - strlen(buf),
				 "TCU testbus sel : 0x%0x\n",
				 arm_smmu_debug_tcu_testbus_select(base,
					 tcu_base, PTW_AND_CACHE_TESTBUS,
					 READ, 0));
		} else {
			snprintf(buf, buf_len, "0x%0x\n",
				 arm_smmu_debug_tcu_testbus_output(base));
		}

		arm_smmu_power_off(smmu->pwr);
	}
	buflen = min(count, strlen(buf));
	if (copy_to_user(ubuf, buf, buflen)) {
		pr_err_ratelimited("Couldn't copy_to_user\n");
		retval = -EFAULT;
	} else {
		*offset = 1;
		retval = buflen;
	}

	return retval;
}
static ssize_t arm_smmu_debug_tcu_testbus_sel_write(struct file *file,
		const char __user *ubuf, size_t count, loff_t *offset)
{
	struct arm_smmu_device *smmu = file->private_data;
	struct qsmmuv500_archdata *data = smmu->archdata;
	void __iomem *tcu_base = data->tcu_base;
	void __iomem *base = ARM_SMMU_GR0(smmu);
	char *comma;
	char buf[100];
	u64 sel, val;

	if (count >= 100) {
		pr_err_ratelimited("Value too large\n");
		return -EINVAL;
	}

	memset(buf, 0, 100);

	if (copy_from_user(buf, ubuf, count)) {
		pr_err_ratelimited("Couldn't copy from user\n");
		return -EFAULT;
	}

	comma = strnchr(buf, count, ',');
	if (!comma)
		goto invalid_format;

	/* split up the words */
	*comma = '\0';

	if (kstrtou64(buf, 0, &sel))
		goto invalid_format;

	if (sel != 1 && sel != 2)
		goto invalid_format;

	if (kstrtou64(comma + 1, 0, &val))
		goto invalid_format;

	arm_smmu_power_on(smmu->pwr);

	if (sel == 1)
		arm_smmu_debug_tcu_testbus_select(base,
				tcu_base, CLK_TESTBUS, WRITE, val);
	else if (sel == 2)
		arm_smmu_debug_tcu_testbus_select(base,
				tcu_base, PTW_AND_CACHE_TESTBUS, WRITE, val);

	arm_smmu_power_off(smmu->pwr);

	return count;

invalid_format:
	pr_err_ratelimited("Invalid format. Expected: <1, testbus select> for tcu CLK testbus (or) <2, testbus select> for tcu PTW/CACHE testbuses\n");
	return -EINVAL;
}

static ssize_t arm_smmu_debug_tcu_testbus_sel_read(struct file *file,
		char __user *ubuf, size_t count, loff_t *offset)
{
	return arm_smmu_debug_testbus_read(file, ubuf,
			count, offset, SEL_TCU, TESTBUS_SELECT);
}

static const struct file_operations arm_smmu_debug_tcu_testbus_sel_fops = {
	.open	= simple_open,
	.write	= arm_smmu_debug_tcu_testbus_sel_write,
	.read	= arm_smmu_debug_tcu_testbus_sel_read,
};

static ssize_t arm_smmu_debug_tcu_testbus_read(struct file *file,
		char __user *ubuf, size_t count, loff_t *offset)
{
	return arm_smmu_debug_testbus_read(file, ubuf,
			count, offset, SEL_TCU, TESTBUS_OUTPUT);
}

static const struct file_operations arm_smmu_debug_tcu_testbus_fops = {
	.open	= simple_open,
	.read	= arm_smmu_debug_tcu_testbus_read,
};

static int qsmmuv500_tcu_testbus_init(struct arm_smmu_device *smmu)
{
	struct dentry *testbus_dir;

	if (!debugfs_testbus_dir) {
		debugfs_testbus_dir = debugfs_create_dir("testbus",
						       iommu_debugfs_top);
		if (!debugfs_testbus_dir) {
			pr_err_ratelimited("Couldn't create iommu/testbus debugfs directory\n");
			return -ENODEV;
		}
	}

	testbus_dir = debugfs_create_dir(dev_name(smmu->dev),
				debugfs_testbus_dir);

	if (!testbus_dir) {
		pr_err_ratelimited("Couldn't create iommu/testbus/%s debugfs directory\n",
		       dev_name(smmu->dev));
		goto err;
	}

	if (!debugfs_create_file("tcu_testbus_sel", 0400, testbus_dir, smmu,
			&arm_smmu_debug_tcu_testbus_sel_fops)) {
		pr_err_ratelimited("Couldn't create iommu/testbus/%s/tcu_testbus_sel debugfs file\n",
		       dev_name(smmu->dev));
		goto err_rmdir;
	}

	if (!debugfs_create_file("tcu_testbus_output", 0400, testbus_dir, smmu,
			&arm_smmu_debug_tcu_testbus_fops)) {
		pr_err_ratelimited("Couldn't create iommu/testbus/%s/tcu_testbus_output debugfs file\n",
		       dev_name(smmu->dev));
		goto err_rmdir;
	}

	return 0;
err_rmdir:
	debugfs_remove_recursive(testbus_dir);
err:
	return 0;
}

static ssize_t arm_smmu_debug_tbu_testbus_sel_write(struct file *file,
		const char __user *ubuf, size_t count, loff_t *offset)
{
	struct qsmmuv500_tbu_device *tbu = file->private_data;
	void __iomem *tbu_base = tbu->base;
	struct arm_smmu_device *smmu = tbu->smmu;
	struct arm_smmu_power_resources *pwr;
	struct qsmmuv500_archdata *data = smmu->archdata;
	void __iomem *tcu_base = data->tcu_base;
	u32 testbus_version = data->testbus_version;
	u64 val;

	if (kstrtoull_from_user(ubuf, count, 0, &val)) {
		pr_err_ratelimited("Invalid format for tbu testbus select\n");
		return -EINVAL;
	}

	if (testbus_version == 1)
		pwr = smmu->pwr;
	else
		pwr = tbu->pwr;

	arm_smmu_power_on(pwr);
	arm_smmu_debug_tbu_testbus_select(tbu_base, tcu_base,
			testbus_version, WRITE, val);
	arm_smmu_power_off(pwr);

	return count;
}

static ssize_t arm_smmu_debug_tbu_testbus_sel_read(struct file *file,
		char __user *ubuf, size_t count, loff_t *offset)
{
	return arm_smmu_debug_testbus_read(file, ubuf,
			count, offset, SEL_TBU, TESTBUS_SELECT);
}

static const struct file_operations arm_smmu_debug_tbu_testbus_sel_fops = {
	.open	= simple_open,
	.write	= arm_smmu_debug_tbu_testbus_sel_write,
	.read	= arm_smmu_debug_tbu_testbus_sel_read,
};

>>>>>>> 0bb30046
static ssize_t arm_smmu_debug_tbu_testbus_read(struct file *file,
		char __user *ubuf, size_t count, loff_t *offset)
{
	return arm_smmu_debug_testbus_read(file, ubuf,
			count, offset, SEL_TBU, TESTBUS_OUTPUT);
}

static const struct file_operations arm_smmu_debug_tbu_testbus_fops = {
	.open	= simple_open,
	.read	= arm_smmu_debug_tbu_testbus_read,
};

static int qsmmuv500_tbu_testbus_init(struct qsmmuv500_tbu_device *tbu)
{
	struct dentry *testbus_dir;

	if (!debugfs_testbus_dir) {
		debugfs_testbus_dir = debugfs_create_dir("testbus",
						       iommu_debugfs_top);
		if (!debugfs_testbus_dir) {
			pr_err_ratelimited("Couldn't create iommu/testbus debugfs directory\n");
			return -ENODEV;
		}
	}

	testbus_dir = debugfs_create_dir(dev_name(tbu->dev),
				debugfs_testbus_dir);

	if (!testbus_dir) {
		pr_err_ratelimited("Couldn't create iommu/testbus/%s debugfs directory\n",
				dev_name(tbu->dev));
		goto err;
	}

	if (!debugfs_create_file("tbu_testbus_sel", 0400, testbus_dir, tbu,
			&arm_smmu_debug_tbu_testbus_sel_fops)) {
		pr_err_ratelimited("Couldn't create iommu/testbus/%s/tbu_testbus_sel debugfs file\n",
				dev_name(tbu->dev));
		goto err_rmdir;
	}

	if (!debugfs_create_file("tbu_testbus_output", 0400, testbus_dir, tbu,
			&arm_smmu_debug_tbu_testbus_fops)) {
		pr_err_ratelimited("Couldn't create iommu/testbus/%s/tbu_testbus_output debugfs file\n",
				dev_name(tbu->dev));
		goto err_rmdir;
	}

	return 0;
err_rmdir:
	debugfs_remove_recursive(testbus_dir);
err:
	return 0;
}

static ssize_t arm_smmu_debug_capturebus_snapshot_read(struct file *file,
		char __user *ubuf, size_t count, loff_t *offset)
{
	struct qsmmuv500_tbu_device *tbu = file->private_data;
	struct arm_smmu_device *smmu = tbu->smmu;
	void __iomem *tbu_base = tbu->base;
	u64 snapshot[NO_OF_CAPTURE_POINTS][REGS_PER_CAPTURE_POINT];
	char buf[400];
	ssize_t retval;
	size_t buflen;
	int buf_len = sizeof(buf);
	int i, j;

	if (*offset)
		return 0;

	memset(buf, 0, buf_len);

	arm_smmu_power_on(smmu->pwr);
	arm_smmu_power_on(tbu->pwr);

	arm_smmu_debug_get_capture_snapshot(tbu_base, snapshot);

	arm_smmu_power_off(tbu->pwr);
	arm_smmu_power_off(smmu->pwr);

	for (i = 0; i < NO_OF_CAPTURE_POINTS ; ++i) {
		for (j = 0; j < REGS_PER_CAPTURE_POINT; ++j) {
			snprintf(buf + strlen(buf), buf_len - strlen(buf),
				 "Capture_%d_Snapshot_%d : 0x%0llx\n",
				  i+1, j+1, snapshot[i][j]);
		}
	}

	buflen = min(count, strlen(buf));
	if (copy_to_user(ubuf, buf, buflen)) {
		pr_err_ratelimited("Couldn't copy_to_user\n");
		retval = -EFAULT;
	} else {
		*offset = 1;
		retval = buflen;
	}

	return retval;
}
static const struct file_operations arm_smmu_debug_capturebus_snapshot_fops = {
	.open	= simple_open,
	.read	= arm_smmu_debug_capturebus_snapshot_read,
};

static ssize_t arm_smmu_debug_capturebus_config_write(struct file *file,
		const char __user *ubuf, size_t count, loff_t *offset)
{
	struct qsmmuv500_tbu_device *tbu = file->private_data;
	struct arm_smmu_device *smmu = tbu->smmu;
	void __iomem *tbu_base = tbu->base;
	char *comma1, *comma2;
	char buf[100];
	u64 sel, mask, match, val;

	if (count >= 100) {
		pr_err_ratelimited("Input too large\n");
		goto invalid_format;
	}

	memset(buf, 0, 100);

	if (copy_from_user(buf, ubuf, count)) {
		pr_err_ratelimited("Couldn't copy from user\n");
		return -EFAULT;
	}

	comma1 = strnchr(buf, count, ',');
	if (!comma1)
		goto invalid_format;

	*comma1  = '\0';

	if (kstrtou64(buf, 0, &sel))
		goto invalid_format;

	if (sel > 4) {
		goto invalid_format;
	} else if (sel == 4) {
		if (kstrtou64(comma1 + 1, 0, &val))
			goto invalid_format;
		goto program_capturebus;
	}

	comma2 = strnchr(comma1 + 1, count, ',');
	if (!comma2)
		goto invalid_format;

	/* split up the words */
	*comma2 = '\0';

	if (kstrtou64(comma1 + 1, 0, &mask))
		goto invalid_format;

	if (kstrtou64(comma2 + 1, 0, &match))
		goto invalid_format;

program_capturebus:
	arm_smmu_power_on(smmu->pwr);
	arm_smmu_power_on(tbu->pwr);

	if (sel == 4)
		arm_smmu_debug_set_tnx_tcr_cntl(tbu_base, val);
	else
		arm_smmu_debug_set_mask_and_match(tbu_base, sel, mask, match);

	arm_smmu_power_off(tbu->pwr);
	arm_smmu_power_off(smmu->pwr);
	return count;

invalid_format:
	pr_err_ratelimited("Invalid format. Expected: <1/2/3,Mask,Match> (or) <4,TNX_TCR_CNTL>>\n");
	return -EINVAL;
}
static ssize_t arm_smmu_debug_capturebus_config_read(struct file *file,
		char __user *ubuf, size_t count, loff_t *offset)
{
	struct qsmmuv500_tbu_device *tbu = file->private_data;
	struct arm_smmu_device *smmu = tbu->smmu;
	void __iomem *tbu_base = tbu->base;
	unsigned long val;
	u64 mask[NO_OF_MASK_AND_MATCH], match[NO_OF_MASK_AND_MATCH];
	char buf[400];
	ssize_t retval;
	size_t buflen;
	int buf_len = sizeof(buf);
	int i;

	if (*offset)
		return 0;

	memset(buf, 0, buf_len);

	arm_smmu_power_on(smmu->pwr);
	arm_smmu_power_on(tbu->pwr);

	arm_smmu_debug_get_mask_and_match(tbu_base,
					mask, match);
	val = arm_smmu_debug_get_tnx_tcr_cntl(tbu_base);

	arm_smmu_power_off(tbu->pwr);
	arm_smmu_power_off(smmu->pwr);

	for (i = 0; i < NO_OF_MASK_AND_MATCH; ++i) {
		snprintf(buf + strlen(buf), buf_len - strlen(buf),
				"Mask_%d : 0x%0llx\t", i+1, mask[i]);
		snprintf(buf + strlen(buf), buf_len - strlen(buf),
				"Match_%d : 0x%0llx\n", i+1, match[i]);
	}
	snprintf(buf + strlen(buf), buf_len - strlen(buf), "0x%0x\n", val);

	buflen = min(count, strlen(buf));
	if (copy_to_user(ubuf, buf, buflen)) {
		pr_err_ratelimited("Couldn't copy_to_user\n");
		retval = -EFAULT;
	} else {
		*offset = 1;
		retval = buflen;
	}

	return retval;
}

static const struct file_operations arm_smmu_debug_capturebus_config_fops = {
	.open	= simple_open,
	.write	= arm_smmu_debug_capturebus_config_write,
	.read	= arm_smmu_debug_capturebus_config_read,
};

static int qsmmuv500_capturebus_init(struct qsmmuv500_tbu_device *tbu)
{
	struct dentry *capturebus_dir;

	if (!debugfs_capturebus_dir) {
		debugfs_capturebus_dir = debugfs_create_dir(
					 "capturebus", iommu_debugfs_top);
		if (!debugfs_capturebus_dir) {
			pr_err_ratelimited("Couldn't create iommu/capturebus debugfs directory\n");
			return -ENODEV;
		}
	}
	capturebus_dir = debugfs_create_dir(dev_name(tbu->dev),
				debugfs_capturebus_dir);
	if (!capturebus_dir) {
		pr_err_ratelimited("Couldn't create iommu/capturebus/%s debugfs directory\n",
				dev_name(tbu->dev));
		goto err;
	}

	if (!debugfs_create_file("config", 0400, capturebus_dir, tbu,
			&arm_smmu_debug_capturebus_config_fops)) {
		pr_err_ratelimited("Couldn't create iommu/capturebus/%s/config debugfs file\n",
				dev_name(tbu->dev));
		goto err_rmdir;
	}

	if (!debugfs_create_file("snapshot", 0400, capturebus_dir, tbu,
			&arm_smmu_debug_capturebus_snapshot_fops)) {
		pr_err_ratelimited("Couldn't create iommu/capturebus/%s/snapshot debugfs file\n",
				dev_name(tbu->dev));
		goto err_rmdir;
	}
	return 0;
err_rmdir:
	debugfs_remove_recursive(capturebus_dir);
err:
	return 0;
}

static irqreturn_t arm_smmu_debug_capture_bus_match(int irq, void *dev)
{
	struct qsmmuv500_tbu_device *tbu = dev;
	struct arm_smmu_device *smmu = tbu->smmu;
	void __iomem *tbu_base = tbu->base;
	u64 mask[NO_OF_MASK_AND_MATCH], match[NO_OF_MASK_AND_MATCH];
	u64 snapshot[NO_OF_CAPTURE_POINTS][REGS_PER_CAPTURE_POINT];
	int i, j, val;

	if (arm_smmu_power_on(smmu->pwr) || arm_smmu_power_on(tbu->pwr))
		return IRQ_NONE;

	val = arm_smmu_debug_get_tnx_tcr_cntl(tbu_base);
	arm_smmu_debug_get_mask_and_match(tbu_base, mask, match);
	arm_smmu_debug_get_capture_snapshot(tbu_base, snapshot);
	arm_smmu_debug_clear_intr_and_validbits(tbu_base);

	arm_smmu_power_off(tbu->pwr);
	arm_smmu_power_off(smmu->pwr);

	dev_info(tbu->dev, "TNX_TCR_CNTL : 0x%0llx\n", val);

	for (i = 0; i < NO_OF_MASK_AND_MATCH; ++i) {
		dev_info(tbu->dev,
				"Mask_%d : 0x%0llx\n", i+1, mask[i]);
		dev_info(tbu->dev,
				"Match_%d : 0x%0llx\n", i+1, match[i]);
	}

	for (i = 0; i < NO_OF_CAPTURE_POINTS ; ++i) {
		for (j = 0; j < REGS_PER_CAPTURE_POINT; ++j) {
			dev_info(tbu->dev,
					"Capture_%d_Snapshot_%d : 0x%0llx\n",
					i+1, j+1, snapshot[i][j]);
		}
	}

	return IRQ_HANDLED;
}

static int qsmmuv500_arch_init(struct arm_smmu_device *smmu)
{
	struct resource *res;
	struct device *dev = smmu->dev;
	struct qsmmuv500_archdata *data;
	struct platform_device *pdev;
	int ret;
	u32 val;
	void __iomem *reg;

	data = devm_kzalloc(dev, sizeof(*data), GFP_KERNEL);
	if (!data)
		return -ENOMEM;

	INIT_LIST_HEAD(&data->tbus);

	pdev = container_of(dev, struct platform_device, dev);
	res = platform_get_resource_byname(pdev, IORESOURCE_MEM, "tcu-base");
	if (!res) {
		dev_err(dev, "Unable to get the tcu-base\n");
		return -EINVAL;
	}
	data->tcu_base = devm_ioremap(dev, res->start, resource_size(res));
	if (IS_ERR(data->tcu_base))
		return PTR_ERR(data->tcu_base);

	data->version = readl_relaxed(data->tcu_base + TCU_HW_VERSION_HLOS1);
	smmu->archdata = data;

	ret = qsmmuv500_get_testbus_version(smmu);
	if (ret)
		return ret;

	qsmmuv500_tcu_testbus_init(smmu);

	if (arm_smmu_is_static_cb(smmu))
		return 0;

	ret = qsmmuv500_read_actlr_tbl(smmu);
	if (ret)
		return ret;

	reg = ARM_SMMU_GR0(smmu);
	val = readl_relaxed(reg + ARM_SMMU_GR0_sACR);
	val &= ~ARM_MMU500_ACR_CACHE_LOCK;
	writel_relaxed(val, reg + ARM_SMMU_GR0_sACR);
	val = readl_relaxed(reg + ARM_SMMU_GR0_sACR);
	/*
	 * Modifiying the nonsecure copy of the sACR register is only
	 * allowed if permission is given in the secure sACR register.
	 * Attempt to detect if we were able to update the value.
	 */
	WARN_ON(val & ARM_MMU500_ACR_CACHE_LOCK);

	ret = of_platform_populate(dev->of_node, NULL, NULL, dev);
	if (ret)
		return ret;

	/* Attempt to register child devices */
	ret = device_for_each_child(dev, smmu, qsmmuv500_tbu_register);
	if (ret)
		return -EPROBE_DEFER;

	return 0;
}

struct arm_smmu_arch_ops qsmmuv500_arch_ops = {
	.init = qsmmuv500_arch_init,
	.iova_to_phys_hard = qsmmuv500_iova_to_phys_hard,
	.init_context_bank = qsmmuv500_init_cb,
	.device_group = qsmmuv500_device_group,
};

static const struct of_device_id qsmmuv500_tbu_of_match[] = {
	{.compatible = "qcom,qsmmuv500-tbu"},
	{}
};

static int qsmmuv500_tbu_probe(struct platform_device *pdev)
{
	struct resource *res;
	struct device *dev = &pdev->dev;
	struct qsmmuv500_tbu_device *tbu;
	const __be32 *cell;
	int len, i, err, num_irqs = 0;

	tbu = devm_kzalloc(dev, sizeof(*tbu), GFP_KERNEL);
	if (!tbu)
		return -ENOMEM;

	INIT_LIST_HEAD(&tbu->list);
	tbu->dev = dev;
	spin_lock_init(&tbu->halt_lock);

	res = platform_get_resource_byname(pdev, IORESOURCE_MEM, "base");
	tbu->base = devm_ioremap_resource(dev, res);
	if (IS_ERR(tbu->base))
		return PTR_ERR(tbu->base);

	res = platform_get_resource_byname(pdev, IORESOURCE_MEM, "status-reg");
	tbu->status_reg = devm_ioremap_resource(dev, res);
	if (IS_ERR(tbu->status_reg))
		return PTR_ERR(tbu->status_reg);

	cell = of_get_property(dev->of_node, "qcom,stream-id-range", &len);
	if (!cell || len < 8)
		return -EINVAL;

	tbu->sid_start = of_read_number(cell, 1);
	tbu->num_sids = of_read_number(cell + 1, 1);

	while ((res = platform_get_resource(pdev, IORESOURCE_IRQ, num_irqs)))
		num_irqs++;

	tbu->irqs = devm_kzalloc(dev, sizeof(*tbu->irqs) * num_irqs,
				  GFP_KERNEL);
	if (!tbu->irqs)
		return -ENOMEM;

	for (i = 0; i < num_irqs; ++i) {
		int irq = platform_get_irq(pdev, i);

		if (irq < 0) {
			dev_err(dev, "failed to get irq index %d\n", i);
			return -ENODEV;
		}
		tbu->irqs[i] = irq;

		err = devm_request_threaded_irq(tbu->dev, tbu->irqs[i],
					NULL, arm_smmu_debug_capture_bus_match,
					IRQF_ONESHOT | IRQF_SHARED,
					"capture bus", tbu);
		if (err) {
			dev_err(dev, "failed to request capture bus irq%d (%u)\n",
				i, tbu->irqs[i]);
			return err;
		}
	}

	tbu->pwr = arm_smmu_init_power_resources(pdev);
	if (IS_ERR(tbu->pwr))
		return PTR_ERR(tbu->pwr);

	dev_set_drvdata(dev, tbu);

	qsmmuv500_tbu_testbus_init(tbu);
	qsmmuv500_capturebus_init(tbu);

	return 0;
}

static struct platform_driver qsmmuv500_tbu_driver = {
	.driver	= {
		.name		= "qsmmuv500-tbu",
		.of_match_table	= of_match_ptr(qsmmuv500_tbu_of_match),
	},
	.probe	= qsmmuv500_tbu_probe,
};

MODULE_DESCRIPTION("IOMMU API for ARM architected SMMU implementations");
MODULE_AUTHOR("Will Deacon <will.deacon@arm.com>");
MODULE_LICENSE("GPL v2");<|MERGE_RESOLUTION|>--- conflicted
+++ resolved
@@ -2202,8 +2202,6 @@
 
 	cfg->cbndx = ret;
 
-<<<<<<< HEAD
-=======
 	if (!(smmu_domain->attributes & (1 << DOMAIN_ATTR_GEOMETRY))) {
 		/* Geometry is not set use the default geometry */
 		domain->geometry.aperture_start = 0;
@@ -2212,7 +2210,6 @@
 			domain->geometry.aperture_end = (SZ_1G * 4ULL) - 1;
 	}
 
->>>>>>> 0bb30046
 	if (arm_smmu_is_slave_side_secure(smmu_domain)) {
 		smmu_domain->pgtbl_cfg = (struct io_pgtable_cfg) {
 			.quirks         = quirks,
@@ -2223,11 +2220,8 @@
 			},
 			.tlb		= tlb_ops,
 			.iommu_dev      = smmu->dev,
-<<<<<<< HEAD
-=======
 			.iova_base	= domain->geometry.aperture_start,
 			.iova_end	= domain->geometry.aperture_end,
->>>>>>> 0bb30046
 		};
 		fmt = ARM_MSM_SECURE;
 	} else  {
@@ -2238,11 +2232,8 @@
 			.oas		= oas,
 			.tlb		= tlb_ops,
 			.iommu_dev	= smmu->dev,
-<<<<<<< HEAD
-=======
 			.iova_base	= domain->geometry.aperture_start,
 			.iova_end	= domain->geometry.aperture_end,
->>>>>>> 0bb30046
 		};
 	}
 
@@ -3530,11 +3521,7 @@
 			ret = -ENODEV;
 			break;
 		}
-<<<<<<< HEAD
-		info->pmds = smmu_domain->pgtbl_cfg.av8l_fast_cfg.pmds;
-=======
 		info->ops = smmu_domain->pgtbl_ops;
->>>>>>> 0bb30046
 		ret = 0;
 		break;
 	}
@@ -3795,10 +3782,6 @@
 		ret = 0;
 		break;
 	}
-<<<<<<< HEAD
-
-=======
->>>>>>> 0bb30046
 	case DOMAIN_ATTR_CB_STALL_DISABLE:
 		if (*((int *)data))
 			smmu_domain->attributes |=
@@ -3811,8 +3794,6 @@
 				1 << DOMAIN_ATTR_NO_CFRE;
 		ret = 0;
 		break;
-<<<<<<< HEAD
-=======
 	case DOMAIN_ATTR_GEOMETRY: {
 		struct iommu_domain_geometry *geometry =
 				(struct iommu_domain_geometry *)data;
@@ -3851,7 +3832,6 @@
 		break;
 	}
 
->>>>>>> 0bb30046
 	default:
 		ret = -ENODEV;
 	}
@@ -4131,8 +4111,6 @@
 {
 	return __qsmmuv2_halt(smmu, true);
 }
-<<<<<<< HEAD
-=======
 
 static int qsmmuv2_halt_nowait(struct arm_smmu_device *smmu)
 {
@@ -4341,215 +4319,6 @@
 
 	/* Don't upgrade barriers */
 	reg &= ~(sCR0_BSU_MASK << sCR0_BSU_SHIFT);
->>>>>>> 0bb30046
-
-static int qsmmuv2_halt_nowait(struct arm_smmu_device *smmu)
-{
-	return __qsmmuv2_halt(smmu, false);
-}
-
-static void qsmmuv2_resume(struct arm_smmu_device *smmu)
-{
-	void __iomem *impl_def1_base = ARM_SMMU_IMPL_DEF1(smmu);
-	u32 reg;
-
-	reg = readl_relaxed(impl_def1_base + IMPL_DEF1_MICRO_MMU_CTRL);
-	reg &= ~MICRO_MMU_CTRL_LOCAL_HALT_REQ;
-
-	if (arm_smmu_is_static_cb(smmu)) {
-		phys_addr_t impl_def1_base_phys = impl_def1_base - smmu->base +
-							smmu->phys_addr;
-
-		if (scm_io_write(impl_def1_base_phys +
-				IMPL_DEF1_MICRO_MMU_CTRL, reg))
-			dev_err(smmu->dev,
-				"scm_io_write fail. SMMU might not be resumed");
-	} else {
-		writel_relaxed(reg, impl_def1_base + IMPL_DEF1_MICRO_MMU_CTRL);
-	}
-}
-
-static void qsmmuv2_device_reset(struct arm_smmu_device *smmu)
-{
-	int i;
-	u32 val;
-	struct arm_smmu_impl_def_reg *regs = smmu->impl_def_attach_registers;
-	/*
-	 * SCTLR.M must be disabled here per ARM SMMUv2 spec
-	 * to prevent table walks with an inconsistent state.
-	 */
-	for (i = 0; i < smmu->num_context_banks; ++i) {
-		struct arm_smmu_cb *cb = &smmu->cbs[i];
-
-		val = ACTLR_QCOM_ISH << ACTLR_QCOM_ISH_SHIFT |
-		ACTLR_QCOM_OSH << ACTLR_QCOM_OSH_SHIFT |
-		ACTLR_QCOM_NSH << ACTLR_QCOM_NSH_SHIFT;
-		cb->actlr = val;
-	}
-
-	/* Program implementation defined registers */
-	qsmmuv2_halt(smmu);
-	for (i = 0; i < smmu->num_impl_def_attach_registers; ++i)
-		writel_relaxed(regs[i].value,
-			ARM_SMMU_GR0(smmu) + regs[i].offset);
-	qsmmuv2_resume(smmu);
-}
-
-static phys_addr_t qsmmuv2_iova_to_phys_hard(struct iommu_domain *domain,
-				dma_addr_t iova)
-{
-	struct arm_smmu_domain *smmu_domain = to_smmu_domain(domain);
-	struct arm_smmu_device *smmu = smmu_domain->smmu;
-	int ret;
-	phys_addr_t phys = 0;
-	unsigned long flags;
-	u32 sctlr, sctlr_orig, fsr;
-	void __iomem *cb_base;
-
-	ret = arm_smmu_power_on(smmu_domain->smmu->pwr);
-	if (ret)
-		return ret;
-
-	spin_lock_irqsave(&smmu->atos_lock, flags);
-	cb_base = ARM_SMMU_CB(smmu, smmu_domain->cfg.cbndx);
-
-	qsmmuv2_halt_nowait(smmu);
-	writel_relaxed(RESUME_TERMINATE, cb_base + ARM_SMMU_CB_RESUME);
-	qsmmuv2_wait_for_halt(smmu);
-
-	/* clear FSR to allow ATOS to log any faults */
-	fsr = readl_relaxed(cb_base + ARM_SMMU_CB_FSR);
-	writel_relaxed(fsr, cb_base + ARM_SMMU_CB_FSR);
-
-	/* disable stall mode momentarily */
-	sctlr_orig = readl_relaxed(cb_base + ARM_SMMU_CB_SCTLR);
-	sctlr = sctlr_orig & ~SCTLR_CFCFG;
-	writel_relaxed(sctlr, cb_base + ARM_SMMU_CB_SCTLR);
-
-	phys = __arm_smmu_iova_to_phys_hard(domain, iova);
-
-	/* restore SCTLR */
-	writel_relaxed(sctlr_orig, cb_base + ARM_SMMU_CB_SCTLR);
-
-	qsmmuv2_resume(smmu);
-	spin_unlock_irqrestore(&smmu->atos_lock, flags);
-
-	arm_smmu_power_off(smmu_domain->smmu->pwr);
-	return phys;
-}
-
-struct arm_smmu_arch_ops qsmmuv2_arch_ops = {
-	.device_reset = qsmmuv2_device_reset,
-	.iova_to_phys_hard = qsmmuv2_iova_to_phys_hard,
-};
-
-static void arm_smmu_context_bank_reset(struct arm_smmu_device *smmu)
-{
-	int i;
-	u32 reg, major;
-	void __iomem *gr0_base = ARM_SMMU_GR0(smmu);
-	void __iomem *cb_base;
-
-	if (smmu->model == ARM_MMU500) {
-		/*
-		 * Before clearing ARM_MMU500_ACTLR_CPRE, need to
-		 * clear CACHE_LOCK bit of ACR first. And, CACHE_LOCK
-		 * bit is only present in MMU-500r2 onwards.
-		 */
-		reg = readl_relaxed(gr0_base + ARM_SMMU_GR0_ID7);
-		major = (reg >> ID7_MAJOR_SHIFT) & ID7_MAJOR_MASK;
-		reg = readl_relaxed(gr0_base + ARM_SMMU_GR0_sACR);
-		if (major >= 2)
-			reg &= ~ARM_MMU500_ACR_CACHE_LOCK;
-		/*
-		 * Allow unmatched Stream IDs to allocate bypass
-		 * TLB entries for reduced latency.
-		 */
-		reg |= ARM_MMU500_ACR_SMTNMB_TLBEN;
-		writel_relaxed(reg, gr0_base + ARM_SMMU_GR0_sACR);
-	}
-
-	/* Make sure all context banks are disabled and clear CB_FSR  */
-	for (i = 0; i < smmu->num_context_banks; ++i) {
-		cb_base = ARM_SMMU_CB(smmu, i);
-
-		arm_smmu_write_context_bank(smmu, i, 0);
-		writel_relaxed(FSR_FAULT, cb_base + ARM_SMMU_CB_FSR);
-		/*
-		 * Disable MMU-500's not-particularly-beneficial next-page
-		 * prefetcher for the sake of errata #841119 and #826419.
-		 */
-		if (smmu->model == ARM_MMU500) {
-			reg = readl_relaxed(cb_base + ARM_SMMU_CB_ACTLR);
-			reg &= ~ARM_MMU500_ACTLR_CPRE;
-			writel_relaxed(reg, cb_base + ARM_SMMU_CB_ACTLR);
-		}
-	}
-}
-
-static void arm_smmu_device_reset(struct arm_smmu_device *smmu)
-{
-	void __iomem *gr0_base = ARM_SMMU_GR0(smmu);
-	int i;
-	u32 reg;
-	void __iomem *cb_base;
-	u32 fsr;
-
-	/* clear global FSR */
-	reg = readl_relaxed(ARM_SMMU_GR0_NS(smmu) + ARM_SMMU_GR0_sGFSR);
-	writel_relaxed(reg, ARM_SMMU_GR0_NS(smmu) + ARM_SMMU_GR0_sGFSR);
-
-	for (i = 0; i < smmu->num_context_banks; ++i) {
-		cb_base = ARM_SMMU_CB(smmu, i);
-
-		fsr = readl_relaxed(cb_base + ARM_SMMU_CB_FSR);
-		if (fsr & FSR_FAULT) {
-			writel_relaxed(fsr & FSR_FAULT, cb_base +
-				       ARM_SMMU_CB_FSR);
-			pr_err("CB %d, FSR 0x%x reset\n", i, fsr);
-		}
-	}
-
-	/*
-	 * Barrier required to ensure fault registers are cleared.
-	 */
-	wmb();
-
-	/*
-	 * Reset stream mapping groups: Initial values mark all SMRn as
-	 * invalid and all S2CRn as bypass unless overridden.
-	 */
-	if (!(smmu->options & ARM_SMMU_OPT_SKIP_INIT)) {
-		for (i = 0; i < smmu->num_mapping_groups; ++i)
-			arm_smmu_write_sme(smmu, i);
-
-		arm_smmu_context_bank_reset(smmu);
-	}
-
-	/* Invalidate the TLB, just in case */
-	writel_relaxed(QCOM_DUMMY_VAL, gr0_base + ARM_SMMU_GR0_TLBIALLH);
-	writel_relaxed(QCOM_DUMMY_VAL, gr0_base + ARM_SMMU_GR0_TLBIALLNSNH);
-
-	reg = readl_relaxed(ARM_SMMU_GR0_NS(smmu) + ARM_SMMU_GR0_sCR0);
-
-	/* Enable fault reporting */
-	reg |= (sCR0_GFRE | sCR0_GFIE | sCR0_GCFGFRE | sCR0_GCFGFIE);
-
-	/* Disable TLB broadcasting. */
-	reg |= (sCR0_VMIDPNE | sCR0_PTM);
-
-	/* Enable client access, handling unmatched streams as appropriate */
-	reg &= ~sCR0_CLIENTPD;
-	if (disable_bypass)
-		reg |= sCR0_USFCFG;
-	else
-		reg &= ~sCR0_USFCFG;
-
-	/* Disable forced broadcasting */
-	reg &= ~sCR0_FB;
-
-	/* Don't upgrade barriers */
-	reg &= ~(sCR0_BSU_MASK << sCR0_BSU_SHIFT);
 
 	if (smmu->features & ARM_SMMU_FEAT_VMID16)
 		reg |= sCR0_VMID16EN;
@@ -4599,7 +4368,6 @@
 static int arm_smmu_alloc_cb(struct iommu_domain *domain,
 				struct arm_smmu_device *smmu,
 				struct device *dev)
-<<<<<<< HEAD
 {
 	struct iommu_fwspec *fwspec = dev->iommu_fwspec;
 	struct arm_smmu_domain *smmu_domain = to_smmu_domain(domain);
@@ -6170,444 +5938,6 @@
 
 	/* split up the words */
 	*comma = '\0';
-=======
-{
-	struct iommu_fwspec *fwspec = dev->iommu_fwspec;
-	struct arm_smmu_domain *smmu_domain = to_smmu_domain(domain);
-	u32 i, idx;
-	int cb = -EINVAL;
-	bool dynamic;
-
-	/*
-	 * Dynamic domains have already set cbndx through domain attribute.
-	 * Verify that they picked a valid value.
-	 */
-	dynamic = is_dynamic_domain(domain);
-	if (dynamic) {
-		cb = smmu_domain->cfg.cbndx;
-		if (cb < smmu->num_context_banks)
-			return cb;
-		else
-			return -EINVAL;
-	}
-
-	mutex_lock(&smmu->stream_map_mutex);
-	for_each_cfg_sme(fwspec, i, idx) {
-		if (smmu->s2crs[idx].cb_handoff)
-			cb = smmu->s2crs[idx].cbndx;
-	}
-
-	if (cb >= 0 && arm_smmu_is_static_cb(smmu))
-		smmu_domain->slave_side_secure = true;
-
-	if (cb < 0 && !arm_smmu_is_static_cb(smmu)) {
-		mutex_unlock(&smmu->stream_map_mutex);
-		return __arm_smmu_alloc_bitmap(smmu->context_map,
-						smmu->num_s2_context_banks,
-						smmu->num_context_banks);
-	}
-
-	for (i = 0; i < smmu->num_mapping_groups; i++) {
-		if (smmu->s2crs[i].cb_handoff && smmu->s2crs[i].cbndx == cb) {
-			if (!arm_smmu_is_static_cb(smmu))
-				smmu->s2crs[i].cb_handoff = false;
-			smmu->s2crs[i].count -= 1;
-		}
-	}
-	mutex_unlock(&smmu->stream_map_mutex);
-
-	return cb;
-}
-
-static int arm_smmu_handoff_cbs(struct arm_smmu_device *smmu)
-{
-	u32 i, raw_smr, raw_s2cr;
-	struct arm_smmu_smr smr;
-	struct arm_smmu_s2cr s2cr;
-
-	for (i = 0; i < smmu->num_mapping_groups; i++) {
-		raw_smr = readl_relaxed(ARM_SMMU_GR0(smmu) +
-					ARM_SMMU_GR0_SMR(i));
-		if (!(raw_smr & SMR_VALID))
-			continue;
-
-		smr.mask = (raw_smr >> SMR_MASK_SHIFT) & SMR_MASK_MASK;
-		smr.id = (u16)raw_smr;
-		smr.valid = true;
-
-		raw_s2cr = readl_relaxed(ARM_SMMU_GR0(smmu) +
-					ARM_SMMU_GR0_S2CR(i));
-		memset(&s2cr, 0, sizeof(s2cr));
-		s2cr.group = NULL;
-		s2cr.count = 1;
-		s2cr.type = (raw_s2cr >> S2CR_TYPE_SHIFT) & S2CR_TYPE_MASK;
-		s2cr.privcfg = (raw_s2cr >> S2CR_PRIVCFG_SHIFT) &
-				S2CR_PRIVCFG_MASK;
-		s2cr.cbndx = (u8)raw_s2cr;
-		s2cr.cb_handoff = true;
-
-		if (s2cr.type != S2CR_TYPE_TRANS)
-			continue;
-
-		smmu->smrs[i] = smr;
-		smmu->s2crs[i] = s2cr;
-		bitmap_set(smmu->context_map, s2cr.cbndx, 1);
-		dev_dbg(smmu->dev, "Handoff smr: %x s2cr: %x cb: %d\n",
-			raw_smr, raw_s2cr, s2cr.cbndx);
-	}
-
-	return 0;
-}
-
-static int arm_smmu_parse_impl_def_registers(struct arm_smmu_device *smmu)
-{
-	struct device *dev = smmu->dev;
-	int i, ntuples, ret;
-	u32 *tuples;
-	struct arm_smmu_impl_def_reg *regs, *regit;
-
-	if (!of_find_property(dev->of_node, "attach-impl-defs", &ntuples))
-		return 0;
-
-	ntuples /= sizeof(u32);
-	if (ntuples % 2) {
-		dev_err(dev,
-			"Invalid number of attach-impl-defs registers: %d\n",
-			ntuples);
-		return -EINVAL;
-	}
-
-	regs = devm_kmalloc(
-		dev, sizeof(*smmu->impl_def_attach_registers) * ntuples,
-		GFP_KERNEL);
-	if (!regs)
-		return -ENOMEM;
-
-	tuples = devm_kmalloc(dev, sizeof(u32) * ntuples * 2, GFP_KERNEL);
-	if (!tuples)
-		return -ENOMEM;
-
-	ret = of_property_read_u32_array(dev->of_node, "attach-impl-defs",
-					tuples, ntuples);
-	if (ret)
-		return ret;
-
-	for (i = 0, regit = regs; i < ntuples; i += 2, ++regit) {
-		regit->offset = tuples[i];
-		regit->value = tuples[i + 1];
-	}
-
-	devm_kfree(dev, tuples);
-
-	smmu->impl_def_attach_registers = regs;
-	smmu->num_impl_def_attach_registers = ntuples / 2;
-
-	return 0;
-}
-
-
-static int arm_smmu_init_clocks(struct arm_smmu_power_resources *pwr)
-{
-	const char *cname;
-	struct property *prop;
-	int i;
-	struct device *dev = pwr->dev;
-
-	pwr->num_clocks =
-		of_property_count_strings(dev->of_node, "clock-names");
-
-	if (pwr->num_clocks < 1) {
-		pwr->num_clocks = 0;
-		return 0;
-	}
-
-	pwr->clocks = devm_kzalloc(
-		dev, sizeof(*pwr->clocks) * pwr->num_clocks,
-		GFP_KERNEL);
-
-	if (!pwr->clocks)
-		return -ENOMEM;
-
-	i = 0;
-	of_property_for_each_string(dev->of_node, "clock-names",
-				prop, cname) {
-		struct clk *c = devm_clk_get(dev, cname);
-
-		if (IS_ERR(c)) {
-			dev_err(dev, "Couldn't get clock: %s",
-				cname);
-			return PTR_ERR(c);
-		}
-
-		if (clk_get_rate(c) == 0) {
-			long rate = clk_round_rate(c, 1000);
-
-			clk_set_rate(c, rate);
-		}
-
-		pwr->clocks[i] = c;
-
-		++i;
-	}
-	return 0;
-}
-
-static int arm_smmu_init_regulators(struct arm_smmu_power_resources *pwr)
-{
-	const char *cname;
-	struct property *prop;
-	int i, ret = 0;
-	struct device *dev = pwr->dev;
-
-	pwr->num_gdscs =
-		of_property_count_strings(dev->of_node, "qcom,regulator-names");
-
-	if (pwr->num_gdscs < 1) {
-		pwr->num_gdscs = 0;
-		return 0;
-	}
-
-	pwr->gdscs = devm_kzalloc(
-			dev, sizeof(*pwr->gdscs) * pwr->num_gdscs, GFP_KERNEL);
-
-	if (!pwr->gdscs)
-		return -ENOMEM;
-
-	if (!of_property_read_u32(dev->of_node,
-				  "qcom,deferred-regulator-disable-delay",
-				  &(pwr->regulator_defer)))
-		dev_info(dev, "regulator defer delay %d\n",
-			pwr->regulator_defer);
-
-	i = 0;
-	of_property_for_each_string(dev->of_node, "qcom,regulator-names",
-				prop, cname)
-		pwr->gdscs[i++].supply = cname;
-
-	ret = devm_regulator_bulk_get(dev, pwr->num_gdscs, pwr->gdscs);
-	return ret;
-}
-
-static int arm_smmu_init_bus_scaling(struct arm_smmu_power_resources *pwr)
-{
-	struct device *dev = pwr->dev;
-
-	/* We don't want the bus APIs to print an error message */
-	if (!of_find_property(dev->of_node, "qcom,msm-bus,name", NULL)) {
-		dev_dbg(dev, "No bus scaling info\n");
-		return 0;
-	}
-
-	pwr->bus_dt_data = msm_bus_cl_get_pdata(pwr->pdev);
-	if (!pwr->bus_dt_data) {
-		dev_err(dev, "Unable to read bus-scaling from devicetree\n");
-		return -EINVAL;
-	}
-
-	pwr->bus_client = msm_bus_scale_register_client(pwr->bus_dt_data);
-	if (!pwr->bus_client) {
-		dev_err(dev, "Bus client registration failed\n");
-		return -EPROBE_DEFER;
-	}
-
-	return 0;
-}
-
-/*
- * Cleanup done by devm. Any non-devm resources must clean up themselves.
- */
-static struct arm_smmu_power_resources *arm_smmu_init_power_resources(
-						struct platform_device *pdev)
-{
-	struct arm_smmu_power_resources *pwr;
-	int ret;
-
-	pwr = devm_kzalloc(&pdev->dev, sizeof(*pwr), GFP_KERNEL);
-	if (!pwr)
-		return ERR_PTR(-ENOMEM);
-
-	pwr->dev = &pdev->dev;
-	pwr->pdev = pdev;
-	mutex_init(&pwr->power_lock);
-	spin_lock_init(&pwr->clock_refs_lock);
-
-	ret = arm_smmu_init_clocks(pwr);
-	if (ret)
-		return ERR_PTR(ret);
-
-	ret = arm_smmu_init_regulators(pwr);
-	if (ret)
-		return ERR_PTR(ret);
-
-	ret = arm_smmu_init_bus_scaling(pwr);
-	if (ret)
-		return ERR_PTR(ret);
-
-	return pwr;
-}
-
-/*
- * Bus APIs are devm-safe.
- */
-static void arm_smmu_exit_power_resources(struct arm_smmu_power_resources *pwr)
-{
-	msm_bus_scale_unregister_client(pwr->bus_client);
-}
-
-static int arm_smmu_device_cfg_probe(struct arm_smmu_device *smmu)
-{
-	unsigned long size;
-	void __iomem *gr0_base = ARM_SMMU_GR0(smmu);
-	u32 id;
-	bool cttw_reg, cttw_fw = smmu->features & ARM_SMMU_FEAT_COHERENT_WALK;
-	int i;
-
-	if (arm_smmu_restore_sec_cfg(smmu, 0))
-		return -ENODEV;
-
-	dev_dbg(smmu->dev, "probing hardware configuration...\n");
-	dev_dbg(smmu->dev, "SMMUv%d with:\n",
-			smmu->version == ARM_SMMU_V2 ? 2 : 1);
-
-	/* ID0 */
-	id = readl_relaxed(gr0_base + ARM_SMMU_GR0_ID0);
-
-	/* Restrict available stages based on module parameter */
-	if (force_stage == 1)
-		id &= ~(ID0_S2TS | ID0_NTS);
-	else if (force_stage == 2)
-		id &= ~(ID0_S1TS | ID0_NTS);
-
-	if (id & ID0_S1TS) {
-		smmu->features |= ARM_SMMU_FEAT_TRANS_S1;
-		dev_dbg(smmu->dev, "\tstage 1 translation\n");
-	}
-
-	if (id & ID0_S2TS) {
-		smmu->features |= ARM_SMMU_FEAT_TRANS_S2;
-		dev_dbg(smmu->dev, "\tstage 2 translation\n");
-	}
-
-	if (id & ID0_NTS) {
-		smmu->features |= ARM_SMMU_FEAT_TRANS_NESTED;
-		dev_dbg(smmu->dev, "\tnested translation\n");
-	}
-
-	if (!(smmu->features &
-		(ARM_SMMU_FEAT_TRANS_S1 | ARM_SMMU_FEAT_TRANS_S2))) {
-		dev_err(smmu->dev, "\tno translation support!\n");
-		return -ENODEV;
-	}
-
-	if ((id & ID0_S1TS) &&
-		((smmu->version < ARM_SMMU_V2) || !(id & ID0_ATOSNS))) {
-		smmu->features |= ARM_SMMU_FEAT_TRANS_OPS;
-		dev_dbg(smmu->dev, "\taddress translation ops\n");
-	}
-
-	/*
-	 * In order for DMA API calls to work properly, we must defer to what
-	 * the FW says about coherency, regardless of what the hardware claims.
-	 * Fortunately, this also opens up a workaround for systems where the
-	 * ID register value has ended up configured incorrectly.
-	 */
-	cttw_reg = !!(id & ID0_CTTW);
-	if (cttw_fw || cttw_reg)
-		dev_notice(smmu->dev, "\t%scoherent table walk\n",
-			   cttw_fw ? "" : "non-");
-	if (cttw_fw != cttw_reg)
-		dev_notice(smmu->dev,
-			   "\t(IDR0.CTTW overridden by FW configuration)\n");
-
-	/* Max. number of entries we have for stream matching/indexing */
-	if (smmu->version == ARM_SMMU_V2 && id & ID0_EXIDS) {
-		smmu->features |= ARM_SMMU_FEAT_EXIDS;
-		size = 1 << 16;
-	} else {
-		size = 1 << ((id >> ID0_NUMSIDB_SHIFT) & ID0_NUMSIDB_MASK);
-	}
-	smmu->streamid_mask = size - 1;
-	if (id & ID0_SMS) {
-
-		smmu->features |= ARM_SMMU_FEAT_STREAM_MATCH;
-		size = (id >> ID0_NUMSMRG_SHIFT) & ID0_NUMSMRG_MASK;
-		if (size == 0) {
-			dev_err(smmu->dev,
-				"stream-matching supported, but no SMRs present!\n");
-			return -ENODEV;
-		}
-
-		/* Zero-initialised to mark as invalid */
-		smmu->smrs = devm_kcalloc(smmu->dev, size, sizeof(*smmu->smrs),
-					  GFP_KERNEL);
-		if (!smmu->smrs)
-			return -ENOMEM;
-
-		dev_notice(smmu->dev,
-			   "\tstream matching with %lu register groups", size);
-	}
-	/* s2cr->type == 0 means translation, so initialise explicitly */
-	smmu->s2crs = devm_kmalloc_array(smmu->dev, size, sizeof(*smmu->s2crs),
-					 GFP_KERNEL);
-	if (!smmu->s2crs)
-		return -ENOMEM;
-	for (i = 0; i < size; i++)
-		smmu->s2crs[i] = s2cr_init_val;
-
-	smmu->num_mapping_groups = size;
-	mutex_init(&smmu->stream_map_mutex);
-	mutex_init(&smmu->iommu_group_mutex);
-	spin_lock_init(&smmu->global_sync_lock);
-
-	if (smmu->version < ARM_SMMU_V2 || !(id & ID0_PTFS_NO_AARCH32)) {
-		smmu->features |= ARM_SMMU_FEAT_FMT_AARCH32_L;
-		if (!(id & ID0_PTFS_NO_AARCH32S))
-			smmu->features |= ARM_SMMU_FEAT_FMT_AARCH32_S;
-	}
-
-	/* ID1 */
-	id = readl_relaxed(gr0_base + ARM_SMMU_GR0_ID1);
-	smmu->pgshift = (id & ID1_PAGESIZE) ? 16 : 12;
-
-	/* Check for size mismatch of SMMU address space from mapped region */
-	size = 1 << (((id >> ID1_NUMPAGENDXB_SHIFT) & ID1_NUMPAGENDXB_MASK) + 1);
-	size <<= smmu->pgshift;
-	if (smmu->cb_base != gr0_base + size)
-		dev_warn(smmu->dev,
-			"SMMU address space size (0x%lx) differs from mapped region size (0x%tx)!\n",
-			size * 2, (smmu->cb_base - gr0_base) * 2);
-
-	smmu->num_s2_context_banks = (id >> ID1_NUMS2CB_SHIFT) & ID1_NUMS2CB_MASK;
-	smmu->num_context_banks = (id >> ID1_NUMCB_SHIFT) & ID1_NUMCB_MASK;
-	if (smmu->num_s2_context_banks > smmu->num_context_banks) {
-		dev_err(smmu->dev, "impossible number of S2 context banks!\n");
-		return -ENODEV;
-	}
-	dev_dbg(smmu->dev, "\t%u context banks (%u stage-2 only)\n",
-		   smmu->num_context_banks, smmu->num_s2_context_banks);
-	/*
-	 * Cavium CN88xx erratum #27704.
-	 * Ensure ASID and VMID allocation is unique across all SMMUs in
-	 * the system.
-	 */
-	if (smmu->model == CAVIUM_SMMUV2) {
-		smmu->cavium_id_base =
-			atomic_add_return(smmu->num_context_banks,
-					  &cavium_smmu_context_count);
-		smmu->cavium_id_base -= smmu->num_context_banks;
-		dev_notice(smmu->dev, "\tenabling workaround for Cavium erratum 27704\n");
-	}
-	smmu->cbs = devm_kcalloc(smmu->dev, smmu->num_context_banks,
-				 sizeof(*smmu->cbs), GFP_KERNEL);
-	if (!smmu->cbs)
-		return -ENOMEM;
-	for (i = 0; i < smmu->num_context_banks; i++) {
-		void __iomem *cb_base;
-
-		cb_base = ARM_SMMU_CB(smmu, i);
-		smmu->cbs[i].actlr = readl_relaxed(cb_base + ARM_SMMU_CB_ACTLR);
-	}
->>>>>>> 0bb30046
 
 	if (kstrtou64(buf, 0, &sel))
 		goto invalid_format;
@@ -6629,23 +5959,13 @@
 
 	arm_smmu_power_off(smmu->pwr);
 
-<<<<<<< HEAD
 	return count;
-=======
-	if (arm_smmu_ops.pgsize_bitmap == -1UL)
-		arm_smmu_ops.pgsize_bitmap = smmu->pgsize_bitmap;
-	else
-		arm_smmu_ops.pgsize_bitmap |= smmu->pgsize_bitmap;
-	dev_dbg(smmu->dev, "\tSupported page sizes: 0x%08lx\n",
-		   smmu->pgsize_bitmap);
->>>>>>> 0bb30046
 
 invalid_format:
 	pr_err_ratelimited("Invalid format. Expected: <1, testbus select> for tcu CLK testbus (or) <2, testbus select> for tcu PTW/CACHE testbuses\n");
 	return -EINVAL;
 }
 
-<<<<<<< HEAD
 static ssize_t arm_smmu_debug_tcu_testbus_sel_read(struct file *file,
 		char __user *ubuf, size_t count, loff_t *offset)
 {
@@ -6658,15 +5978,6 @@
 	.write	= arm_smmu_debug_tcu_testbus_sel_write,
 	.read	= arm_smmu_debug_tcu_testbus_sel_read,
 };
-=======
-	if (smmu->features & ARM_SMMU_FEAT_TRANS_S1)
-		dev_dbg(smmu->dev, "\tStage-1: %lu-bit VA -> %lu-bit IPA\n",
-			smmu->va_size, smmu->ipa_size);
-
-	if (smmu->features & ARM_SMMU_FEAT_TRANS_S2)
-		dev_dbg(smmu->dev, "\tStage-2: %lu-bit IPA -> %lu-bit PA\n",
-			smmu->ipa_size, smmu->pa_size);
->>>>>>> 0bb30046
 
 static ssize_t arm_smmu_debug_tcu_testbus_read(struct file *file,
 		char __user *ubuf, size_t count, loff_t *offset)
@@ -6675,7 +5986,6 @@
 			count, offset, SEL_TCU, TESTBUS_OUTPUT);
 }
 
-<<<<<<< HEAD
 static const struct file_operations arm_smmu_debug_tcu_testbus_fops = {
 	.open	= simple_open,
 	.read	= arm_smmu_debug_tcu_testbus_read,
@@ -6702,67 +6012,6 @@
 		       dev_name(smmu->dev));
 		goto err;
 	}
-=======
-struct arm_smmu_match_data {
-	enum arm_smmu_arch_version version;
-	enum arm_smmu_implementation model;
-	struct arm_smmu_arch_ops *arch_ops;
-};
-
-#define ARM_SMMU_MATCH_DATA(name, ver, imp, ops)	\
-static struct arm_smmu_match_data name = {		\
-.version = ver,						\
-.model = imp,						\
-.arch_ops = ops,					\
-}							\
-
-struct arm_smmu_arch_ops qsmmuv500_arch_ops;
-
-ARM_SMMU_MATCH_DATA(smmu_generic_v1, ARM_SMMU_V1, GENERIC_SMMU, NULL);
-ARM_SMMU_MATCH_DATA(smmu_generic_v2, ARM_SMMU_V2, GENERIC_SMMU, NULL);
-ARM_SMMU_MATCH_DATA(arm_mmu401, ARM_SMMU_V1_64K, GENERIC_SMMU, NULL);
-ARM_SMMU_MATCH_DATA(arm_mmu500, ARM_SMMU_V2, ARM_MMU500, NULL);
-ARM_SMMU_MATCH_DATA(cavium_smmuv2, ARM_SMMU_V2, CAVIUM_SMMUV2, NULL);
-ARM_SMMU_MATCH_DATA(qcom_smmuv2, ARM_SMMU_V2, QCOM_SMMUV2, &qsmmuv2_arch_ops);
-ARM_SMMU_MATCH_DATA(qcom_smmuv500, ARM_SMMU_V2, QCOM_SMMUV500,
-		    &qsmmuv500_arch_ops);
-
-static const struct of_device_id arm_smmu_of_match[] = {
-	{ .compatible = "arm,smmu-v1", .data = &smmu_generic_v1 },
-	{ .compatible = "arm,smmu-v2", .data = &smmu_generic_v2 },
-	{ .compatible = "arm,mmu-400", .data = &smmu_generic_v1 },
-	{ .compatible = "arm,mmu-401", .data = &arm_mmu401 },
-	{ .compatible = "arm,mmu-500", .data = &arm_mmu500 },
-	{ .compatible = "cavium,smmu-v2", .data = &cavium_smmuv2 },
-	{ .compatible = "qcom,smmu-v2", .data = &qcom_smmuv2 },
-	{ .compatible = "qcom,qsmmu-v500", .data = &qcom_smmuv500 },
-	{ },
-};
-MODULE_DEVICE_TABLE(of, arm_smmu_of_match);
-
-#ifdef CONFIG_MSM_TZ_SMMU
-int register_iommu_sec_ptbl(void)
-{
-	struct device_node *np;
-
-	for_each_matching_node(np, arm_smmu_of_match)
-		if (of_find_property(np, "qcom,tz-device-id", NULL) &&
-				of_device_is_available(np))
-			break;
-	if (!np)
-		return -ENODEV;
-
-	of_node_put(np);
-
-	return msm_iommu_sec_pgtbl_init();
-}
-#endif
-
-#ifdef CONFIG_ACPI
-static int acpi_smmu_get_data(u32 model, struct arm_smmu_device *smmu)
-{
-	int ret = 0;
->>>>>>> 0bb30046
 
 	if (!debugfs_create_file("tcu_testbus_sel", 0400, testbus_dir, smmu,
 			&arm_smmu_debug_tcu_testbus_sel_fops)) {
@@ -6828,1104 +6077,6 @@
 	.read	= arm_smmu_debug_tbu_testbus_sel_read,
 };
 
-<<<<<<< HEAD
-=======
-	return 0;
-}
-#else
-static inline int arm_smmu_device_acpi_probe(struct platform_device *pdev,
-					     struct arm_smmu_device *smmu)
-{
-	return -ENODEV;
-}
-#endif
-
-static void arm_smmu_bus_init(void)
-{
-	/* Oh, for a proper bus abstraction */
-	if (!iommu_present(&platform_bus_type))
-		bus_set_iommu(&platform_bus_type, &arm_smmu_ops);
-#ifdef CONFIG_ARM_AMBA
-	if (!iommu_present(&amba_bustype))
-		bus_set_iommu(&amba_bustype, &arm_smmu_ops);
-#endif
-#ifdef CONFIG_PCI
-	if (!iommu_present(&pci_bus_type)) {
-		pci_request_acs();
-		bus_set_iommu(&pci_bus_type, &arm_smmu_ops);
-	}
-#endif
-}
-
-static int qsmmuv500_tbu_register(struct device *dev, void *data);
-static int arm_smmu_device_dt_probe(struct platform_device *pdev)
-{
-	const struct arm_smmu_match_data *data;
-	struct resource *res;
-	struct arm_smmu_device *smmu;
-	struct device *dev = &pdev->dev;
-	int num_irqs, i, err;
-	bool legacy_binding;
-
-	legacy_binding = of_find_property(dev->of_node, "mmu-masters", NULL);
-	if (legacy_binding && !using_generic_binding) {
-		if (!using_legacy_binding)
-			pr_notice("deprecated \"mmu-masters\" DT property in use; DMA API support unavailable\n");
-		using_legacy_binding = true;
-	} else if (!legacy_binding && !using_legacy_binding) {
-		using_generic_binding = true;
-	} else {
-		dev_err(dev, "not probing due to mismatched DT properties\n");
-		return -ENODEV;
-	}
-
-	smmu = devm_kzalloc(dev, sizeof(*smmu), GFP_KERNEL);
-	if (!smmu) {
-		dev_err(dev, "failed to allocate arm_smmu_device\n");
-		return -ENOMEM;
-	}
-	smmu->dev = dev;
-	spin_lock_init(&smmu->atos_lock);
-	idr_init(&smmu->asid_idr);
-	mutex_init(&smmu->idr_mutex);
-
-	data = of_device_get_match_data(dev);
-	smmu->version = data->version;
-	smmu->model = data->model;
-	smmu->arch_ops = data->arch_ops;
-
-	if (of_dma_is_coherent(dev->of_node))
-		smmu->features |= ARM_SMMU_FEAT_COHERENT_WALK;
-
-	res = platform_get_resource(pdev, IORESOURCE_MEM, 0);
-	if (res == NULL) {
-		dev_err(dev, "no MEM resource info\n");
-		return -EINVAL;
-	}
-
-	smmu->phys_addr = res->start;
-	smmu->base = devm_ioremap_resource(dev, res);
-	if (IS_ERR(smmu->base))
-		return PTR_ERR(smmu->base);
-	smmu->cb_base = smmu->base + resource_size(res) / 2;
-	smmu->size = resource_size(res);
-
-	if (of_property_read_u32(dev->of_node, "#global-interrupts",
-				 &smmu->num_global_irqs)) {
-		dev_err(dev, "missing #global-interrupts property\n");
-		return -ENODEV;
-	}
-
-	num_irqs = 0;
-	while ((res = platform_get_resource(pdev, IORESOURCE_IRQ, num_irqs))) {
-		num_irqs++;
-		if (num_irqs > smmu->num_global_irqs)
-			smmu->num_context_irqs++;
-	}
-
-	if (!smmu->num_context_irqs) {
-		dev_err(dev, "found %d interrupts but expected at least %d\n",
-			num_irqs, smmu->num_global_irqs + 1);
-		return -ENODEV;
-	}
-
-	smmu->irqs = devm_kzalloc(dev, sizeof(*smmu->irqs) * num_irqs,
-				  GFP_KERNEL);
-	if (!smmu->irqs) {
-		dev_err(dev, "failed to allocate %d irqs\n", num_irqs);
-		return -ENOMEM;
-	}
-
-	for (i = 0; i < num_irqs; ++i) {
-		int irq = platform_get_irq(pdev, i);
-
-		if (irq < 0) {
-			dev_err(dev, "failed to get irq index %d\n", i);
-			return -ENODEV;
-		}
-		smmu->irqs[i] = irq;
-	}
-
-	parse_driver_options(smmu);
-
-	smmu->pwr = arm_smmu_init_power_resources(pdev);
-	if (IS_ERR(smmu->pwr))
-		return PTR_ERR(smmu->pwr);
-
-	err = arm_smmu_power_on(smmu->pwr);
-	if (err)
-		goto out_exit_power_resources;
-
-	smmu->sec_id = msm_dev_to_device_id(dev);
-	err = arm_smmu_device_cfg_probe(smmu);
-	if (err)
-		goto out_power_off;
-
-	err = arm_smmu_handoff_cbs(smmu);
-	if (err)
-		goto out_power_off;
-
-	err = arm_smmu_parse_impl_def_registers(smmu);
-	if (err)
-		goto out_power_off;
-
-	if (smmu->version == ARM_SMMU_V2) {
-		if (smmu->num_context_banks > smmu->num_context_irqs) {
-			dev_err(dev,
-				"found %d context irq(s) but have %d context banks. assuming %d context interrupts.\n",
-				smmu->num_context_irqs, smmu->num_context_banks,
-				smmu->num_context_banks);
-		}
-
-		/* Ignore superfluous interrupts */
-		smmu->num_context_irqs = smmu->num_context_banks;
-	}
-
-	for (i = 0; i < smmu->num_global_irqs; ++i) {
-		err = devm_request_threaded_irq(smmu->dev, smmu->irqs[i],
-					NULL, arm_smmu_global_fault,
-					IRQF_ONESHOT | IRQF_SHARED,
-					"arm-smmu global fault", smmu);
-		if (err) {
-			dev_err(dev, "failed to request global IRQ %d (%u)\n",
-				i, smmu->irqs[i]);
-			goto out_power_off;
-		}
-	}
-
-	err = arm_smmu_arch_init(smmu);
-	if (err)
-		goto out_power_off;
-
-	iommu_device_set_ops(&smmu->iommu, &arm_smmu_ops);
-	iommu_device_set_fwnode(&smmu->iommu, dev->fwnode);
-
-	err = iommu_device_register(&smmu->iommu);
-
-	if (err) {
-		dev_err(dev, "Failed to register iommu\n");
-		return err;
-	}
-	platform_set_drvdata(pdev, smmu);
-	arm_smmu_device_reset(smmu);
-	arm_smmu_test_smr_masks(smmu);
-	arm_smmu_interrupt_selftest(smmu);
-	arm_smmu_power_off(smmu->pwr);
-
-	/*
-	 * For ACPI and generic DT bindings, an SMMU will be probed before
-	 * any device which might need it, so we want the bus ops in place
-	 * ready to handle default domain setup as soon as any SMMU exists.
-	 */
-	if (!using_legacy_binding)
-		arm_smmu_bus_init();
-
-	return 0;
-
-out_power_off:
-	arm_smmu_power_off(smmu->pwr);
-
-out_exit_power_resources:
-	arm_smmu_exit_power_resources(smmu->pwr);
-
-	return err;
-}
-
-/*
- * With the legacy DT binding in play, though, we have no guarantees about
- * probe order, but then we're also not doing default domains, so we can
- * delay setting bus ops until we're sure every possible SMMU is ready,
- * and that way ensure that no add_device() calls get missed.
- */
-static int arm_smmu_legacy_bus_init(void)
-{
-	if (using_legacy_binding)
-		arm_smmu_bus_init();
-	return 0;
-}
-device_initcall_sync(arm_smmu_legacy_bus_init);
-
-static int arm_smmu_device_remove(struct platform_device *pdev)
-{
-	struct arm_smmu_device *smmu = platform_get_drvdata(pdev);
-
-	if (!smmu)
-		return -ENODEV;
-
-	if (arm_smmu_power_on(smmu->pwr))
-		return -EINVAL;
-
-	if (!bitmap_empty(smmu->context_map, ARM_SMMU_MAX_CBS))
-		dev_err(&pdev->dev, "removing device with active domains!\n");
-
-	idr_destroy(&smmu->asid_idr);
-
-	/* Turn the thing off */
-	writel(sCR0_CLIENTPD, ARM_SMMU_GR0_NS(smmu) + ARM_SMMU_GR0_sCR0);
-	arm_smmu_power_off(smmu->pwr);
-
-	arm_smmu_exit_power_resources(smmu->pwr);
-
-	return 0;
-}
-
-static int __maybe_unused arm_smmu_pm_resume(struct device *dev)
-{
-	struct arm_smmu_device *smmu = dev_get_drvdata(dev);
-	int ret;
-
-	ret = arm_smmu_power_on(smmu->pwr);
-	if (ret)
-		return ret;
-
-	arm_smmu_device_reset(smmu);
-	arm_smmu_power_off(smmu->pwr);
-
-	return 0;
-}
-
-static const struct dev_pm_ops arm_smmu_pm_ops = {
-	.resume = arm_smmu_pm_resume,
-	.thaw_early = arm_smmu_pm_resume,
-	.restore_early = arm_smmu_pm_resume,
-};
-
-static struct platform_driver arm_smmu_driver = {
-	.driver	= {
-		.name		= "arm-smmu",
-		.of_match_table	= of_match_ptr(arm_smmu_of_match),
-		.pm		= &arm_smmu_pm_ops,
-		.suppress_bind_attrs = true,
-	},
-	.probe	= arm_smmu_device_dt_probe,
-	.remove	= arm_smmu_device_remove,
-};
-
-static struct platform_driver qsmmuv500_tbu_driver;
-static int __init arm_smmu_init(void)
-{
-	static bool registered;
-	int ret = 0;
-	ktime_t cur;
-
-	if (registered)
-		return 0;
-
-	cur = ktime_get();
-	ret = platform_driver_register(&qsmmuv500_tbu_driver);
-	if (ret)
-		return ret;
-
-	ret = platform_driver_register(&arm_smmu_driver);
-#ifdef CONFIG_MSM_TZ_SMMU
-	ret = register_iommu_sec_ptbl();
-#endif
-	registered = !ret;
-	trace_smmu_init(ktime_us_delta(ktime_get(), cur));
-
-	return ret;
-}
-
-static void __exit arm_smmu_exit(void)
-{
-	return platform_driver_unregister(&arm_smmu_driver);
-}
-
-subsys_initcall(arm_smmu_init);
-module_exit(arm_smmu_exit);
-
-static int __init arm_smmu_of_init(struct device_node *np)
-{
-	int ret = arm_smmu_init();
-
-	if (ret)
-		return ret;
-
-	if (!of_platform_device_create(np, NULL, platform_bus_type.dev_root))
-		return -ENODEV;
-
-	return 0;
-}
-IOMMU_OF_DECLARE(arm_smmuv1, "arm,smmu-v1", arm_smmu_of_init);
-IOMMU_OF_DECLARE(arm_smmuv2, "arm,smmu-v2", arm_smmu_of_init);
-IOMMU_OF_DECLARE(arm_mmu400, "arm,mmu-400", arm_smmu_of_init);
-IOMMU_OF_DECLARE(arm_mmu401, "arm,mmu-401", arm_smmu_of_init);
-IOMMU_OF_DECLARE(arm_mmu500, "arm,mmu-500", arm_smmu_of_init);
-IOMMU_OF_DECLARE(cavium_smmuv2, "cavium,smmu-v2", arm_smmu_of_init);
-
-#define TCU_HW_VERSION_HLOS1		(0x18)
-
-#define DEBUG_SID_HALT_REG		0x0
-#define DEBUG_SID_HALT_VAL		(0x1 << 16)
-#define DEBUG_SID_HALT_SID_MASK		0x3ff
-
-#define DEBUG_VA_ADDR_REG		0x8
-
-#define DEBUG_TXN_TRIGG_REG		0x18
-#define DEBUG_TXN_AXPROT_SHIFT		6
-#define DEBUG_TXN_AXCACHE_SHIFT		2
-#define DEBUG_TRX_WRITE			(0x1 << 1)
-#define DEBUG_TXN_READ			(0x0 << 1)
-#define DEBUG_TXN_TRIGGER		0x1
-
-#define DEBUG_SR_HALT_ACK_REG		0x20
-#define DEBUG_SR_HALT_ACK_VAL		(0x1 << 1)
-#define DEBUG_SR_ECATS_RUNNING_VAL	(0x1 << 0)
-
-#define DEBUG_PAR_REG			0x28
-#define DEBUG_PAR_PA_MASK		((0x1ULL << 36) - 1)
-#define DEBUG_PAR_PA_SHIFT		12
-#define DEBUG_PAR_FAULT_VAL		0x1
-
-#define DEBUG_AXUSER_REG		0x30
-#define DEBUG_AXUSER_CDMID_MASK         0xff
-#define DEBUG_AXUSER_CDMID_SHIFT        36
-#define DEBUG_AXUSER_CDMID_VAL          255
-
-#define TBU_DBG_TIMEOUT_US		100
-
-#define QSMMUV500_ACTLR_DEEP_PREFETCH_MASK	0x3
-#define QSMMUV500_ACTLR_DEEP_PREFETCH_SHIFT	0x8
-
-struct qsmmuv500_group_iommudata {
-	bool has_actlr;
-	u32 actlr;
-};
-#define to_qsmmuv500_group_iommudata(group)				\
-	((struct qsmmuv500_group_iommudata *)				\
-		(iommu_group_get_iommudata(group)))
-
-
-static bool arm_smmu_fwspec_match_smr(struct iommu_fwspec *fwspec,
-				      struct arm_smmu_smr *smr)
-{
-	struct arm_smmu_smr *smr2;
-	struct arm_smmu_device *smmu = fwspec_smmu(fwspec);
-	int i, idx;
-
-	for_each_cfg_sme(fwspec, i, idx) {
-		smr2 = &smmu->smrs[idx];
-		/* Continue if table entry does not match */
-		if ((smr->id ^ smr2->id) & ~(smr->mask | smr2->mask))
-			continue;
-		return true;
-	}
-	return false;
-}
-
-static int qsmmuv500_tbu_halt(struct qsmmuv500_tbu_device *tbu,
-				struct arm_smmu_domain *smmu_domain)
-{
-	unsigned long flags;
-	u32 halt, fsr, status;
-	void __iomem *tbu_base, *cb_base;
-
-	if (of_property_read_bool(tbu->dev->of_node,
-						"qcom,opt-out-tbu-halting")) {
-		dev_notice(tbu->dev, "TBU opted-out for halting!\n");
-		return -EBUSY;
-	}
-
-	spin_lock_irqsave(&tbu->halt_lock, flags);
-	if (tbu->halt_count) {
-		tbu->halt_count++;
-		spin_unlock_irqrestore(&tbu->halt_lock, flags);
-		return 0;
-	}
-
-	cb_base = ARM_SMMU_CB(smmu_domain->smmu, smmu_domain->cfg.cbndx);
-	tbu_base = tbu->base;
-	halt = readl_relaxed(tbu_base + DEBUG_SID_HALT_REG);
-	halt |= DEBUG_SID_HALT_VAL;
-	writel_relaxed(halt, tbu_base + DEBUG_SID_HALT_REG);
-
-	fsr = readl_relaxed(cb_base + ARM_SMMU_CB_FSR);
-	if ((fsr & FSR_FAULT) && (fsr & FSR_SS)) {
-		u32 sctlr_orig, sctlr;
-		/*
-		 * We are in a fault; Our request to halt the bus will not
-		 * complete until transactions in front of us (such as the fault
-		 * itself) have completed. Disable iommu faults and terminate
-		 * any existing transactions.
-		 */
-		sctlr_orig = readl_relaxed(cb_base + ARM_SMMU_CB_SCTLR);
-		sctlr = sctlr_orig & ~(SCTLR_CFCFG | SCTLR_CFIE);
-		writel_relaxed(sctlr, cb_base + ARM_SMMU_CB_SCTLR);
-
-		writel_relaxed(fsr, cb_base + ARM_SMMU_CB_FSR);
-		/*
-		 * Barrier required to ensure that the FSR is cleared
-		 * before resuming SMMU operation
-		 */
-		wmb();
-		writel_relaxed(RESUME_TERMINATE, cb_base +
-			       ARM_SMMU_CB_RESUME);
-
-		writel_relaxed(sctlr_orig, cb_base + ARM_SMMU_CB_SCTLR);
-	}
-
-	if (readl_poll_timeout_atomic(tbu_base + DEBUG_SR_HALT_ACK_REG, status,
-					(status & DEBUG_SR_HALT_ACK_VAL),
-					0, TBU_DBG_TIMEOUT_US)) {
-		dev_err(tbu->dev, "Couldn't halt TBU!\n");
-
-		halt = readl_relaxed(tbu_base + DEBUG_SID_HALT_REG);
-		halt &= ~DEBUG_SID_HALT_VAL;
-		writel_relaxed(halt, tbu_base + DEBUG_SID_HALT_REG);
-
-		spin_unlock_irqrestore(&tbu->halt_lock, flags);
-		return -ETIMEDOUT;
-	}
-
-	tbu->halt_count = 1;
-	spin_unlock_irqrestore(&tbu->halt_lock, flags);
-	return 0;
-}
-
-static void qsmmuv500_tbu_resume(struct qsmmuv500_tbu_device *tbu)
-{
-	unsigned long flags;
-	u32 val;
-	void __iomem *base;
-
-	spin_lock_irqsave(&tbu->halt_lock, flags);
-	if (!tbu->halt_count) {
-		WARN(1, "%s: bad tbu->halt_count", dev_name(tbu->dev));
-		spin_unlock_irqrestore(&tbu->halt_lock, flags);
-		return;
-
-	} else if (tbu->halt_count > 1) {
-		tbu->halt_count--;
-		spin_unlock_irqrestore(&tbu->halt_lock, flags);
-		return;
-	}
-
-	base = tbu->base;
-	val = readl_relaxed(base + DEBUG_SID_HALT_REG);
-	val &= ~DEBUG_SID_HALT_VAL;
-	writel_relaxed(val, base + DEBUG_SID_HALT_REG);
-
-	tbu->halt_count = 0;
-	spin_unlock_irqrestore(&tbu->halt_lock, flags);
-}
-
-
-static int qsmmuv500_ecats_lock(struct arm_smmu_domain *smmu_domain,
-				struct qsmmuv500_tbu_device *tbu,
-				unsigned long *flags)
-{
-	struct arm_smmu_device *smmu = tbu->smmu;
-	struct qsmmuv500_archdata *data = get_qsmmuv500_archdata(smmu);
-	u32 val;
-
-	spin_lock_irqsave(&smmu->atos_lock, *flags);
-	/* The status register is not accessible on version 1.0 */
-	if (data->version == 0x01000000)
-		return 0;
-
-	if (readl_poll_timeout_atomic(tbu->status_reg,
-					val, (val == 0x1), 0,
-					TBU_DBG_TIMEOUT_US)) {
-		dev_err(tbu->dev, "ECATS hw busy!\n");
-		spin_unlock_irqrestore(&smmu->atos_lock, *flags);
-		return  -ETIMEDOUT;
-	}
-
-	return 0;
-}
-
-static void qsmmuv500_ecats_unlock(struct arm_smmu_domain *smmu_domain,
-					struct qsmmuv500_tbu_device *tbu,
-					unsigned long *flags)
-{
-	struct arm_smmu_device *smmu = tbu->smmu;
-	struct qsmmuv500_archdata *data = get_qsmmuv500_archdata(smmu);
-
-	/* The status register is not accessible on version 1.0 */
-	if (data->version != 0x01000000)
-		writel_relaxed(0, tbu->status_reg);
-	spin_unlock_irqrestore(&smmu->atos_lock, *flags);
-}
-
-/*
- * Zero means failure.
- */
-static phys_addr_t qsmmuv500_iova_to_phys(
-		struct iommu_domain *domain, dma_addr_t iova, u32 sid)
-{
-	struct arm_smmu_domain *smmu_domain = to_smmu_domain(domain);
-	struct arm_smmu_device *smmu = smmu_domain->smmu;
-	struct arm_smmu_cfg *cfg = &smmu_domain->cfg;
-	struct qsmmuv500_tbu_device *tbu;
-	int ret;
-	phys_addr_t phys = 0;
-	u64 val, fsr;
-	unsigned long flags;
-	void __iomem *cb_base;
-	u32 sctlr_orig, sctlr;
-	int needs_redo = 0;
-	ktime_t timeout;
-
-	/* only 36 bit iova is supported */
-	if (iova >= (1ULL << 36)) {
-		dev_err_ratelimited(smmu->dev, "ECATS: address too large: %pad\n",
-					&iova);
-		return 0;
-	}
-
-	cb_base = ARM_SMMU_CB(smmu, cfg->cbndx);
-	tbu = qsmmuv500_find_tbu(smmu, sid);
-	if (!tbu)
-		return 0;
-
-	ret = arm_smmu_power_on(tbu->pwr);
-	if (ret)
-		return 0;
-
-	ret = qsmmuv500_tbu_halt(tbu, smmu_domain);
-	if (ret)
-		goto out_power_off;
-
-	/*
-	 * ECATS can trigger the fault interrupt, so disable it temporarily
-	 * and check for an interrupt manually.
-	 */
-	sctlr_orig = readl_relaxed(cb_base + ARM_SMMU_CB_SCTLR);
-	sctlr = sctlr_orig & ~(SCTLR_CFCFG | SCTLR_CFIE);
-	writel_relaxed(sctlr, cb_base + ARM_SMMU_CB_SCTLR);
-
-	fsr = readl_relaxed(cb_base + ARM_SMMU_CB_FSR);
-	if (fsr & FSR_FAULT) {
-		/* Clear pending interrupts */
-		writel_relaxed(fsr, cb_base + ARM_SMMU_CB_FSR);
-		/*
-		 * Barrier required to ensure that the FSR is cleared
-		 * before resuming SMMU operation.
-		 */
-		wmb();
-
-		/*
-		 * TBU halt takes care of resuming any stalled transcation.
-		 * Kept it here for completeness sake.
-		 */
-		if (fsr & FSR_SS)
-			writel_relaxed(RESUME_TERMINATE, cb_base +
-				       ARM_SMMU_CB_RESUME);
-	}
-
-	/* Only one concurrent atos operation */
-	ret = qsmmuv500_ecats_lock(smmu_domain, tbu, &flags);
-	if (ret)
-		goto out_resume;
-
-redo:
-	/* Set address and stream-id */
-	val = readq_relaxed(tbu->base + DEBUG_SID_HALT_REG);
-	val &= ~DEBUG_SID_HALT_SID_MASK;
-	val |= sid & DEBUG_SID_HALT_SID_MASK;
-	writeq_relaxed(val, tbu->base + DEBUG_SID_HALT_REG);
-	writeq_relaxed(iova, tbu->base + DEBUG_VA_ADDR_REG);
-	val = (u64)(DEBUG_AXUSER_CDMID_VAL & DEBUG_AXUSER_CDMID_MASK) <<
-		DEBUG_AXUSER_CDMID_SHIFT;
-	writeq_relaxed(val, tbu->base + DEBUG_AXUSER_REG);
-
-	/*
-	 * Write-back Read and Write-Allocate
-	 * Priviledged, nonsecure, data transaction
-	 * Read operation.
-	 */
-	val = 0xF << DEBUG_TXN_AXCACHE_SHIFT;
-	val |= 0x3 << DEBUG_TXN_AXPROT_SHIFT;
-	val |= DEBUG_TXN_TRIGGER;
-	writeq_relaxed(val, tbu->base + DEBUG_TXN_TRIGG_REG);
-
-	ret = 0;
-	timeout = ktime_add_us(ktime_get(), TBU_DBG_TIMEOUT_US);
-	for (;;) {
-		val = readl_relaxed(tbu->base + DEBUG_SR_HALT_ACK_REG);
-		if (!(val & DEBUG_SR_ECATS_RUNNING_VAL))
-			break;
-		val = readl_relaxed(cb_base + ARM_SMMU_CB_FSR);
-		if (val & FSR_FAULT)
-			break;
-		if (ktime_compare(ktime_get(), timeout) > 0) {
-			dev_err(tbu->dev, "ECATS translation timed out!\n");
-			ret = -ETIMEDOUT;
-			break;
-		}
-	}
-
-	val = readq_relaxed(tbu->base + DEBUG_PAR_REG);
-	fsr = readl_relaxed(cb_base + ARM_SMMU_CB_FSR);
-	if (val & DEBUG_PAR_FAULT_VAL) {
-		dev_err(tbu->dev, "ECATS generated a fault interrupt! FSR = %llx, SID=0x%x\n",
-			fsr, sid);
-
-		dev_err(tbu->dev, "ECATS translation failed! PAR = %llx\n",
-			val);
-		/* Clear pending interrupts */
-		writel_relaxed(fsr, cb_base + ARM_SMMU_CB_FSR);
-		/*
-		 * Barrier required to ensure that the FSR is cleared
-		 * before resuming SMMU operation.
-		 */
-		wmb();
-
-		if (fsr & FSR_SS)
-			writel_relaxed(RESUME_TERMINATE, cb_base +
-				       ARM_SMMU_CB_RESUME);
-
-		ret = -EINVAL;
-	}
-
-	phys = (val >> DEBUG_PAR_PA_SHIFT) & DEBUG_PAR_PA_MASK;
-	if (ret < 0)
-		phys = 0;
-
-	/* Reset hardware */
-	writeq_relaxed(0, tbu->base + DEBUG_TXN_TRIGG_REG);
-	writeq_relaxed(0, tbu->base + DEBUG_VA_ADDR_REG);
-	val = readl_relaxed(tbu->base + DEBUG_SID_HALT_REG);
-	val &= ~DEBUG_SID_HALT_SID_MASK;
-	writel_relaxed(val, tbu->base + DEBUG_SID_HALT_REG);
-
-	/*
-	 * After a failed translation, the next successful translation will
-	 * incorrectly be reported as a failure.
-	 */
-	if (!phys && needs_redo++ < 2)
-		goto redo;
-
-	writel_relaxed(sctlr_orig, cb_base + ARM_SMMU_CB_SCTLR);
-	qsmmuv500_ecats_unlock(smmu_domain, tbu, &flags);
-
-out_resume:
-	qsmmuv500_tbu_resume(tbu);
-
-out_power_off:
-	/* Read to complete prior write transcations */
-	val = readl_relaxed(tbu->base + DEBUG_SR_HALT_ACK_REG);
-
-	/* Wait for read to complete before off */
-	rmb();
-
-	arm_smmu_power_off(tbu->pwr);
-
-	return phys;
-}
-
-static phys_addr_t qsmmuv500_iova_to_phys_hard(
-		struct iommu_domain *domain, dma_addr_t iova)
-{
-	u16 sid;
-	struct arm_smmu_domain *smmu_domain = to_smmu_domain(domain);
-	struct arm_smmu_cfg *cfg = &smmu_domain->cfg;
-	struct arm_smmu_device *smmu = smmu_domain->smmu;
-	struct iommu_fwspec *fwspec;
-	void __iomem *gr1_base;
-	u32 frsynra;
-
-
-	/* Check to see if the domain is associated with the test
-	 * device. If the domain belongs to the test device, then
-	 * pick the SID from fwspec.
-	 */
-	if (domain->is_debug_domain) {
-		fwspec = smmu_domain->dev->iommu_fwspec;
-		sid    = (u16)fwspec->ids[0];
-	} else {
-
-		/* If the domain belongs to an actual device, read
-		 * SID from the corresponding frsynra register
-		 */
-		gr1_base = ARM_SMMU_GR1(smmu);
-		frsynra  = readl_relaxed(gr1_base +
-				ARM_SMMU_GR1_CBFRSYNRA(cfg->cbndx));
-		frsynra &= CBFRSYNRA_SID_MASK;
-		sid      = frsynra;
-	}
-	return qsmmuv500_iova_to_phys(domain, iova, sid);
-}
-
-static void qsmmuv500_release_group_iommudata(void *data)
-{
-	kfree(data);
-}
-
-/* If a device has a valid actlr, it must match */
-static int qsmmuv500_device_group(struct device *dev,
-				struct iommu_group *group)
-{
-	struct iommu_fwspec *fwspec = dev->iommu_fwspec;
-	struct arm_smmu_device *smmu = fwspec_smmu(fwspec);
-	struct qsmmuv500_archdata *data = get_qsmmuv500_archdata(smmu);
-	struct qsmmuv500_group_iommudata *iommudata;
-	u32 actlr, i;
-	struct arm_smmu_smr *smr;
-
-	iommudata = to_qsmmuv500_group_iommudata(group);
-	if (!iommudata) {
-		iommudata = kzalloc(sizeof(*iommudata), GFP_KERNEL);
-		if (!iommudata)
-			return -ENOMEM;
-
-		iommu_group_set_iommudata(group, iommudata,
-				qsmmuv500_release_group_iommudata);
-	}
-
-	for (i = 0; i < data->actlr_tbl_size; i++) {
-		smr = &data->actlrs[i].smr;
-		actlr = data->actlrs[i].actlr;
-
-		if (!arm_smmu_fwspec_match_smr(fwspec, smr))
-			continue;
-
-		if (!iommudata->has_actlr) {
-			iommudata->actlr = actlr;
-			iommudata->has_actlr = true;
-		} else if (iommudata->actlr != actlr) {
-			return -EINVAL;
-		}
-	}
-
-	return 0;
-}
-
-static void qsmmuv500_init_cb(struct arm_smmu_domain *smmu_domain,
-				struct device *dev)
-{
-	struct arm_smmu_device *smmu = smmu_domain->smmu;
-	struct arm_smmu_cb *cb = &smmu->cbs[smmu_domain->cfg.cbndx];
-	struct qsmmuv500_group_iommudata *iommudata =
-		to_qsmmuv500_group_iommudata(dev->iommu_group);
-
-	if (!iommudata->has_actlr)
-		return;
-
-	cb->actlr = iommudata->actlr;
-	/*
-	 * Prefetch only works properly if the start and end of all
-	 * buffers in the page table are aligned to ARM_SMMU_MIN_IOVA_ALIGN.
-	 */
-	if (((iommudata->actlr >> QSMMUV500_ACTLR_DEEP_PREFETCH_SHIFT) &
-			QSMMUV500_ACTLR_DEEP_PREFETCH_MASK) &&
-				  (smmu->options & ARM_SMMU_OPT_MIN_IOVA_ALIGN))
-		smmu_domain->qsmmuv500_errata1_min_iova_align = true;
-}
-
-static int qsmmuv500_tbu_register(struct device *dev, void *cookie)
-{
-	struct arm_smmu_device *smmu = cookie;
-	struct qsmmuv500_tbu_device *tbu;
-	struct qsmmuv500_archdata *data = get_qsmmuv500_archdata(smmu);
-
-	if (!dev->driver) {
-		dev_err(dev, "TBU failed probe, QSMMUV500 cannot continue!\n");
-		return -EINVAL;
-	}
-
-	tbu = dev_get_drvdata(dev);
-
-	INIT_LIST_HEAD(&tbu->list);
-	tbu->smmu = smmu;
-	list_add(&tbu->list, &data->tbus);
-	return 0;
-}
-
-static int qsmmuv500_read_actlr_tbl(struct arm_smmu_device *smmu)
-{
-	int len, i;
-	struct device *dev = smmu->dev;
-	struct qsmmuv500_archdata *data = get_qsmmuv500_archdata(smmu);
-	struct actlr_setting *actlrs;
-	const __be32 *cell;
-
-	cell = of_get_property(dev->of_node, "qcom,actlr", NULL);
-	if (!cell)
-		return 0;
-
-	len = of_property_count_elems_of_size(dev->of_node, "qcom,actlr",
-						sizeof(u32) * 3);
-	if (len < 0)
-		return 0;
-
-	actlrs = devm_kzalloc(dev, sizeof(*actlrs) * len, GFP_KERNEL);
-	if (!actlrs)
-		return -ENOMEM;
-
-	for (i = 0; i < len; i++) {
-		actlrs[i].smr.id = of_read_number(cell++, 1);
-		actlrs[i].smr.mask = of_read_number(cell++, 1);
-		actlrs[i].actlr = of_read_number(cell++, 1);
-	}
-
-	data->actlrs = actlrs;
-	data->actlr_tbl_size = len;
-	return 0;
-}
-
-static int qsmmuv500_get_testbus_version(struct arm_smmu_device *smmu)
-{
-	struct device *dev = smmu->dev;
-	struct qsmmuv500_archdata *data = get_qsmmuv500_archdata(smmu);
-	u32 testbus_version;
-	const __be32 *cell;
-
-	cell = of_get_property(dev->of_node, "qcom,testbus-version", NULL);
-	if (!cell)
-		return 0;
-
-	testbus_version = of_read_number(cell, 1);
-
-	data->testbus_version = testbus_version;
-	return 0;
-}
-static ssize_t arm_smmu_debug_testbus_read(struct file *file,
-		char __user *ubuf, size_t count, loff_t *offset,
-		enum testbus_sel tbu, enum testbus_ops ops)
-
-{
-	char buf[100];
-	ssize_t retval;
-	size_t buflen;
-	int buf_len = sizeof(buf);
-
-	if (*offset)
-		return 0;
-
-	memset(buf, 0, buf_len);
-
-	if (tbu == SEL_TBU) {
-		struct qsmmuv500_tbu_device *tbu = file->private_data;
-		struct arm_smmu_device *smmu = tbu->smmu;
-		void __iomem *tbu_base = tbu->base;
-		struct qsmmuv500_archdata *data = smmu->archdata;
-		void __iomem *tcu_base = data->tcu_base;
-		u32 testbus_version = data->testbus_version;
-		struct arm_smmu_power_resources *pwr;
-		long val;
-
-		if (testbus_version == 1)
-			pwr = smmu->pwr;
-		else
-			pwr = tbu->pwr;
-
-		arm_smmu_power_on(pwr);
-
-		if (ops == TESTBUS_SELECT)
-			val = arm_smmu_debug_tbu_testbus_select(tbu_base,
-					tcu_base, testbus_version, READ, 0);
-		else
-			val = arm_smmu_debug_tbu_testbus_output(tbu_base,
-							testbus_version);
-		arm_smmu_power_off(pwr);
-
-		snprintf(buf, buf_len, "0x%0x\n", val);
-	} else {
-
-		struct arm_smmu_device *smmu = file->private_data;
-		struct qsmmuv500_archdata *data = smmu->archdata;
-		void __iomem *base = ARM_SMMU_GR0(smmu);
-		void __iomem *tcu_base = data->tcu_base;
-
-		arm_smmu_power_on(smmu->pwr);
-
-		if (ops == TESTBUS_SELECT) {
-			snprintf(buf, buf_len, "TCU clk testbus sel: 0x%0x\n",
-				arm_smmu_debug_tcu_testbus_select(base,
-					tcu_base, CLK_TESTBUS, READ, 0));
-			snprintf(buf + strlen(buf), buf_len - strlen(buf),
-				 "TCU testbus sel : 0x%0x\n",
-				 arm_smmu_debug_tcu_testbus_select(base,
-					 tcu_base, PTW_AND_CACHE_TESTBUS,
-					 READ, 0));
-		} else {
-			snprintf(buf, buf_len, "0x%0x\n",
-				 arm_smmu_debug_tcu_testbus_output(base));
-		}
-
-		arm_smmu_power_off(smmu->pwr);
-	}
-	buflen = min(count, strlen(buf));
-	if (copy_to_user(ubuf, buf, buflen)) {
-		pr_err_ratelimited("Couldn't copy_to_user\n");
-		retval = -EFAULT;
-	} else {
-		*offset = 1;
-		retval = buflen;
-	}
-
-	return retval;
-}
-static ssize_t arm_smmu_debug_tcu_testbus_sel_write(struct file *file,
-		const char __user *ubuf, size_t count, loff_t *offset)
-{
-	struct arm_smmu_device *smmu = file->private_data;
-	struct qsmmuv500_archdata *data = smmu->archdata;
-	void __iomem *tcu_base = data->tcu_base;
-	void __iomem *base = ARM_SMMU_GR0(smmu);
-	char *comma;
-	char buf[100];
-	u64 sel, val;
-
-	if (count >= 100) {
-		pr_err_ratelimited("Value too large\n");
-		return -EINVAL;
-	}
-
-	memset(buf, 0, 100);
-
-	if (copy_from_user(buf, ubuf, count)) {
-		pr_err_ratelimited("Couldn't copy from user\n");
-		return -EFAULT;
-	}
-
-	comma = strnchr(buf, count, ',');
-	if (!comma)
-		goto invalid_format;
-
-	/* split up the words */
-	*comma = '\0';
-
-	if (kstrtou64(buf, 0, &sel))
-		goto invalid_format;
-
-	if (sel != 1 && sel != 2)
-		goto invalid_format;
-
-	if (kstrtou64(comma + 1, 0, &val))
-		goto invalid_format;
-
-	arm_smmu_power_on(smmu->pwr);
-
-	if (sel == 1)
-		arm_smmu_debug_tcu_testbus_select(base,
-				tcu_base, CLK_TESTBUS, WRITE, val);
-	else if (sel == 2)
-		arm_smmu_debug_tcu_testbus_select(base,
-				tcu_base, PTW_AND_CACHE_TESTBUS, WRITE, val);
-
-	arm_smmu_power_off(smmu->pwr);
-
-	return count;
-
-invalid_format:
-	pr_err_ratelimited("Invalid format. Expected: <1, testbus select> for tcu CLK testbus (or) <2, testbus select> for tcu PTW/CACHE testbuses\n");
-	return -EINVAL;
-}
-
-static ssize_t arm_smmu_debug_tcu_testbus_sel_read(struct file *file,
-		char __user *ubuf, size_t count, loff_t *offset)
-{
-	return arm_smmu_debug_testbus_read(file, ubuf,
-			count, offset, SEL_TCU, TESTBUS_SELECT);
-}
-
-static const struct file_operations arm_smmu_debug_tcu_testbus_sel_fops = {
-	.open	= simple_open,
-	.write	= arm_smmu_debug_tcu_testbus_sel_write,
-	.read	= arm_smmu_debug_tcu_testbus_sel_read,
-};
-
-static ssize_t arm_smmu_debug_tcu_testbus_read(struct file *file,
-		char __user *ubuf, size_t count, loff_t *offset)
-{
-	return arm_smmu_debug_testbus_read(file, ubuf,
-			count, offset, SEL_TCU, TESTBUS_OUTPUT);
-}
-
-static const struct file_operations arm_smmu_debug_tcu_testbus_fops = {
-	.open	= simple_open,
-	.read	= arm_smmu_debug_tcu_testbus_read,
-};
-
-static int qsmmuv500_tcu_testbus_init(struct arm_smmu_device *smmu)
-{
-	struct dentry *testbus_dir;
-
-	if (!debugfs_testbus_dir) {
-		debugfs_testbus_dir = debugfs_create_dir("testbus",
-						       iommu_debugfs_top);
-		if (!debugfs_testbus_dir) {
-			pr_err_ratelimited("Couldn't create iommu/testbus debugfs directory\n");
-			return -ENODEV;
-		}
-	}
-
-	testbus_dir = debugfs_create_dir(dev_name(smmu->dev),
-				debugfs_testbus_dir);
-
-	if (!testbus_dir) {
-		pr_err_ratelimited("Couldn't create iommu/testbus/%s debugfs directory\n",
-		       dev_name(smmu->dev));
-		goto err;
-	}
-
-	if (!debugfs_create_file("tcu_testbus_sel", 0400, testbus_dir, smmu,
-			&arm_smmu_debug_tcu_testbus_sel_fops)) {
-		pr_err_ratelimited("Couldn't create iommu/testbus/%s/tcu_testbus_sel debugfs file\n",
-		       dev_name(smmu->dev));
-		goto err_rmdir;
-	}
-
-	if (!debugfs_create_file("tcu_testbus_output", 0400, testbus_dir, smmu,
-			&arm_smmu_debug_tcu_testbus_fops)) {
-		pr_err_ratelimited("Couldn't create iommu/testbus/%s/tcu_testbus_output debugfs file\n",
-		       dev_name(smmu->dev));
-		goto err_rmdir;
-	}
-
-	return 0;
-err_rmdir:
-	debugfs_remove_recursive(testbus_dir);
-err:
-	return 0;
-}
-
-static ssize_t arm_smmu_debug_tbu_testbus_sel_write(struct file *file,
-		const char __user *ubuf, size_t count, loff_t *offset)
-{
-	struct qsmmuv500_tbu_device *tbu = file->private_data;
-	void __iomem *tbu_base = tbu->base;
-	struct arm_smmu_device *smmu = tbu->smmu;
-	struct arm_smmu_power_resources *pwr;
-	struct qsmmuv500_archdata *data = smmu->archdata;
-	void __iomem *tcu_base = data->tcu_base;
-	u32 testbus_version = data->testbus_version;
-	u64 val;
-
-	if (kstrtoull_from_user(ubuf, count, 0, &val)) {
-		pr_err_ratelimited("Invalid format for tbu testbus select\n");
-		return -EINVAL;
-	}
-
-	if (testbus_version == 1)
-		pwr = smmu->pwr;
-	else
-		pwr = tbu->pwr;
-
-	arm_smmu_power_on(pwr);
-	arm_smmu_debug_tbu_testbus_select(tbu_base, tcu_base,
-			testbus_version, WRITE, val);
-	arm_smmu_power_off(pwr);
-
-	return count;
-}
-
-static ssize_t arm_smmu_debug_tbu_testbus_sel_read(struct file *file,
-		char __user *ubuf, size_t count, loff_t *offset)
-{
-	return arm_smmu_debug_testbus_read(file, ubuf,
-			count, offset, SEL_TBU, TESTBUS_SELECT);
-}
-
-static const struct file_operations arm_smmu_debug_tbu_testbus_sel_fops = {
-	.open	= simple_open,
-	.write	= arm_smmu_debug_tbu_testbus_sel_write,
-	.read	= arm_smmu_debug_tbu_testbus_sel_read,
-};
-
->>>>>>> 0bb30046
 static ssize_t arm_smmu_debug_tbu_testbus_read(struct file *file,
 		char __user *ubuf, size_t count, loff_t *offset)
 {
