/*
 * IOMMU API for ARM architected SMMU implementations.
 *
 * This program is free software; you can redistribute it and/or modify
 * it under the terms of the GNU General Public License version 2 as
 * published by the Free Software Foundation.
 *
 * This program is distributed in the hope that it will be useful,
 * but WITHOUT ANY WARRANTY; without even the implied warranty of
 * MERCHANTABILITY or FITNESS FOR A PARTICULAR PURPOSE.  See the
 * GNU General Public License for more details.
 *
 * You should have received a copy of the GNU General Public License
 * along with this program; if not, write to the Free Software
 * Foundation, Inc., 59 Temple Place - Suite 330, Boston, MA 02111-1307, USA.
 *
 * Copyright (C) 2013 ARM Limited
 *
 * Author: Will Deacon <will.deacon@arm.com>
 *
 * This driver currently supports:
 *	- SMMUv1 and v2 implementations
 *	- Stream-matching and stream-indexing
 *	- v7/v8 long-descriptor format
 *	- Non-secure access to the SMMU
 *	- Context fault reporting
 *	- Extended Stream ID (16 bit)
 */

#define pr_fmt(fmt) "arm-smmu: " fmt

#include <linux/acpi.h>
#include <linux/acpi_iort.h>
#include <linux/atomic.h>
#include <linux/delay.h>
#include <linux/dma-iommu.h>
#include <linux/dma-mapping.h>
#include <linux/err.h>
#include <linux/interrupt.h>
#include <linux/io.h>
#include <linux/io-64-nonatomic-hi-lo.h>
#include <linux/iommu.h>
#include <linux/iopoll.h>
#include <linux/module.h>
#include <linux/of.h>
#include <linux/of_address.h>
#include <linux/of_device.h>
#include <linux/of_iommu.h>
#include <linux/pci.h>
#include <linux/platform_device.h>
#include <linux/slab.h>
#include <linux/spinlock.h>
#include <soc/qcom/secure_buffer.h>
#include <linux/of_platform.h>
#include <linux/msm-bus.h>
#include <dt-bindings/msm/msm-bus-ids.h>

#include <linux/amba/bus.h>

#include <soc/qcom/msm_tz_smmu.h>
#include <soc/qcom/scm.h>
#include "io-pgtable.h"
#include "arm-smmu-regs.h"

#define ARM_MMU500_ACTLR_CPRE		(1 << 1)

#define ARM_MMU500_ACR_CACHE_LOCK	(1 << 26)
#define ARM_MMU500_ACR_SMTNMB_TLBEN	(1 << 8)

#define TLB_LOOP_TIMEOUT		500000	/* 500ms */
#define TLB_SPIN_COUNT			10

#define ARM_SMMU_IMPL_DEF0(smmu) \
	((smmu)->base + (2 * (1 << (smmu)->pgshift)))
#define ARM_SMMU_IMPL_DEF1(smmu) \
	((smmu)->base + (6 * (1 << (smmu)->pgshift)))

/* Maximum number of context banks per SMMU */
#define ARM_SMMU_MAX_CBS		128

/* SMMU global address space */
#define ARM_SMMU_GR0(smmu)		((smmu)->base)
#define ARM_SMMU_GR1(smmu)		((smmu)->base + (1 << (smmu)->pgshift))

/*
 * SMMU global address space with conditional offset to access secure
 * aliases of non-secure registers (e.g. nsCR0: 0x400, nsGFSR: 0x448,
 * nsGFSYNR0: 0x450)
 */
#define ARM_SMMU_GR0_NS(smmu)						\
	((smmu)->base +							\
		((smmu->options & ARM_SMMU_OPT_SECURE_CFG_ACCESS)	\
			? 0x400 : 0))

/*
 * Some 64-bit registers only make sense to write atomically, but in such
 * cases all the data relevant to AArch32 formats lies within the lower word,
 * therefore this actually makes more sense than it might first appear.
 */
#ifdef CONFIG_64BIT
#define smmu_write_atomic_lq		writeq_relaxed
#else
#define smmu_write_atomic_lq		writel_relaxed
#endif

/* Translation context bank */
#define ARM_SMMU_CB(smmu, n)	((smmu)->cb_base + ((n) << (smmu)->pgshift))

#define MSI_IOVA_BASE			0x8000000
#define MSI_IOVA_LENGTH			0x100000

static int force_stage;
module_param(force_stage, int, S_IRUGO);
MODULE_PARM_DESC(force_stage,
	"Force SMMU mappings to be installed at a particular stage of translation. A value of '1' or '2' forces the corresponding stage. All other values are ignored (i.e. no stage is forced). Note that selecting a specific stage will disable support for nested translation.");
static bool disable_bypass = true;
module_param(disable_bypass, bool, S_IRUGO);
MODULE_PARM_DESC(disable_bypass,
	"Disable bypass streams such that incoming transactions from devices that are not attached to an iommu domain will report an abort back to the device and will not be allowed to pass through the SMMU.");

enum arm_smmu_arch_version {
	ARM_SMMU_V1,
	ARM_SMMU_V1_64K,
	ARM_SMMU_V2,
};

enum arm_smmu_implementation {
	GENERIC_SMMU,
	ARM_MMU500,
	CAVIUM_SMMUV2,
	QCOM_SMMUV2,
	QCOM_SMMUV500,
};

struct arm_smmu_impl_def_reg {
	u32 offset;
	u32 value;
};

/* Until ACPICA headers cover IORT rev. C */
#ifndef ACPI_IORT_SMMU_CORELINK_MMU401
#define ACPI_IORT_SMMU_CORELINK_MMU401	0x4
#endif
#ifndef ACPI_IORT_SMMU_CAVIUM_THUNDERX
#define ACPI_IORT_SMMU_CAVIUM_THUNDERX	0x5
#endif

/*
 * attach_count
 *	The SMR and S2CR registers are only programmed when the number of
 *	devices attached to the iommu using these registers is > 0. This
 *	is required for the "SID switch" use case for secure display.
 *	Protected by stream_map_mutex.
 */
struct arm_smmu_s2cr {
	struct iommu_group		*group;
	int				count;
	int				attach_count;
	enum arm_smmu_s2cr_type		type;
	enum arm_smmu_s2cr_privcfg	privcfg;
	u8				cbndx;
	bool				cb_handoff;
};

#define s2cr_init_val (struct arm_smmu_s2cr){				\
	.type = disable_bypass ? S2CR_TYPE_FAULT : S2CR_TYPE_BYPASS,	\
	.cb_handoff = false,						\
}

struct arm_smmu_smr {
	u16				mask;
	u16				id;
	bool				valid;
};

struct arm_smmu_cb {
	u64				ttbr[2];
	u32				tcr[2];
	u32				mair[2];
	struct arm_smmu_cfg		*cfg;
};

struct arm_smmu_master_cfg {
	struct arm_smmu_device		*smmu;
	s16				smendx[];
};
#define INVALID_SMENDX			-1
#define __fwspec_cfg(fw) ((struct arm_smmu_master_cfg *)fw->iommu_priv)
#define fwspec_smmu(fw)  (__fwspec_cfg(fw)->smmu)
#define fwspec_smendx(fw, i) \
	(i >= fw->num_ids ? INVALID_SMENDX : __fwspec_cfg(fw)->smendx[i])
#define for_each_cfg_sme(fw, i, idx) \
	for (i = 0; idx = fwspec_smendx(fw, i), i < fw->num_ids; ++i)

/*
 * Describes resources required for on/off power operation.
 * Separate reference count is provided for atomic/nonatomic
 * operations.
 */
struct arm_smmu_power_resources {
	struct platform_device		*pdev;
	struct device			*dev;

	struct clk			**clocks;
	int				num_clocks;

	struct regulator_bulk_data	*gdscs;
	int				num_gdscs;

	uint32_t			bus_client;
	struct msm_bus_scale_pdata	*bus_dt_data;

	/* Protects power_count */
	struct mutex			power_lock;
	int				power_count;

	/* Protects clock_refs_count */
	spinlock_t			clock_refs_lock;
	int				clock_refs_count;
	int				regulator_defer;
};

struct arm_smmu_arch_ops;
struct arm_smmu_device {
	struct device			*dev;

	void __iomem			*base;
	void __iomem			*cb_base;
	unsigned long			size;
	phys_addr_t			phys_addr;
	unsigned long			pgshift;

#define ARM_SMMU_FEAT_COHERENT_WALK	(1 << 0)
#define ARM_SMMU_FEAT_STREAM_MATCH	(1 << 1)
#define ARM_SMMU_FEAT_TRANS_S1		(1 << 2)
#define ARM_SMMU_FEAT_TRANS_S2		(1 << 3)
#define ARM_SMMU_FEAT_TRANS_NESTED	(1 << 4)
#define ARM_SMMU_FEAT_TRANS_OPS		(1 << 5)
#define ARM_SMMU_FEAT_VMID16		(1 << 6)
#define ARM_SMMU_FEAT_FMT_AARCH64_4K	(1 << 7)
#define ARM_SMMU_FEAT_FMT_AARCH64_16K	(1 << 8)
#define ARM_SMMU_FEAT_FMT_AARCH64_64K	(1 << 9)
#define ARM_SMMU_FEAT_FMT_AARCH32_L	(1 << 10)
#define ARM_SMMU_FEAT_FMT_AARCH32_S	(1 << 11)
#define ARM_SMMU_FEAT_EXIDS		(1 << 12)
	u32				features;

#define ARM_SMMU_OPT_SECURE_CFG_ACCESS (1 << 0)
#define ARM_SMMU_OPT_FATAL_ASF		(1 << 1)
#define ARM_SMMU_OPT_SKIP_INIT		(1 << 2)
#define ARM_SMMU_OPT_DYNAMIC		(1 << 3)
#define ARM_SMMU_OPT_3LVL_TABLES	(1 << 4)
#define ARM_SMMU_OPT_NO_ASID_RETENTION	(1 << 5)
#define ARM_SMMU_OPT_STATIC_CB		(1 << 6)
<<<<<<< HEAD
=======
#define ARM_SMMU_OPT_DISABLE_ATOS	(1 << 7)
>>>>>>> d8914c3a
	u32				options;
	enum arm_smmu_arch_version	version;
	enum arm_smmu_implementation	model;

	u32				num_context_banks;
	u32				num_s2_context_banks;
	DECLARE_BITMAP(context_map, ARM_SMMU_MAX_CBS);
	struct arm_smmu_cb		*cbs;
	atomic_t			irptndx;

	u32				num_mapping_groups;
	u16				streamid_mask;
	u16				smr_mask_mask;
	struct arm_smmu_smr		*smrs;
	struct arm_smmu_s2cr		*s2crs;
	struct mutex			stream_map_mutex;
	struct mutex			iommu_group_mutex;
	unsigned long			va_size;
	unsigned long			ipa_size;
	unsigned long			pa_size;
	unsigned long			pgsize_bitmap;

	u32				num_global_irqs;
	u32				num_context_irqs;
	unsigned int			*irqs;

	struct list_head		list;

	u32				cavium_id_base; /* Specific to Cavium */

	spinlock_t			global_sync_lock;

	/* IOMMU core code handle */
	struct iommu_device		iommu;

	/* Specific to QCOM */
	struct arm_smmu_impl_def_reg	*impl_def_attach_registers;
	unsigned int			num_impl_def_attach_registers;

	struct arm_smmu_power_resources *pwr;

	spinlock_t			atos_lock;

	/* protects idr */
	struct mutex			idr_mutex;
	struct idr			asid_idr;

	struct arm_smmu_arch_ops	*arch_ops;
	void				*archdata;

	enum tz_smmu_device_id		sec_id;
};

enum arm_smmu_context_fmt {
	ARM_SMMU_CTX_FMT_NONE,
	ARM_SMMU_CTX_FMT_AARCH64,
	ARM_SMMU_CTX_FMT_AARCH32_L,
	ARM_SMMU_CTX_FMT_AARCH32_S,
};

struct arm_smmu_cfg {
	u8				cbndx;
	u8				irptndx;
	union {
		u16			asid;
		u16			vmid;
	};
	u32				cbar;
	u32				procid;
	enum arm_smmu_context_fmt	fmt;
};
#define INVALID_IRPTNDX			0xff
#define INVALID_CBNDX			0xff
#define INVALID_ASID			0xffff
/*
 * In V7L and V8L with TTBCR2.AS == 0, ASID is 8 bits.
 * V8L 16 with TTBCR2.AS == 1 (16 bit ASID) isn't supported yet.
 */
#define MAX_ASID			0xff

#define ARM_SMMU_CB_ASID(smmu, cfg)		((cfg)->asid)
#define ARM_SMMU_CB_VMID(smmu, cfg) ((u16)(smmu)->cavium_id_base + \
							(cfg)->cbndx + 1)

enum arm_smmu_domain_stage {
	ARM_SMMU_DOMAIN_S1 = 0,
	ARM_SMMU_DOMAIN_S2,
	ARM_SMMU_DOMAIN_NESTED,
	ARM_SMMU_DOMAIN_BYPASS,
};

struct arm_smmu_pte_info {
	void *virt_addr;
	size_t size;
	struct list_head entry;
};

struct arm_smmu_domain {
	struct arm_smmu_device		*smmu;
	struct device			*dev;
	struct io_pgtable_ops		*pgtbl_ops;

	struct arm_smmu_cfg		cfg;
	enum arm_smmu_domain_stage	stage;
	struct mutex			init_mutex; /* Protects smmu pointer */
	spinlock_t			cb_lock; /* Serialises ATS1* ops */
	spinlock_t			sync_lock; /* Serialises TLB syncs */
	struct io_pgtable_cfg		pgtbl_cfg;
	u32 attributes;
	bool				slave_side_secure;
	u32				secure_vmid;
	struct list_head		pte_info_list;
	struct list_head		unassign_list;
	struct mutex			assign_lock;
	struct list_head		secure_pool_list;
	struct iommu_domain		domain;
	bool				qsmmuv500_errata1_min_iova_align;
};

struct arm_smmu_option_prop {
	u32 opt;
	const char *prop;
};

static atomic_t cavium_smmu_context_count = ATOMIC_INIT(0);

static bool using_legacy_binding, using_generic_binding;

static struct arm_smmu_option_prop arm_smmu_options[] = {
	{ ARM_SMMU_OPT_SECURE_CFG_ACCESS, "calxeda,smmu-secure-config-access" },
	{ ARM_SMMU_OPT_FATAL_ASF, "qcom,fatal-asf" },
	{ ARM_SMMU_OPT_SKIP_INIT, "qcom,skip-init" },
	{ ARM_SMMU_OPT_DYNAMIC, "qcom,dynamic" },
	{ ARM_SMMU_OPT_3LVL_TABLES, "qcom,use-3-lvl-tables" },
	{ ARM_SMMU_OPT_NO_ASID_RETENTION, "qcom,no-asid-retention" },
	{ ARM_SMMU_OPT_STATIC_CB, "qcom,enable-static-cb"},
<<<<<<< HEAD
=======
	{ ARM_SMMU_OPT_DISABLE_ATOS, "qcom,disable-atos" },
>>>>>>> d8914c3a
	{ 0, NULL},
};

static phys_addr_t arm_smmu_iova_to_phys(struct iommu_domain *domain,
					dma_addr_t iova);
static phys_addr_t arm_smmu_iova_to_phys_hard(struct iommu_domain *domain,
					      dma_addr_t iova);
static void arm_smmu_destroy_domain_context(struct iommu_domain *domain);

static int arm_smmu_prepare_pgtable(void *addr, void *cookie);
static void arm_smmu_unprepare_pgtable(void *cookie, void *addr, size_t size);
static int arm_smmu_assign_table(struct arm_smmu_domain *smmu_domain);
static void arm_smmu_unassign_table(struct arm_smmu_domain *smmu_domain);

static uint64_t arm_smmu_iova_to_pte(struct iommu_domain *domain,
				    dma_addr_t iova);

static int arm_smmu_enable_s1_translations(struct arm_smmu_domain *smmu_domain);

static int arm_smmu_alloc_cb(struct iommu_domain *domain,
				struct arm_smmu_device *smmu,
				struct device *dev);

static bool arm_smmu_is_static_cb(struct arm_smmu_device *smmu);
static bool arm_smmu_is_master_side_secure(struct arm_smmu_domain *smmu_domain);
static bool arm_smmu_is_slave_side_secure(struct arm_smmu_domain *smmu_domain);

static int msm_secure_smmu_map(struct iommu_domain *domain, unsigned long iova,
			       phys_addr_t paddr, size_t size, int prot);
static size_t msm_secure_smmu_unmap(struct iommu_domain *domain,
				    unsigned long iova,
				    size_t size);
static size_t msm_secure_smmu_map_sg(struct iommu_domain *domain,
				     unsigned long iova,
				     struct scatterlist *sg,
				     unsigned int nents, int prot);

static struct arm_smmu_domain *to_smmu_domain(struct iommu_domain *dom)
{
	return container_of(dom, struct arm_smmu_domain, domain);
}

static void parse_driver_options(struct arm_smmu_device *smmu)
{
	int i = 0;

	do {
		if (of_property_read_bool(smmu->dev->of_node,
						arm_smmu_options[i].prop)) {
			smmu->options |= arm_smmu_options[i].opt;
			dev_dbg(smmu->dev, "option %s\n",
				arm_smmu_options[i].prop);
		}
	} while (arm_smmu_options[++i].opt);
}

static bool is_dynamic_domain(struct iommu_domain *domain)
{
	struct arm_smmu_domain *smmu_domain = to_smmu_domain(domain);

	return !!(smmu_domain->attributes & (1 << DOMAIN_ATTR_DYNAMIC));
}

static int arm_smmu_restore_sec_cfg(struct arm_smmu_device *smmu, u32 cb)
{
	int ret;
	int scm_ret = 0;

	if (!arm_smmu_is_static_cb(smmu))
		return 0;

	ret = scm_restore_sec_cfg(smmu->sec_id, cb, &scm_ret);
	if (ret || scm_ret) {
		pr_err("scm call IOMMU_SECURE_CFG failed\n");
		return -EINVAL;
	}

	return 0;
}
static bool is_iommu_pt_coherent(struct arm_smmu_domain *smmu_domain)
{
	if (smmu_domain->attributes &
			(1 << DOMAIN_ATTR_PAGE_TABLE_FORCE_COHERENT))
		return true;
	else if (smmu_domain->smmu && smmu_domain->smmu->dev)
		return smmu_domain->smmu->dev->archdata.dma_coherent;
	else
		return false;
}

static bool arm_smmu_is_static_cb(struct arm_smmu_device *smmu)
{
	return smmu->options & ARM_SMMU_OPT_STATIC_CB;
}

static bool arm_smmu_has_secure_vmid(struct arm_smmu_domain *smmu_domain)
{
	return (smmu_domain->secure_vmid != VMID_INVAL);
}

static bool arm_smmu_is_slave_side_secure(struct arm_smmu_domain *smmu_domain)
{
	return arm_smmu_has_secure_vmid(smmu_domain) &&
			smmu_domain->slave_side_secure;
}

static bool arm_smmu_is_master_side_secure(struct arm_smmu_domain *smmu_domain)
{
	return arm_smmu_has_secure_vmid(smmu_domain)
			&& !smmu_domain->slave_side_secure;
}

static void arm_smmu_secure_domain_lock(struct arm_smmu_domain *smmu_domain)
{
	if (arm_smmu_is_master_side_secure(smmu_domain))
		mutex_lock(&smmu_domain->assign_lock);
}

static void arm_smmu_secure_domain_unlock(struct arm_smmu_domain *smmu_domain)
{
	if (arm_smmu_is_master_side_secure(smmu_domain))
		mutex_unlock(&smmu_domain->assign_lock);
}

/*
 * init()
 * Hook for additional device tree parsing at probe time.
 *
 * device_reset()
 * Hook for one-time architecture-specific register settings.
 *
 * iova_to_phys_hard()
 * Provides debug information. May be called from the context fault irq handler.
 *
 * init_context_bank()
 * Hook for architecture-specific settings which require knowledge of the
 * dynamically allocated context bank number.
 *
 * device_group()
 * Hook for checking whether a device is compatible with a said group.
 */
struct arm_smmu_arch_ops {
	int (*init)(struct arm_smmu_device *smmu);
	void (*device_reset)(struct arm_smmu_device *smmu);
	phys_addr_t (*iova_to_phys_hard)(struct iommu_domain *domain,
					 dma_addr_t iova);
	void (*init_context_bank)(struct arm_smmu_domain *smmu_domain,
					struct device *dev);
	int (*device_group)(struct device *dev, struct iommu_group *group);
};

static int arm_smmu_arch_init(struct arm_smmu_device *smmu)
{
	if (!smmu->arch_ops)
		return 0;
	if (!smmu->arch_ops->init)
		return 0;
	return smmu->arch_ops->init(smmu);
}

static void arm_smmu_arch_device_reset(struct arm_smmu_device *smmu)
{
	if (!smmu->arch_ops)
		return;
	if (!smmu->arch_ops->device_reset)
		return;
	return smmu->arch_ops->device_reset(smmu);
}

static void arm_smmu_arch_init_context_bank(
		struct arm_smmu_domain *smmu_domain, struct device *dev)
{
	struct arm_smmu_device *smmu = smmu_domain->smmu;

	if (!smmu->arch_ops)
		return;
	if (!smmu->arch_ops->init_context_bank)
		return;
	return smmu->arch_ops->init_context_bank(smmu_domain, dev);
}

static int arm_smmu_arch_device_group(struct device *dev,
					struct iommu_group *group)
{
	struct iommu_fwspec *fwspec = dev->iommu_fwspec;
	struct arm_smmu_device *smmu = fwspec_smmu(fwspec);

	if (!smmu->arch_ops)
		return 0;
	if (!smmu->arch_ops->device_group)
		return 0;
	return smmu->arch_ops->device_group(dev, group);
}

static struct device_node *dev_get_dev_node(struct device *dev)
{
	if (dev_is_pci(dev)) {
		struct pci_bus *bus = to_pci_dev(dev)->bus;

		while (!pci_is_root_bus(bus))
			bus = bus->parent;
		return of_node_get(bus->bridge->parent->of_node);
	}

	return of_node_get(dev->of_node);
}

static int __arm_smmu_get_pci_sid(struct pci_dev *pdev, u16 alias, void *data)
{
	*((__be32 *)data) = cpu_to_be32(alias);
	return 0; /* Continue walking */
}

static int __find_legacy_master_phandle(struct device *dev, void *data)
{
	struct of_phandle_iterator *it = *(void **)data;
	struct device_node *np = it->node;
	int err;

	of_for_each_phandle(it, err, dev->of_node, "mmu-masters",
			    "#stream-id-cells", 0)
		if (it->node == np) {
			*(void **)data = dev;
			return 1;
		}
	it->node = np;
	return err == -ENOENT ? 0 : err;
}

static struct platform_driver arm_smmu_driver;
static struct iommu_ops arm_smmu_ops;

static int arm_smmu_register_legacy_master(struct device *dev,
					   struct arm_smmu_device **smmu)
{
	struct device *smmu_dev;
	struct device_node *np;
	struct of_phandle_iterator it;
	void *data = &it;
	u32 *sids;
	__be32 pci_sid;
	int err = 0;

	memset(&it, 0, sizeof(it));
	np = dev_get_dev_node(dev);
	if (!np || !of_find_property(np, "#stream-id-cells", NULL)) {
		of_node_put(np);
		return -ENODEV;
	}

	it.node = np;
	err = driver_for_each_device(&arm_smmu_driver.driver, NULL, &data,
				     __find_legacy_master_phandle);
	smmu_dev = data;
	of_node_put(np);
	if (err == 0)
		return -ENODEV;
	if (err < 0)
		return err;

	if (dev_is_pci(dev)) {
		/* "mmu-masters" assumes Stream ID == Requester ID */
		pci_for_each_dma_alias(to_pci_dev(dev), __arm_smmu_get_pci_sid,
				       &pci_sid);
		it.cur = &pci_sid;
		it.cur_count = 1;
	}

	err = iommu_fwspec_init(dev, &smmu_dev->of_node->fwnode,
				&arm_smmu_ops);
	if (err)
		return err;

	sids = kcalloc(it.cur_count, sizeof(*sids), GFP_KERNEL);
	if (!sids)
		return -ENOMEM;

	*smmu = dev_get_drvdata(smmu_dev);
	of_phandle_iterator_args(&it, sids, it.cur_count);
	err = iommu_fwspec_add_ids(dev, sids, it.cur_count);
	kfree(sids);
	return err;
}

static int __arm_smmu_alloc_bitmap(unsigned long *map, int start, int end)
{
	int idx;

	do {
		idx = find_next_zero_bit(map, end, start);
		if (idx == end)
			return -ENOSPC;
	} while (test_and_set_bit(idx, map));

	return idx;
}

static void __arm_smmu_free_bitmap(unsigned long *map, int idx)
{
	clear_bit(idx, map);
}

static int arm_smmu_prepare_clocks(struct arm_smmu_power_resources *pwr)
{
	int i, ret = 0;

	for (i = 0; i < pwr->num_clocks; ++i) {
		ret = clk_prepare(pwr->clocks[i]);
		if (ret) {
			dev_err(pwr->dev, "Couldn't prepare clock #%d\n", i);
			while (i--)
				clk_unprepare(pwr->clocks[i]);
			break;
		}
	}
	return ret;
}

static void arm_smmu_unprepare_clocks(struct arm_smmu_power_resources *pwr)
{
	int i;

	for (i = pwr->num_clocks; i; --i)
		clk_unprepare(pwr->clocks[i - 1]);
}

static int arm_smmu_enable_clocks(struct arm_smmu_power_resources *pwr)
{
	int i, ret = 0;

	for (i = 0; i < pwr->num_clocks; ++i) {
		ret = clk_enable(pwr->clocks[i]);
		if (ret) {
			dev_err(pwr->dev, "Couldn't enable clock #%d\n", i);
			while (i--)
				clk_disable(pwr->clocks[i]);
			break;
		}
	}

	return ret;
}

static void arm_smmu_disable_clocks(struct arm_smmu_power_resources *pwr)
{
	int i;

	for (i = pwr->num_clocks; i; --i)
		clk_disable(pwr->clocks[i - 1]);
}

static int arm_smmu_request_bus(struct arm_smmu_power_resources *pwr)
{
	if (!pwr->bus_client)
		return 0;
	return msm_bus_scale_client_update_request(pwr->bus_client, 1);
}

static void arm_smmu_unrequest_bus(struct arm_smmu_power_resources *pwr)
{
	if (!pwr->bus_client)
		return;
	WARN_ON(msm_bus_scale_client_update_request(pwr->bus_client, 0));
}

static int arm_smmu_enable_regulators(struct arm_smmu_power_resources *pwr)
{
	struct regulator_bulk_data *consumers;
	int num_consumers, ret;
	int i;

	num_consumers = pwr->num_gdscs;
	consumers = pwr->gdscs;
	for (i = 0; i < num_consumers; i++) {
		ret = regulator_enable(consumers[i].consumer);
		if (ret)
			goto out;
	}
	return 0;

out:
	i -= 1;
	for (; i >= 0; i--)
		regulator_disable(consumers[i].consumer);
	return ret;
}

static int arm_smmu_disable_regulators(struct arm_smmu_power_resources *pwr)
{
	struct regulator_bulk_data *consumers;
	int i;
	int num_consumers, ret, r;

	num_consumers = pwr->num_gdscs;
	consumers = pwr->gdscs;
	for (i = num_consumers - 1; i >= 0; --i) {
		ret = regulator_disable_deferred(consumers[i].consumer,
						 pwr->regulator_defer);
		if (ret != 0)
			goto err;
	}

	return 0;

err:
	pr_err("Failed to disable %s: %d\n", consumers[i].supply, ret);
	for (++i; i < num_consumers; ++i) {
		r = regulator_enable(consumers[i].consumer);
		if (r != 0)
			pr_err("Failed to rename %s: %d\n",
			       consumers[i].supply, r);
	}

	return ret;
}

/* Clocks must be prepared before this (arm_smmu_prepare_clocks) */
static int arm_smmu_power_on_atomic(struct arm_smmu_power_resources *pwr)
{
	int ret = 0;
	unsigned long flags;

	spin_lock_irqsave(&pwr->clock_refs_lock, flags);
	if (pwr->clock_refs_count > 0) {
		pwr->clock_refs_count++;
		spin_unlock_irqrestore(&pwr->clock_refs_lock, flags);
		return 0;
	}

	ret = arm_smmu_enable_clocks(pwr);
	if (!ret)
		pwr->clock_refs_count = 1;

	spin_unlock_irqrestore(&pwr->clock_refs_lock, flags);
	return ret;
}

/* Clocks should be unprepared after this (arm_smmu_unprepare_clocks) */
static void arm_smmu_power_off_atomic(struct arm_smmu_power_resources *pwr)
{
	unsigned long flags;

	spin_lock_irqsave(&pwr->clock_refs_lock, flags);
	if (pwr->clock_refs_count == 0) {
		WARN(1, "%s: bad clock_ref_count\n", dev_name(pwr->dev));
		spin_unlock_irqrestore(&pwr->clock_refs_lock, flags);
		return;

	} else if (pwr->clock_refs_count > 1) {
		pwr->clock_refs_count--;
		spin_unlock_irqrestore(&pwr->clock_refs_lock, flags);
		return;
	}

	arm_smmu_disable_clocks(pwr);

	pwr->clock_refs_count = 0;
	spin_unlock_irqrestore(&pwr->clock_refs_lock, flags);
}

static int arm_smmu_power_on_slow(struct arm_smmu_power_resources *pwr)
{
	int ret;

	mutex_lock(&pwr->power_lock);
	if (pwr->power_count > 0) {
		pwr->power_count += 1;
		mutex_unlock(&pwr->power_lock);
		return 0;
	}

	ret = arm_smmu_request_bus(pwr);
	if (ret)
		goto out_unlock;

	ret = arm_smmu_enable_regulators(pwr);
	if (ret)
		goto out_disable_bus;

	ret = arm_smmu_prepare_clocks(pwr);
	if (ret)
		goto out_disable_regulators;

	pwr->power_count = 1;
	mutex_unlock(&pwr->power_lock);
	return 0;

out_disable_regulators:
	regulator_bulk_disable(pwr->num_gdscs, pwr->gdscs);
out_disable_bus:
	arm_smmu_unrequest_bus(pwr);
out_unlock:
	mutex_unlock(&pwr->power_lock);
	return ret;
}

static void arm_smmu_power_off_slow(struct arm_smmu_power_resources *pwr)
{
	mutex_lock(&pwr->power_lock);
	if (pwr->power_count == 0) {
		WARN(1, "%s: Bad power count\n", dev_name(pwr->dev));
		mutex_unlock(&pwr->power_lock);
		return;

	} else if (pwr->power_count > 1) {
		pwr->power_count--;
		mutex_unlock(&pwr->power_lock);
		return;
	}

	arm_smmu_unprepare_clocks(pwr);
	arm_smmu_disable_regulators(pwr);
	arm_smmu_unrequest_bus(pwr);
	pwr->power_count = 0;
	mutex_unlock(&pwr->power_lock);
}

static int arm_smmu_power_on(struct arm_smmu_power_resources *pwr)
{
	int ret;

	ret = arm_smmu_power_on_slow(pwr);
	if (ret)
		return ret;

	ret = arm_smmu_power_on_atomic(pwr);
	if (ret)
		goto out_disable;

	return 0;

out_disable:
	arm_smmu_power_off_slow(pwr);
	return ret;
}

static void arm_smmu_power_off(struct arm_smmu_power_resources *pwr)
{
	arm_smmu_power_off_atomic(pwr);
	arm_smmu_power_off_slow(pwr);
}

/*
 * Must be used instead of arm_smmu_power_on if it may be called from
 * atomic context
 */
static int arm_smmu_domain_power_on(struct iommu_domain *domain,
				struct arm_smmu_device *smmu)
{
	struct arm_smmu_domain *smmu_domain = to_smmu_domain(domain);
	int atomic_domain = smmu_domain->attributes & (1 << DOMAIN_ATTR_ATOMIC);

	if (atomic_domain)
		return arm_smmu_power_on_atomic(smmu->pwr);

	return arm_smmu_power_on(smmu->pwr);
}

/*
 * Must be used instead of arm_smmu_power_on if it may be called from
 * atomic context
 */
static void arm_smmu_domain_power_off(struct iommu_domain *domain,
				struct arm_smmu_device *smmu)
{
	struct arm_smmu_domain *smmu_domain = to_smmu_domain(domain);
	int atomic_domain = smmu_domain->attributes & (1 << DOMAIN_ATTR_ATOMIC);

	if (atomic_domain) {
		arm_smmu_power_off_atomic(smmu->pwr);
		return;
	}

	arm_smmu_power_off(smmu->pwr);
}

/* Wait for any pending TLB invalidations to complete */
static void __arm_smmu_tlb_sync(struct arm_smmu_device *smmu,
				void __iomem *sync, void __iomem *status)
{
	unsigned int spin_cnt, delay;

	writel_relaxed(0, sync);
	for (delay = 1; delay < TLB_LOOP_TIMEOUT; delay *= 2) {
		for (spin_cnt = TLB_SPIN_COUNT; spin_cnt > 0; spin_cnt--) {
			if (!(readl_relaxed(status) & sTLBGSTATUS_GSACTIVE))
				return;
			cpu_relax();
		}
		udelay(delay);
	}
	dev_err_ratelimited(smmu->dev,
			    "TLB sync timed out -- SMMU may be deadlocked\n");
}

static void arm_smmu_tlb_sync_global(struct arm_smmu_device *smmu)
{
	void __iomem *base = ARM_SMMU_GR0(smmu);
	unsigned long flags;

	spin_lock_irqsave(&smmu->global_sync_lock, flags);
	__arm_smmu_tlb_sync(smmu, base + ARM_SMMU_GR0_sTLBGSYNC,
			    base + ARM_SMMU_GR0_sTLBGSTATUS);
	spin_unlock_irqrestore(&smmu->global_sync_lock, flags);
}

static void arm_smmu_tlb_sync_context(void *cookie)
{
	struct arm_smmu_domain *smmu_domain = cookie;
	struct arm_smmu_device *smmu = smmu_domain->smmu;
	void __iomem *base = ARM_SMMU_CB(smmu, smmu_domain->cfg.cbndx);
	unsigned long flags;

	spin_lock_irqsave(&smmu_domain->sync_lock, flags);
	__arm_smmu_tlb_sync(smmu, base + ARM_SMMU_CB_TLBSYNC,
			    base + ARM_SMMU_CB_TLBSTATUS);
	spin_unlock_irqrestore(&smmu_domain->sync_lock, flags);
}

static void arm_smmu_tlb_sync_vmid(void *cookie)
{
	struct arm_smmu_domain *smmu_domain = cookie;

	arm_smmu_tlb_sync_global(smmu_domain->smmu);
}

static void arm_smmu_tlb_inv_context_s1(void *cookie)
{
	struct arm_smmu_domain *smmu_domain = cookie;
	struct arm_smmu_cfg *cfg = &smmu_domain->cfg;
	struct arm_smmu_device *smmu = smmu_domain->smmu;
	void __iomem *base = ARM_SMMU_CB(smmu_domain->smmu, cfg->cbndx);
	bool use_tlbiall = smmu->options & ARM_SMMU_OPT_NO_ASID_RETENTION;

	if (!use_tlbiall)
		writel_relaxed(cfg->asid, base + ARM_SMMU_CB_S1_TLBIASID);
	else
		writel_relaxed(0, base + ARM_SMMU_CB_S1_TLBIALL);

	arm_smmu_tlb_sync_context(cookie);
}

static void arm_smmu_tlb_inv_context_s2(void *cookie)
{
	struct arm_smmu_domain *smmu_domain = cookie;
	struct arm_smmu_device *smmu = smmu_domain->smmu;
	void __iomem *base = ARM_SMMU_GR0(smmu);

	writel_relaxed(smmu_domain->cfg.vmid, base + ARM_SMMU_GR0_TLBIVMID);
	arm_smmu_tlb_sync_global(smmu);
}

static void arm_smmu_tlb_inv_range_nosync(unsigned long iova, size_t size,
					  size_t granule, bool leaf, void *cookie)
{
	struct arm_smmu_domain *smmu_domain = cookie;
	struct arm_smmu_cfg *cfg = &smmu_domain->cfg;
	struct arm_smmu_device *smmu = smmu_domain->smmu;
	bool stage1 = cfg->cbar != CBAR_TYPE_S2_TRANS;
	void __iomem *reg = ARM_SMMU_CB(smmu_domain->smmu, cfg->cbndx);
	bool use_tlbiall = smmu->options & ARM_SMMU_OPT_NO_ASID_RETENTION;

	if (stage1 && !use_tlbiall) {
		reg += leaf ? ARM_SMMU_CB_S1_TLBIVAL : ARM_SMMU_CB_S1_TLBIVA;

		if (cfg->fmt != ARM_SMMU_CTX_FMT_AARCH64) {
			iova &= ~12UL;
			iova |= cfg->asid;
			do {
				writel_relaxed(iova, reg);
				iova += granule;
			} while (size -= granule);
		} else {
			iova >>= 12;
			iova |= (u64)cfg->asid << 48;
			do {
				writeq_relaxed(iova, reg);
				iova += granule >> 12;
			} while (size -= granule);
		}
	} else if (stage1 && use_tlbiall) {
		reg += ARM_SMMU_CB_S1_TLBIALL;
		writel_relaxed(0, reg);
	} else {
		reg += leaf ? ARM_SMMU_CB_S2_TLBIIPAS2L :
			      ARM_SMMU_CB_S2_TLBIIPAS2;
		iova >>= 12;
		do {
			smmu_write_atomic_lq(iova, reg);
			iova += granule >> 12;
		} while (size -= granule);
	}
}

/*
 * On MMU-401 at least, the cost of firing off multiple TLBIVMIDs appears
 * almost negligible, but the benefit of getting the first one in as far ahead
 * of the sync as possible is significant, hence we don't just make this a
 * no-op and set .tlb_sync to arm_smmu_inv_context_s2() as you might think.
 */
static void arm_smmu_tlb_inv_vmid_nosync(unsigned long iova, size_t size,
					 size_t granule, bool leaf, void *cookie)
{
	struct arm_smmu_domain *smmu_domain = cookie;
	void __iomem *base = ARM_SMMU_GR0(smmu_domain->smmu);

	writel_relaxed(smmu_domain->cfg.vmid, base + ARM_SMMU_GR0_TLBIVMID);
}

struct arm_smmu_secure_pool_chunk {
	void *addr;
	size_t size;
	struct list_head list;
};

static void *arm_smmu_secure_pool_remove(struct arm_smmu_domain *smmu_domain,
					size_t size)
{
	struct arm_smmu_secure_pool_chunk *it;

	list_for_each_entry(it, &smmu_domain->secure_pool_list, list) {
		if (it->size == size) {
			void *addr = it->addr;

			list_del(&it->list);
			kfree(it);
			return addr;
		}
	}

	return NULL;
}

static int arm_smmu_secure_pool_add(struct arm_smmu_domain *smmu_domain,
				     void *addr, size_t size)
{
	struct arm_smmu_secure_pool_chunk *chunk;

	chunk = kmalloc(sizeof(*chunk), GFP_ATOMIC);
	if (!chunk)
		return -ENOMEM;

	chunk->addr = addr;
	chunk->size = size;
	memset(addr, 0, size);
	list_add(&chunk->list, &smmu_domain->secure_pool_list);

	return 0;
}

static void arm_smmu_secure_pool_destroy(struct arm_smmu_domain *smmu_domain)
{
	struct arm_smmu_secure_pool_chunk *it, *i;

	list_for_each_entry_safe(it, i, &smmu_domain->secure_pool_list, list) {
		arm_smmu_unprepare_pgtable(smmu_domain, it->addr, it->size);
		/* pages will be freed later (after being unassigned) */
		kfree(it);
	}
}

static void *arm_smmu_alloc_pages_exact(void *cookie,
					size_t size, gfp_t gfp_mask)
{
	int ret;
	void *page;
	struct arm_smmu_domain *smmu_domain = cookie;

	if (!arm_smmu_is_master_side_secure(smmu_domain))
		return alloc_pages_exact(size, gfp_mask);

	page = arm_smmu_secure_pool_remove(smmu_domain, size);
	if (page)
		return page;

	page = alloc_pages_exact(size, gfp_mask);
	if (page) {
		ret = arm_smmu_prepare_pgtable(page, cookie);
		if (ret) {
			free_pages_exact(page, size);
			return NULL;
		}
	}

	return page;
}

static void arm_smmu_free_pages_exact(void *cookie, void *virt, size_t size)
{
	struct arm_smmu_domain *smmu_domain = cookie;

	if (!arm_smmu_is_master_side_secure(smmu_domain)) {
		free_pages_exact(virt, size);
		return;
	}

	if (arm_smmu_secure_pool_add(smmu_domain, virt, size))
		arm_smmu_unprepare_pgtable(smmu_domain, virt, size);
}

static const struct iommu_gather_ops arm_smmu_s1_tlb_ops = {
	.tlb_flush_all	= arm_smmu_tlb_inv_context_s1,
	.tlb_add_flush	= arm_smmu_tlb_inv_range_nosync,
	.tlb_sync	= arm_smmu_tlb_sync_context,
	.alloc_pages_exact = arm_smmu_alloc_pages_exact,
	.free_pages_exact = arm_smmu_free_pages_exact,
};

static const struct iommu_gather_ops arm_smmu_s2_tlb_ops_v2 = {
	.tlb_flush_all	= arm_smmu_tlb_inv_context_s2,
	.tlb_add_flush	= arm_smmu_tlb_inv_range_nosync,
	.tlb_sync	= arm_smmu_tlb_sync_context,
	.alloc_pages_exact = arm_smmu_alloc_pages_exact,
	.free_pages_exact = arm_smmu_free_pages_exact,
};

static const struct iommu_gather_ops arm_smmu_s2_tlb_ops_v1 = {
	.tlb_flush_all	= arm_smmu_tlb_inv_context_s2,
	.tlb_add_flush	= arm_smmu_tlb_inv_vmid_nosync,
	.tlb_sync	= arm_smmu_tlb_sync_vmid,
	.alloc_pages_exact = arm_smmu_alloc_pages_exact,
	.free_pages_exact = arm_smmu_free_pages_exact,
};

static void msm_smmu_tlb_inv_context(void *cookie)
{
}

static void msm_smmu_tlb_inv_range_nosync(unsigned long iova, size_t size,
					  size_t granule, bool leaf,
					  void *cookie)
{
}

static void msm_smmu_tlb_sync(void *cookie)
{
}

static struct iommu_gather_ops msm_smmu_gather_ops = {
	.tlb_flush_all	= msm_smmu_tlb_inv_context,
	.tlb_add_flush	= msm_smmu_tlb_inv_range_nosync,
	.tlb_sync	= msm_smmu_tlb_sync,
	.alloc_pages_exact = arm_smmu_alloc_pages_exact,
	.free_pages_exact = arm_smmu_free_pages_exact,
};

static phys_addr_t arm_smmu_verify_fault(struct iommu_domain *domain,
					 dma_addr_t iova, u32 fsr)
{
	struct arm_smmu_domain *smmu_domain = to_smmu_domain(domain);
	struct arm_smmu_device *smmu = smmu_domain->smmu;
	phys_addr_t phys;
	phys_addr_t phys_post_tlbiall;

	phys = arm_smmu_iova_to_phys_hard(domain, iova);
	smmu_domain->pgtbl_cfg.tlb->tlb_flush_all(smmu_domain);
	phys_post_tlbiall = arm_smmu_iova_to_phys_hard(domain, iova);

	if (phys != phys_post_tlbiall) {
		dev_err(smmu->dev,
			"ATOS results differed across TLBIALL...\n"
			"Before: %pa After: %pa\n", &phys, &phys_post_tlbiall);
	}

	return (phys == 0 ? phys_post_tlbiall : phys);
}

static irqreturn_t arm_smmu_context_fault(int irq, void *dev)
{
	int flags, ret, tmp;
	u32 fsr, fsynr, resume;
	unsigned long iova;
	struct iommu_domain *domain = dev;
	struct arm_smmu_domain *smmu_domain = to_smmu_domain(domain);
	struct arm_smmu_cfg *cfg = &smmu_domain->cfg;
	struct arm_smmu_device *smmu = smmu_domain->smmu;
	void __iomem *cb_base;
	void __iomem *gr1_base;
	bool fatal_asf = smmu->options & ARM_SMMU_OPT_FATAL_ASF;
	phys_addr_t phys_soft;
	u32 frsynra;
	bool non_fatal_fault = !!(smmu_domain->attributes &
					(1 << DOMAIN_ATTR_NON_FATAL_FAULTS));

	static DEFINE_RATELIMIT_STATE(_rs,
				      DEFAULT_RATELIMIT_INTERVAL,
				      DEFAULT_RATELIMIT_BURST);

	ret = arm_smmu_power_on(smmu->pwr);
	if (ret)
		return IRQ_NONE;

	gr1_base = ARM_SMMU_GR1(smmu);
	cb_base = ARM_SMMU_CB(smmu, cfg->cbndx);
	fsr = readl_relaxed(cb_base + ARM_SMMU_CB_FSR);

	if (!(fsr & FSR_FAULT)) {
		ret = IRQ_NONE;
		goto out_power_off;
	}

	if (fatal_asf && (fsr & FSR_ASF)) {
		dev_err(smmu->dev,
			"Took an address size fault.  Refusing to recover.\n");
		BUG();
	}

	fsynr = readl_relaxed(cb_base + ARM_SMMU_CB_FSYNR0);
	flags = fsynr & FSYNR0_WNR ? IOMMU_FAULT_WRITE : IOMMU_FAULT_READ;
	if (fsr & FSR_TF)
		flags |= IOMMU_FAULT_TRANSLATION;
	if (fsr & FSR_PF)
		flags |= IOMMU_FAULT_PERMISSION;
	if (fsr & FSR_EF)
		flags |= IOMMU_FAULT_EXTERNAL;
	if (fsr & FSR_SS)
		flags |= IOMMU_FAULT_TRANSACTION_STALLED;

	iova = readq_relaxed(cb_base + ARM_SMMU_CB_FAR);
	phys_soft = arm_smmu_iova_to_phys(domain, iova);
	frsynra = readl_relaxed(gr1_base + ARM_SMMU_GR1_CBFRSYNRA(cfg->cbndx));
	frsynra &= CBFRSYNRA_SID_MASK;
	tmp = report_iommu_fault(domain, smmu->dev, iova, flags);
	if (!tmp || (tmp == -EBUSY)) {
		dev_dbg(smmu->dev,
			"Context fault handled by client: iova=0x%08lx, fsr=0x%x, fsynr=0x%x, cb=%d\n",
			iova, fsr, fsynr, cfg->cbndx);
		dev_dbg(smmu->dev,
			"soft iova-to-phys=%pa\n", &phys_soft);
		ret = IRQ_HANDLED;
		resume = RESUME_TERMINATE;
	} else {
		phys_addr_t phys_atos = arm_smmu_verify_fault(domain, iova,
							      fsr);
		if (__ratelimit(&_rs)) {
			dev_err(smmu->dev,
				"Unhandled context fault: iova=0x%08lx, fsr=0x%x, fsynr=0x%x, cb=%d\n",
				iova, fsr, fsynr, cfg->cbndx);
			dev_err(smmu->dev, "FAR    = %016lx\n",
				(unsigned long)iova);
			dev_err(smmu->dev,
				"FSR    = %08x [%s%s%s%s%s%s%s%s%s]\n",
				fsr,
				(fsr & 0x02) ? "TF " : "",
				(fsr & 0x04) ? "AFF " : "",
				(fsr & 0x08) ? "PF " : "",
				(fsr & 0x10) ? "EF " : "",
				(fsr & 0x20) ? "TLBMCF " : "",
				(fsr & 0x40) ? "TLBLKF " : "",
				(fsr & 0x80) ? "MHF " : "",
				(fsr & 0x40000000) ? "SS " : "",
				(fsr & 0x80000000) ? "MULTI " : "");
			dev_err(smmu->dev,
				"soft iova-to-phys=%pa\n", &phys_soft);
			if (!phys_soft)
				dev_err(smmu->dev,
					"SOFTWARE TABLE WALK FAILED! Looks like %s accessed an unmapped address!\n",
					dev_name(smmu->dev));
			if (phys_atos)
				dev_err(smmu->dev, "hard iova-to-phys (ATOS)=%pa\n",
					&phys_atos);
			else
				dev_err(smmu->dev, "hard iova-to-phys (ATOS) failed\n");
			dev_err(smmu->dev, "SID=0x%x\n", frsynra);
		}
		ret = IRQ_NONE;
		resume = RESUME_TERMINATE;
		if (!non_fatal_fault) {
			dev_err(smmu->dev,
				"Unhandled arm-smmu context fault!\n");
			BUG();
		}
	}

	/*
	 * If the client returns -EBUSY, do not clear FSR and do not RESUME
	 * if stalled. This is required to keep the IOMMU client stalled on
	 * the outstanding fault. This gives the client a chance to take any
	 * debug action and then terminate the stalled transaction.
	 * So, the sequence in case of stall on fault should be:
	 * 1) Do not clear FSR or write to RESUME here
	 * 2) Client takes any debug action
	 * 3) Client terminates the stalled transaction and resumes the IOMMU
	 * 4) Client clears FSR. The FSR should only be cleared after 3) and
	 *    not before so that the fault remains outstanding. This ensures
	 *    SCTLR.HUPCF has the desired effect if subsequent transactions also
	 *    need to be terminated.
	 */
	if (tmp != -EBUSY) {
		/* Clear the faulting FSR */
		writel_relaxed(fsr, cb_base + ARM_SMMU_CB_FSR);

		/*
		 * Barrier required to ensure that the FSR is cleared
		 * before resuming SMMU operation
		 */
		wmb();

		/* Retry or terminate any stalled transactions */
		if (fsr & FSR_SS)
			writel_relaxed(resume, cb_base + ARM_SMMU_CB_RESUME);
	}

out_power_off:
	arm_smmu_power_off(smmu->pwr);

	return ret;
}

static irqreturn_t arm_smmu_global_fault(int irq, void *dev)
{
	u32 gfsr, gfsynr0, gfsynr1, gfsynr2;
	struct arm_smmu_device *smmu = dev;
	void __iomem *gr0_base = ARM_SMMU_GR0_NS(smmu);

	if (arm_smmu_power_on(smmu->pwr))
		return IRQ_NONE;

	gfsr = readl_relaxed(gr0_base + ARM_SMMU_GR0_sGFSR);
	gfsynr0 = readl_relaxed(gr0_base + ARM_SMMU_GR0_sGFSYNR0);
	gfsynr1 = readl_relaxed(gr0_base + ARM_SMMU_GR0_sGFSYNR1);
	gfsynr2 = readl_relaxed(gr0_base + ARM_SMMU_GR0_sGFSYNR2);

	if (!gfsr) {
		arm_smmu_power_off(smmu->pwr);
		return IRQ_NONE;
	}

	dev_err_ratelimited(smmu->dev,
		"Unexpected global fault, this could be serious\n");
	dev_err_ratelimited(smmu->dev,
		"\tGFSR 0x%08x, GFSYNR0 0x%08x, GFSYNR1 0x%08x, GFSYNR2 0x%08x\n",
		gfsr, gfsynr0, gfsynr1, gfsynr2);

	writel(gfsr, gr0_base + ARM_SMMU_GR0_sGFSR);
	arm_smmu_power_off(smmu->pwr);
	return IRQ_HANDLED;
}

static bool arm_smmu_master_attached(struct arm_smmu_device *smmu,
				     struct iommu_fwspec *fwspec)
{
	int i, idx;

	for_each_cfg_sme(fwspec, i, idx) {
		if (smmu->s2crs[idx].attach_count)
			return true;
	}

	return false;
}

static int arm_smmu_set_pt_format(struct arm_smmu_domain *smmu_domain,
				  struct io_pgtable_cfg *pgtbl_cfg)
{
	struct arm_smmu_device *smmu = smmu_domain->smmu;
	struct arm_smmu_cfg *cfg = &smmu_domain->cfg;
	int ret = 0;

	if ((smmu->version > ARM_SMMU_V1) &&
	    (cfg->fmt == ARM_SMMU_CTX_FMT_AARCH64) &&
	    !arm_smmu_has_secure_vmid(smmu_domain) &&
	    arm_smmu_is_static_cb(smmu)) {
		ret = msm_tz_set_cb_format(smmu->sec_id, cfg->cbndx);
	}
	return ret;
}

static void arm_smmu_init_context_bank(struct arm_smmu_domain *smmu_domain,
				       struct io_pgtable_cfg *pgtbl_cfg)
{
	struct arm_smmu_cfg *cfg = &smmu_domain->cfg;
	struct arm_smmu_cb *cb = &smmu_domain->smmu->cbs[cfg->cbndx];
	bool stage1 = cfg->cbar != CBAR_TYPE_S2_TRANS;

	cb->cfg = cfg;

	/* TTBCR */
	if (stage1) {
		if (cfg->fmt == ARM_SMMU_CTX_FMT_AARCH32_S) {
			cb->tcr[0] = pgtbl_cfg->arm_v7s_cfg.tcr;
		} else {
			cb->tcr[0] = pgtbl_cfg->arm_lpae_s1_cfg.tcr;
			cb->tcr[1] = pgtbl_cfg->arm_lpae_s1_cfg.tcr >> 32;
			cb->tcr[1] |= TTBCR2_SEP_UPSTREAM;
			if (cfg->fmt == ARM_SMMU_CTX_FMT_AARCH64)
				cb->tcr[1] |= TTBCR2_AS;
		}
	} else {
		cb->tcr[0] = pgtbl_cfg->arm_lpae_s2_cfg.vtcr;
	}

	/* TTBRs */
	if (stage1) {
		if (cfg->fmt == ARM_SMMU_CTX_FMT_AARCH32_S) {
			cb->ttbr[0] = pgtbl_cfg->arm_v7s_cfg.ttbr[0];
			cb->ttbr[1] = pgtbl_cfg->arm_v7s_cfg.ttbr[1];
		} else {
			cb->ttbr[0] = pgtbl_cfg->arm_lpae_s1_cfg.ttbr[0];
			cb->ttbr[0] |= (u64)cfg->asid << TTBRn_ASID_SHIFT;
			cb->ttbr[1] = pgtbl_cfg->arm_lpae_s1_cfg.ttbr[1];
			cb->ttbr[1] |= (u64)cfg->asid << TTBRn_ASID_SHIFT;
		}
	} else {
		cb->ttbr[0] = pgtbl_cfg->arm_lpae_s2_cfg.vttbr;
	}

	/* MAIRs (stage-1 only) */
	if (stage1) {
		if (cfg->fmt == ARM_SMMU_CTX_FMT_AARCH32_S) {
			cb->mair[0] = pgtbl_cfg->arm_v7s_cfg.prrr;
			cb->mair[1] = pgtbl_cfg->arm_v7s_cfg.nmrr;
		} else {
			cb->mair[0] = pgtbl_cfg->arm_lpae_s1_cfg.mair[0];
			cb->mair[1] = pgtbl_cfg->arm_lpae_s1_cfg.mair[1];
		}
	}
}

static void arm_smmu_write_context_bank(struct arm_smmu_device *smmu, int idx,
					u32 attributes)
{
	u32 reg;
	bool stage1;
	struct arm_smmu_cb *cb = &smmu->cbs[idx];
	struct arm_smmu_cfg *cfg = cb->cfg;
	void __iomem *cb_base, *gr1_base;

	cb_base = ARM_SMMU_CB(smmu, idx);

	/* Unassigned context banks only need disabling */
	if (!cfg) {
		writel_relaxed(0, cb_base + ARM_SMMU_CB_SCTLR);
		return;
	}

	gr1_base = ARM_SMMU_GR1(smmu);
	stage1 = cfg->cbar != CBAR_TYPE_S2_TRANS;

	/* CBA2R */
	if (smmu->version > ARM_SMMU_V1) {
		if (cfg->fmt == ARM_SMMU_CTX_FMT_AARCH64)
			reg = CBA2R_RW64_64BIT;
		else
			reg = CBA2R_RW64_32BIT;
		/* 16-bit VMIDs live in CBA2R */
		if (smmu->features & ARM_SMMU_FEAT_VMID16)
			reg |= cfg->vmid << CBA2R_VMID_SHIFT;

		writel_relaxed(reg, gr1_base + ARM_SMMU_GR1_CBA2R(idx));
	}

	/* CBAR */
	reg = cfg->cbar;
	if (smmu->version < ARM_SMMU_V2)
		reg |= cfg->irptndx << CBAR_IRPTNDX_SHIFT;

	/*
	 * Use the weakest shareability/memory types, so they are
	 * overridden by the ttbcr/pte.
	 */
	if (stage1) {
		reg |= (CBAR_S1_BPSHCFG_NSH << CBAR_S1_BPSHCFG_SHIFT) |
			(CBAR_S1_MEMATTR_WB << CBAR_S1_MEMATTR_SHIFT);
	} else if (!(smmu->features & ARM_SMMU_FEAT_VMID16)) {
		/* 8-bit VMIDs live in CBAR */
		reg |= cfg->vmid << CBAR_VMID_SHIFT;
	}
	writel_relaxed(reg, gr1_base + ARM_SMMU_GR1_CBAR(idx));

	/*
	 * TTBCR
	 * We must write this before the TTBRs, since it determines the
	 * access behaviour of some fields (in particular, ASID[15:8]).
	 */
	if (stage1 && smmu->version > ARM_SMMU_V1)
		writel_relaxed(cb->tcr[1], cb_base + ARM_SMMU_CB_TTBCR2);
	writel_relaxed(cb->tcr[0], cb_base + ARM_SMMU_CB_TTBCR);

	/* TTBRs */
	if (cfg->fmt == ARM_SMMU_CTX_FMT_AARCH32_S) {
		writel_relaxed(cfg->asid, cb_base + ARM_SMMU_CB_CONTEXTIDR);
		writel_relaxed(cb->ttbr[0], cb_base + ARM_SMMU_CB_TTBR0);
		writel_relaxed(cb->ttbr[1], cb_base + ARM_SMMU_CB_TTBR1);
	} else {
		writeq_relaxed(cb->ttbr[0], cb_base + ARM_SMMU_CB_TTBR0);
		if (stage1)
			writeq_relaxed(cb->ttbr[1], cb_base + ARM_SMMU_CB_TTBR1);
	}

	/* MAIRs (stage-1 only) */
	if (stage1) {
		writel_relaxed(cb->mair[0], cb_base + ARM_SMMU_CB_S1_MAIR0);
		writel_relaxed(cb->mair[1], cb_base + ARM_SMMU_CB_S1_MAIR1);
	}

	/* SCTLR */
	reg = SCTLR_CFCFG | SCTLR_CFIE | SCTLR_CFRE | SCTLR_AFE | SCTLR_TRE;

	/* Ensure bypass transactions are Non-shareable */
	reg |= SCTLR_SHCFG_NSH << SCTLR_SHCFG_SHIFT;

	if (attributes & (1 << DOMAIN_ATTR_CB_STALL_DISABLE)) {
		reg &= ~SCTLR_CFCFG;
		reg |= SCTLR_HUPCF;
	}

	if ((!(attributes & (1 << DOMAIN_ATTR_S1_BYPASS)) &&
	     !(attributes & (1 << DOMAIN_ATTR_EARLY_MAP))) || !stage1)
		reg |= SCTLR_M;
	if (stage1)
		reg |= SCTLR_S1_ASIDPNE;
	if (IS_ENABLED(CONFIG_CPU_BIG_ENDIAN))
		reg |= SCTLR_E;

	writel_relaxed(reg, cb_base + ARM_SMMU_CB_SCTLR);
}

static int arm_smmu_init_asid(struct iommu_domain *domain,
				struct arm_smmu_device *smmu)
{
	struct arm_smmu_domain *smmu_domain = to_smmu_domain(domain);
	struct arm_smmu_cfg *cfg = &smmu_domain->cfg;
	bool dynamic = is_dynamic_domain(domain);
	int ret;

	if (!dynamic) {
		cfg->asid = cfg->cbndx + 1;
	} else {
		mutex_lock(&smmu->idr_mutex);
		ret = idr_alloc_cyclic(&smmu->asid_idr, domain,
				smmu->num_context_banks + 2,
				MAX_ASID + 1, GFP_KERNEL);

		mutex_unlock(&smmu->idr_mutex);
		if (ret < 0) {
			dev_err(smmu->dev, "dynamic ASID allocation failed: %d\n",
				ret);
			return ret;
		}
		cfg->asid = ret;
	}
	return 0;
}

static void arm_smmu_free_asid(struct iommu_domain *domain)
{
	struct arm_smmu_domain *smmu_domain = to_smmu_domain(domain);
	struct arm_smmu_device *smmu = smmu_domain->smmu;
	struct arm_smmu_cfg *cfg = &smmu_domain->cfg;
	bool dynamic = is_dynamic_domain(domain);

	if (cfg->asid == INVALID_ASID || !dynamic)
		return;

	mutex_lock(&smmu->idr_mutex);
	idr_remove(&smmu->asid_idr, cfg->asid);
	mutex_unlock(&smmu->idr_mutex);
}

static int arm_smmu_init_domain_context(struct iommu_domain *domain,
					struct arm_smmu_device *smmu,
					struct device *dev)
{
	int irq, start, ret = 0;
	unsigned long ias, oas;
	struct io_pgtable_ops *pgtbl_ops;
	enum io_pgtable_fmt fmt;
	struct arm_smmu_domain *smmu_domain = to_smmu_domain(domain);
	struct arm_smmu_cfg *cfg = &smmu_domain->cfg;
	const struct iommu_gather_ops *tlb_ops;
	bool is_fast = smmu_domain->attributes & (1 << DOMAIN_ATTR_FAST);
	unsigned long quirks = 0;
	bool dynamic;

	mutex_lock(&smmu_domain->init_mutex);
	if (smmu_domain->smmu)
		goto out_unlock;

	if (domain->type == IOMMU_DOMAIN_IDENTITY) {
		smmu_domain->stage = ARM_SMMU_DOMAIN_BYPASS;
		smmu_domain->smmu = smmu;
		smmu_domain->cfg.irptndx = INVALID_IRPTNDX;
		smmu_domain->cfg.asid = INVALID_ASID;
	}

	dynamic = is_dynamic_domain(domain);
	if (dynamic && !(smmu->options & ARM_SMMU_OPT_DYNAMIC)) {
		dev_err(smmu->dev, "dynamic domains not supported\n");
		ret = -EPERM;

		goto out_unlock;
	}

	/*
	 * Mapping the requested stage onto what we support is surprisingly
	 * complicated, mainly because the spec allows S1+S2 SMMUs without
	 * support for nested translation. That means we end up with the
	 * following table:
	 *
	 * Requested        Supported        Actual
	 *     S1               N              S1
	 *     S1             S1+S2            S1
	 *     S1               S2             S2
	 *     S1               S1             S1
	 *     N                N              N
	 *     N              S1+S2            S2
	 *     N                S2             S2
	 *     N                S1             S1
	 *
	 * Note that you can't actually request stage-2 mappings.
	 */
	if (!(smmu->features & ARM_SMMU_FEAT_TRANS_S1))
		smmu_domain->stage = ARM_SMMU_DOMAIN_S2;
	if (!(smmu->features & ARM_SMMU_FEAT_TRANS_S2))
		smmu_domain->stage = ARM_SMMU_DOMAIN_S1;

	/*
	 * Choosing a suitable context format is even more fiddly. Until we
	 * grow some way for the caller to express a preference, and/or move
	 * the decision into the io-pgtable code where it arguably belongs,
	 * just aim for the closest thing to the rest of the system, and hope
	 * that the hardware isn't esoteric enough that we can't assume AArch64
	 * support to be a superset of AArch32 support...
	 */
	if (smmu->features & ARM_SMMU_FEAT_FMT_AARCH32_L)
		cfg->fmt = ARM_SMMU_CTX_FMT_AARCH32_L;
	if (IS_ENABLED(CONFIG_IOMMU_IO_PGTABLE_ARMV7S) &&
	    !IS_ENABLED(CONFIG_64BIT) && !IS_ENABLED(CONFIG_ARM_LPAE) &&
	    (smmu->features & ARM_SMMU_FEAT_FMT_AARCH32_S) &&
	    (smmu_domain->stage == ARM_SMMU_DOMAIN_S1))
		cfg->fmt = ARM_SMMU_CTX_FMT_AARCH32_S;
	if ((IS_ENABLED(CONFIG_64BIT) || cfg->fmt == ARM_SMMU_CTX_FMT_NONE) &&
	    (smmu->features & (ARM_SMMU_FEAT_FMT_AARCH64_64K |
			       ARM_SMMU_FEAT_FMT_AARCH64_16K |
			       ARM_SMMU_FEAT_FMT_AARCH64_4K)))
		cfg->fmt = ARM_SMMU_CTX_FMT_AARCH64;

	if (cfg->fmt == ARM_SMMU_CTX_FMT_NONE) {
		ret = -EINVAL;
		goto out_unlock;
	}

	switch (smmu_domain->stage) {
	case ARM_SMMU_DOMAIN_S1:
		cfg->cbar = CBAR_TYPE_S1_TRANS_S2_BYPASS;
		start = smmu->num_s2_context_banks;
		ias = smmu->va_size;
		oas = smmu->ipa_size;
		if (cfg->fmt == ARM_SMMU_CTX_FMT_AARCH64) {
			fmt = ARM_64_LPAE_S1;
			if (smmu->options & ARM_SMMU_OPT_3LVL_TABLES)
				ias = min(ias, 39UL);
		} else if (cfg->fmt == ARM_SMMU_CTX_FMT_AARCH32_L) {
			fmt = ARM_32_LPAE_S1;
			ias = min(ias, 32UL);
			oas = min(oas, 40UL);
		} else {
			fmt = ARM_V7S;
			ias = min(ias, 32UL);
			oas = min(oas, 32UL);
		}
		tlb_ops = &arm_smmu_s1_tlb_ops;
		break;
	case ARM_SMMU_DOMAIN_NESTED:
		/*
		 * We will likely want to change this if/when KVM gets
		 * involved.
		 */
	case ARM_SMMU_DOMAIN_S2:
		cfg->cbar = CBAR_TYPE_S2_TRANS;
		start = 0;
		ias = smmu->ipa_size;
		oas = smmu->pa_size;
		if (cfg->fmt == ARM_SMMU_CTX_FMT_AARCH64) {
			fmt = ARM_64_LPAE_S2;
		} else {
			fmt = ARM_32_LPAE_S2;
			ias = min(ias, 40UL);
			oas = min(oas, 40UL);
		}
		if (smmu->version == ARM_SMMU_V2)
			tlb_ops = &arm_smmu_s2_tlb_ops_v2;
		else
			tlb_ops = &arm_smmu_s2_tlb_ops_v1;
		break;
	default:
		ret = -EINVAL;
		goto out_unlock;
	}

	if (is_fast)
		fmt = ARM_V8L_FAST;

	if (smmu_domain->attributes & (1 << DOMAIN_ATTR_USE_UPSTREAM_HINT))
		quirks |= IO_PGTABLE_QUIRK_QCOM_USE_UPSTREAM_HINT;
	if (is_iommu_pt_coherent(smmu_domain))
		quirks |= IO_PGTABLE_QUIRK_NO_DMA;
	if (smmu_domain->attributes & (1 << DOMAIN_ATTR_USE_LLC_NWA))
		quirks |= IO_PGTABLE_QUIRK_QCOM_USE_LLC_NWA;
	if (((quirks & IO_PGTABLE_QUIRK_QCOM_USE_UPSTREAM_HINT) ||
	     (quirks & IO_PGTABLE_QUIRK_QCOM_USE_LLC_NWA)) &&
		(smmu->model == QCOM_SMMUV500))
		quirks |= IO_PGTABLE_QUIRK_QSMMUV500_NON_SHAREABLE;

	if (arm_smmu_is_slave_side_secure(smmu_domain))
		tlb_ops = &msm_smmu_gather_ops;

	ret = arm_smmu_alloc_cb(domain, smmu, dev);
	if (ret < 0)
		goto out_unlock;

	cfg->cbndx = ret;
	if (smmu->version < ARM_SMMU_V2) {
		cfg->irptndx = atomic_inc_return(&smmu->irptndx);
		cfg->irptndx %= smmu->num_context_irqs;
	} else {
		cfg->irptndx = cfg->cbndx;
	}

	if (arm_smmu_is_slave_side_secure(smmu_domain)) {
		smmu_domain->pgtbl_cfg = (struct io_pgtable_cfg) {
			.quirks         = quirks,
			.pgsize_bitmap  = smmu->pgsize_bitmap,
			.arm_msm_secure_cfg = {
				.sec_id = smmu->sec_id,
				.cbndx = cfg->cbndx,
			},
			.tlb		= tlb_ops,
			.iommu_dev      = smmu->dev,
		};
		fmt = ARM_MSM_SECURE;
	} else  {
		smmu_domain->pgtbl_cfg = (struct io_pgtable_cfg) {
			.quirks		= quirks,
			.pgsize_bitmap	= smmu->pgsize_bitmap,
			.ias		= ias,
			.oas		= oas,
			.tlb		= tlb_ops,
			.iommu_dev	= smmu->dev,
		};
	}

	smmu_domain->smmu = smmu;
	smmu_domain->dev = dev;
	pgtbl_ops = alloc_io_pgtable_ops(fmt, &smmu_domain->pgtbl_cfg,
					smmu_domain);
	if (!pgtbl_ops) {
		ret = -ENOMEM;
		goto out_clear_smmu;
	}

	/*
	 * assign any page table memory that might have been allocated
	 * during alloc_io_pgtable_ops
	 */
	arm_smmu_secure_domain_lock(smmu_domain);
	arm_smmu_assign_table(smmu_domain);
	arm_smmu_secure_domain_unlock(smmu_domain);

	/* Update the domain's page sizes to reflect the page table format */
	domain->pgsize_bitmap = smmu_domain->pgtbl_cfg.pgsize_bitmap;
	domain->geometry.aperture_end = (1UL << ias) - 1;
	domain->geometry.force_aperture = true;

	/* Assign an asid */
	ret = arm_smmu_init_asid(domain, smmu);
	if (ret)
		goto out_clear_smmu;

	if (!dynamic) {
		/* Initialise the context bank with our page table cfg */
		arm_smmu_init_context_bank(smmu_domain,
						&smmu_domain->pgtbl_cfg);
		arm_smmu_write_context_bank(smmu, cfg->cbndx,
						smmu_domain->attributes );

		arm_smmu_arch_init_context_bank(smmu_domain, dev);

		/* for slave side secure, we may have to force the pagetable
		 * format to V8L.
		 */
		ret = arm_smmu_set_pt_format(smmu_domain,
					     &smmu_domain->pgtbl_cfg);
		if (ret)
			goto out_clear_smmu;


		/*
		 * Request context fault interrupt. Do this last to avoid the
		 * handler seeing a half-initialised domain state.
		 */
		irq = smmu->irqs[smmu->num_global_irqs + cfg->irptndx];
		ret = devm_request_threaded_irq(smmu->dev, irq, NULL,
			arm_smmu_context_fault, IRQF_ONESHOT | IRQF_SHARED,
			"arm-smmu-context-fault", domain);
		if (ret < 0) {
			dev_err(smmu->dev, "failed to request context IRQ %d (%u)\n",
				cfg->irptndx, irq);
			cfg->irptndx = INVALID_IRPTNDX;
			goto out_clear_smmu;
		}
	} else {
		cfg->irptndx = INVALID_IRPTNDX;
	}
	mutex_unlock(&smmu_domain->init_mutex);

	/* Publish page table ops for map/unmap */
	smmu_domain->pgtbl_ops = pgtbl_ops;
	if (arm_smmu_is_slave_side_secure(smmu_domain) &&
			!arm_smmu_master_attached(smmu, dev->iommu_fwspec))
		arm_smmu_restore_sec_cfg(smmu, cfg->cbndx);

	return 0;

out_clear_smmu:
	arm_smmu_destroy_domain_context(domain);
	smmu_domain->smmu = NULL;
out_unlock:
	mutex_unlock(&smmu_domain->init_mutex);
	return ret;
}

static void arm_smmu_domain_reinit(struct arm_smmu_domain *smmu_domain)
{
	smmu_domain->cfg.irptndx = INVALID_IRPTNDX;
	smmu_domain->cfg.cbndx = INVALID_CBNDX;
	smmu_domain->secure_vmid = VMID_INVAL;
}

static void arm_smmu_destroy_domain_context(struct iommu_domain *domain)
{
	struct arm_smmu_domain *smmu_domain = to_smmu_domain(domain);
	struct arm_smmu_device *smmu = smmu_domain->smmu;
	struct arm_smmu_cfg *cfg = &smmu_domain->cfg;
	void __iomem *cb_base;
	int irq;
	bool dynamic;
	int ret;

	if (!smmu || domain->type == IOMMU_DOMAIN_IDENTITY)
		return;

	ret = arm_smmu_power_on(smmu->pwr);
	if (ret) {
		WARN_ONCE(ret, "Woops, powering on smmu %p failed. Leaking context bank\n",
				smmu);
		return;
	}

	dynamic = is_dynamic_domain(domain);
	if (dynamic) {
		arm_smmu_free_asid(domain);
		free_io_pgtable_ops(smmu_domain->pgtbl_ops);
		arm_smmu_power_off(smmu->pwr);
		arm_smmu_secure_domain_lock(smmu_domain);
		arm_smmu_secure_pool_destroy(smmu_domain);
		arm_smmu_unassign_table(smmu_domain);
		arm_smmu_secure_domain_unlock(smmu_domain);
		arm_smmu_domain_reinit(smmu_domain);
		return;
	}

	/*
	 * Disable the context bank and free the page tables before freeing
	 * it.
	 */
	smmu->cbs[cfg->cbndx].cfg = NULL;
	cb_base = ARM_SMMU_CB(smmu, cfg->cbndx);
	writel_relaxed(0, cb_base + ARM_SMMU_CB_SCTLR);

	if (cfg->irptndx != INVALID_IRPTNDX) {
		irq = smmu->irqs[smmu->num_global_irqs + cfg->irptndx];
		devm_free_irq(smmu->dev, irq, domain);
	}

	free_io_pgtable_ops(smmu_domain->pgtbl_ops);
	arm_smmu_secure_domain_lock(smmu_domain);
	arm_smmu_secure_pool_destroy(smmu_domain);
	arm_smmu_unassign_table(smmu_domain);
	arm_smmu_secure_domain_unlock(smmu_domain);
	__arm_smmu_free_bitmap(smmu->context_map, cfg->cbndx);

	arm_smmu_power_off(smmu->pwr);
	arm_smmu_domain_reinit(smmu_domain);
}

static struct iommu_domain *arm_smmu_domain_alloc(unsigned type)
{
	struct arm_smmu_domain *smmu_domain;

	/* Do not support DOMAIN_DMA for now */
	if (type != IOMMU_DOMAIN_UNMANAGED &&
	    type != IOMMU_DOMAIN_IDENTITY)
		return NULL;
	/*
	 * Allocate the domain and initialise some of its data structures.
	 * We can't really do anything meaningful until we've added a
	 * master.
	 */
	smmu_domain = kzalloc(sizeof(*smmu_domain), GFP_KERNEL);
	if (!smmu_domain)
		return NULL;

	if (type == IOMMU_DOMAIN_DMA && (using_legacy_binding ||
	    iommu_get_dma_cookie(&smmu_domain->domain))) {
		kfree(smmu_domain);
		return NULL;
	}

	mutex_init(&smmu_domain->init_mutex);
	spin_lock_init(&smmu_domain->cb_lock);
	spin_lock_init(&smmu_domain->sync_lock);
	INIT_LIST_HEAD(&smmu_domain->pte_info_list);
	INIT_LIST_HEAD(&smmu_domain->unassign_list);
	mutex_init(&smmu_domain->assign_lock);
	INIT_LIST_HEAD(&smmu_domain->secure_pool_list);
	arm_smmu_domain_reinit(smmu_domain);

	return &smmu_domain->domain;
}

static void arm_smmu_domain_free(struct iommu_domain *domain)
{
	struct arm_smmu_domain *smmu_domain = to_smmu_domain(domain);

	/*
	 * Free the domain resources. We assume that all devices have
	 * already been detached.
	 */
	iommu_put_dma_cookie(domain);
	arm_smmu_destroy_domain_context(domain);
	kfree(smmu_domain);
}

static void arm_smmu_write_smr(struct arm_smmu_device *smmu, int idx)
{
	struct arm_smmu_smr *smr = smmu->smrs + idx;
	u32 reg = smr->id << SMR_ID_SHIFT | smr->mask << SMR_MASK_SHIFT;

	if (!(smmu->features & ARM_SMMU_FEAT_EXIDS) && smr->valid)
		reg |= SMR_VALID;
	writel_relaxed(reg, ARM_SMMU_GR0(smmu) + ARM_SMMU_GR0_SMR(idx));
}

static void arm_smmu_write_s2cr(struct arm_smmu_device *smmu, int idx)
{
	struct arm_smmu_s2cr *s2cr = smmu->s2crs + idx;
	u32 reg = (s2cr->type & S2CR_TYPE_MASK) << S2CR_TYPE_SHIFT |
		  (s2cr->cbndx & S2CR_CBNDX_MASK) << S2CR_CBNDX_SHIFT |
		  (s2cr->privcfg & S2CR_PRIVCFG_MASK) << S2CR_PRIVCFG_SHIFT |
		  S2CR_SHCFG_NSH << S2CR_SHCFG_SHIFT;

	if (smmu->features & ARM_SMMU_FEAT_EXIDS && smmu->smrs &&
	    smmu->smrs[idx].valid)
		reg |= S2CR_EXIDVALID;
	writel_relaxed(reg, ARM_SMMU_GR0(smmu) + ARM_SMMU_GR0_S2CR(idx));
}

static void arm_smmu_write_sme(struct arm_smmu_device *smmu, int idx)
{
	arm_smmu_write_s2cr(smmu, idx);
	if (smmu->smrs)
		arm_smmu_write_smr(smmu, idx);
}

/*
 * The width of SMR's mask field depends on sCR0_EXIDENABLE, so this function
 * should be called after sCR0 is written.
 */
static void arm_smmu_test_smr_masks(struct arm_smmu_device *smmu)
{
	unsigned long size;
	void __iomem *gr0_base = ARM_SMMU_GR0(smmu);
	u32 smr, id;
	int idx;

	/* Check if Stream Match Register support is included */
	if (!smmu->smrs)
		return;

	/* For slave side secure targets, as we can't write to the
	 * global space, set the sme mask values to default.
	 */
	if (arm_smmu_is_static_cb(smmu)) {
		smmu->streamid_mask = SID_MASK;
		smmu->smr_mask_mask = SMR_MASK_MASK;
		return;
	}

	/* ID0 */
	id = readl_relaxed(gr0_base + ARM_SMMU_GR0_ID0);
	size = (id >> ID0_NUMSMRG_SHIFT) & ID0_NUMSMRG_MASK;

	/*
	 * Few SMR registers may be inuse before the smmu driver
	 * probes(say by the bootloader). Find a SMR register
	 * which is not inuse.
	 */
	for (idx = 0; idx < size; idx++) {
		smr = readl_relaxed(gr0_base + ARM_SMMU_GR0_SMR(idx));
		if (!(smr & SMR_VALID))
			break;
	}
	if (idx == size) {
		dev_err(smmu->dev,
				"Unable to compute streamid_masks\n");
		return;
	}

	/*
	 * SMR.ID bits may not be preserved if the corresponding MASK
	 * bits are set, so check each one separately. We can reject
	 * masters later if they try to claim IDs outside these masks.
	 */
	smr = smmu->streamid_mask << SMR_ID_SHIFT;
	writel_relaxed(smr, gr0_base + ARM_SMMU_GR0_SMR(idx));
	smr = readl_relaxed(gr0_base + ARM_SMMU_GR0_SMR(idx));
	smmu->streamid_mask = smr >> SMR_ID_SHIFT;

	smr = smmu->streamid_mask << SMR_MASK_SHIFT;
	writel_relaxed(smr, gr0_base + ARM_SMMU_GR0_SMR(idx));
	smr = readl_relaxed(gr0_base + ARM_SMMU_GR0_SMR(idx));
	smmu->smr_mask_mask = smr >> SMR_MASK_SHIFT;
}

static int arm_smmu_find_sme(struct arm_smmu_device *smmu, u16 id, u16 mask)
{
	struct arm_smmu_smr *smrs = smmu->smrs;
	int i, free_idx = -ENOSPC;

	/* Stream indexing is blissfully easy */
	if (!smrs)
		return id;

	/* Validating SMRs is... less so */
	for (i = 0; i < smmu->num_mapping_groups; ++i) {
		if (!smrs[i].valid) {
			/*
			 * Note the first free entry we come across, which
			 * we'll claim in the end if nothing else matches.
			 */
			if (free_idx < 0)
				free_idx = i;
			continue;
		}
		/*
		 * If the new entry is _entirely_ matched by an existing entry,
		 * then reuse that, with the guarantee that there also cannot
		 * be any subsequent conflicting entries. In normal use we'd
		 * expect simply identical entries for this case, but there's
		 * no harm in accommodating the generalisation.
		 */
		if ((mask & smrs[i].mask) == mask &&
		    !((id ^ smrs[i].id) & ~smrs[i].mask))
			return i;
		/*
		 * If the new entry has any other overlap with an existing one,
		 * though, then there always exists at least one stream ID
		 * which would cause a conflict, and we can't allow that risk.
		 */
		if (!((id ^ smrs[i].id) & ~(smrs[i].mask | mask)))
			return -EINVAL;
	}

	return free_idx;
}

static bool arm_smmu_free_sme(struct arm_smmu_device *smmu, int idx)
{
	if (--smmu->s2crs[idx].count)
		return false;

	smmu->s2crs[idx] = s2cr_init_val;
	if (smmu->smrs)
		smmu->smrs[idx].valid = false;

	return true;
}

static int arm_smmu_master_alloc_smes(struct device *dev)
{
	struct iommu_fwspec *fwspec = dev->iommu_fwspec;
	struct arm_smmu_master_cfg *cfg = fwspec->iommu_priv;
	struct arm_smmu_device *smmu = cfg->smmu;
	struct arm_smmu_smr *smrs = smmu->smrs;
	struct iommu_group *group;
	int i, idx, ret;

	mutex_lock(&smmu->iommu_group_mutex);
	mutex_lock(&smmu->stream_map_mutex);
	/* Figure out a viable stream map entry allocation */
	for_each_cfg_sme(fwspec, i, idx) {
		u16 sid = fwspec->ids[i];
		u16 mask = fwspec->ids[i] >> SMR_MASK_SHIFT;

		if (idx != INVALID_SMENDX) {
			ret = -EEXIST;
			goto sme_err;
		}

		ret = arm_smmu_find_sme(smmu, sid, mask);
		if (ret < 0)
			goto sme_err;

		idx = ret;
		if (smrs && smmu->s2crs[idx].count == 0) {
			smrs[idx].id = sid;
			smrs[idx].mask = mask;
			smrs[idx].valid = true;
		}
		smmu->s2crs[idx].count++;
		cfg->smendx[i] = (s16)idx;
	}
	mutex_unlock(&smmu->stream_map_mutex);

	group = iommu_group_get_for_dev(dev);
	if (!group)
		group = ERR_PTR(-ENOMEM);
	if (IS_ERR(group)) {
		ret = PTR_ERR(group);
		goto iommu_group_err;
	}
	iommu_group_put(group);

	/* It worked! Don't poke the actual hardware until we've attached */
	for_each_cfg_sme(fwspec, i, idx)
		smmu->s2crs[idx].group = group;

	mutex_unlock(&smmu->iommu_group_mutex);
	return 0;

iommu_group_err:
	mutex_lock(&smmu->stream_map_mutex);

sme_err:
	while (i--) {
		arm_smmu_free_sme(smmu, cfg->smendx[i]);
		cfg->smendx[i] = INVALID_SMENDX;
	}
	mutex_unlock(&smmu->stream_map_mutex);
	mutex_unlock(&smmu->iommu_group_mutex);
	return ret;
}

static void arm_smmu_master_free_smes(struct iommu_fwspec *fwspec)
{
	struct arm_smmu_device *smmu = fwspec_smmu(fwspec);
	struct arm_smmu_master_cfg *cfg = fwspec->iommu_priv;
	int i, idx;

	mutex_lock(&smmu->stream_map_mutex);
	for_each_cfg_sme(fwspec, i, idx) {
		if (arm_smmu_free_sme(smmu, idx))
			arm_smmu_write_sme(smmu, idx);
		cfg->smendx[i] = INVALID_SMENDX;
	}
	mutex_unlock(&smmu->stream_map_mutex);
}

static void arm_smmu_domain_remove_master(struct arm_smmu_domain *smmu_domain,
					  struct iommu_fwspec *fwspec)
{
	struct arm_smmu_device *smmu = smmu_domain->smmu;
	struct arm_smmu_s2cr *s2cr = smmu->s2crs;
	int i, idx;
	const struct iommu_gather_ops *tlb;

	tlb = smmu_domain->pgtbl_cfg.tlb;

	mutex_lock(&smmu->stream_map_mutex);
	for_each_cfg_sme(fwspec, i, idx) {
		WARN_ON(s2cr[idx].attach_count == 0);
		s2cr[idx].attach_count -= 1;

		if (s2cr[idx].attach_count > 0)
			continue;

		writel_relaxed(0, ARM_SMMU_GR0(smmu) + ARM_SMMU_GR0_SMR(idx));
		writel_relaxed(0, ARM_SMMU_GR0(smmu) + ARM_SMMU_GR0_S2CR(idx));
	}
	mutex_unlock(&smmu->stream_map_mutex);

	/* Ensure there are no stale mappings for this context bank */
	tlb->tlb_flush_all(smmu_domain);
}

static int arm_smmu_domain_add_master(struct arm_smmu_domain *smmu_domain,
				      struct iommu_fwspec *fwspec)
{
	struct arm_smmu_device *smmu = smmu_domain->smmu;
	struct arm_smmu_s2cr *s2cr = smmu->s2crs;
	u8 cbndx = smmu_domain->cfg.cbndx;
	enum arm_smmu_s2cr_type type;
	int i, idx;

	if (smmu_domain->stage == ARM_SMMU_DOMAIN_BYPASS)
		type = S2CR_TYPE_BYPASS;
	else
		type = S2CR_TYPE_TRANS;

	mutex_lock(&smmu->stream_map_mutex);
	for_each_cfg_sme(fwspec, i, idx) {
		if (s2cr[idx].attach_count++ > 0)
			continue;

		s2cr[idx].type = type;
		s2cr[idx].privcfg = S2CR_PRIVCFG_DEFAULT;
		s2cr[idx].cbndx = cbndx;
		arm_smmu_write_sme(smmu, idx);
	}
	mutex_unlock(&smmu->stream_map_mutex);

	return 0;
}

static void arm_smmu_detach_dev(struct iommu_domain *domain,
				struct device *dev)
{
	struct arm_smmu_domain *smmu_domain = to_smmu_domain(domain);
	struct arm_smmu_device *smmu = smmu_domain->smmu;
	struct iommu_fwspec *fwspec = dev->iommu_fwspec;
	int dynamic = smmu_domain->attributes & (1 << DOMAIN_ATTR_DYNAMIC);
	int atomic_domain = smmu_domain->attributes & (1 << DOMAIN_ATTR_ATOMIC);

	if (dynamic)
		return;

	if (!smmu) {
		dev_err(dev, "Domain not attached; cannot detach!\n");
		return;
	}

	arm_smmu_domain_remove_master(smmu_domain, fwspec);

	/* Remove additional vote for atomic power */
	if (atomic_domain) {
		WARN_ON(arm_smmu_power_on_atomic(smmu->pwr));
		arm_smmu_power_off(smmu->pwr);
	}
}

static int arm_smmu_assign_table(struct arm_smmu_domain *smmu_domain)
{
	int ret = 0;
	int dest_vmids[2] = {VMID_HLOS, smmu_domain->secure_vmid};
	int dest_perms[2] = {PERM_READ | PERM_WRITE, PERM_READ};
	int source_vmid = VMID_HLOS;
	struct arm_smmu_pte_info *pte_info, *temp;

	if (!arm_smmu_is_master_side_secure(smmu_domain))
		return ret;

	list_for_each_entry(pte_info, &smmu_domain->pte_info_list, entry) {
		ret = hyp_assign_phys(virt_to_phys(pte_info->virt_addr),
				      PAGE_SIZE, &source_vmid, 1,
				      dest_vmids, dest_perms, 2);
		if (WARN_ON(ret))
			break;
	}

	list_for_each_entry_safe(pte_info, temp, &smmu_domain->pte_info_list,
								entry) {
		list_del(&pte_info->entry);
		kfree(pte_info);
	}
	return ret;
}

static void arm_smmu_unassign_table(struct arm_smmu_domain *smmu_domain)
{
	int ret;
	int dest_vmids = VMID_HLOS;
	int dest_perms = PERM_READ | PERM_WRITE | PERM_EXEC;
	int source_vmlist[2] = {VMID_HLOS, smmu_domain->secure_vmid};
	struct arm_smmu_pte_info *pte_info, *temp;

	if (!arm_smmu_is_master_side_secure(smmu_domain))
		return;

	list_for_each_entry(pte_info, &smmu_domain->unassign_list, entry) {
		ret = hyp_assign_phys(virt_to_phys(pte_info->virt_addr),
				      PAGE_SIZE, source_vmlist, 2,
				      &dest_vmids, &dest_perms, 1);
		if (WARN_ON(ret))
			break;
		free_pages_exact(pte_info->virt_addr, pte_info->size);
	}

	list_for_each_entry_safe(pte_info, temp, &smmu_domain->unassign_list,
				 entry) {
		list_del(&pte_info->entry);
		kfree(pte_info);
	}
}

static void arm_smmu_unprepare_pgtable(void *cookie, void *addr, size_t size)
{
	struct arm_smmu_domain *smmu_domain = cookie;
	struct arm_smmu_pte_info *pte_info;

	if (smmu_domain->slave_side_secure ||
	    !arm_smmu_has_secure_vmid(smmu_domain)) {
		if (smmu_domain->slave_side_secure)
			WARN(1, "slave side secure is enforced\n");
		else
			WARN(1, "Invalid VMID is set !!\n");
		return;
	}

	pte_info = kzalloc(sizeof(struct arm_smmu_pte_info), GFP_ATOMIC);
	if (!pte_info)
		return;

	pte_info->virt_addr = addr;
	pte_info->size = size;
	list_add_tail(&pte_info->entry, &smmu_domain->unassign_list);
}

static int arm_smmu_prepare_pgtable(void *addr, void *cookie)
{
	struct arm_smmu_domain *smmu_domain = cookie;
	struct arm_smmu_pte_info *pte_info;

	if (smmu_domain->slave_side_secure ||
	    !arm_smmu_has_secure_vmid(smmu_domain)) {
		if (smmu_domain->slave_side_secure)
			WARN(1, "slave side secure is enforced\n");
		else
			WARN(1, "Invalid VMID is set !!\n");
		return -EINVAL;
	}

	pte_info = kzalloc(sizeof(struct arm_smmu_pte_info), GFP_ATOMIC);
	if (!pte_info)
		return -ENOMEM;
	pte_info->virt_addr = addr;
	list_add_tail(&pte_info->entry, &smmu_domain->pte_info_list);
	return 0;
}

static int arm_smmu_attach_dev(struct iommu_domain *domain, struct device *dev)
{
	int ret;
	struct iommu_fwspec *fwspec = dev->iommu_fwspec;
	struct arm_smmu_device *smmu;
	struct arm_smmu_domain *smmu_domain = to_smmu_domain(domain);
	int atomic_domain = smmu_domain->attributes & (1 << DOMAIN_ATTR_ATOMIC);

	if (!fwspec || fwspec->ops != &arm_smmu_ops) {
		dev_err(dev, "cannot attach to SMMU, is it on the same bus?\n");
		return -ENXIO;
	}

	/*
	 * FIXME: The arch/arm DMA API code tries to attach devices to its own
	 * domains between of_xlate() and add_device() - we have no way to cope
	 * with that, so until ARM gets converted to rely on groups and default
	 * domains, just say no (but more politely than by dereferencing NULL).
	 * This should be at least a WARN_ON once that's sorted.
	 */
	if (!fwspec->iommu_priv)
		return -ENODEV;

	smmu = fwspec_smmu(fwspec);

	/* Enable Clocks and Power */
	ret = arm_smmu_power_on(smmu->pwr);
	if (ret)
		return ret;

	/* Ensure that the domain is finalised */
	ret = arm_smmu_init_domain_context(domain, smmu, dev);
	if (ret < 0)
		goto out_power_off;

	/* Do not modify the SIDs, HW is still running */
	if (is_dynamic_domain(domain)) {
		ret = 0;
		goto out_power_off;
	}

	/*
	 * Sanity check the domain. We don't support domains across
	 * different SMMUs.
	 */
	if (smmu_domain->smmu != smmu) {
		dev_err(dev,
			"cannot attach to SMMU %s whilst already attached to domain on SMMU %s\n",
			dev_name(smmu_domain->smmu->dev), dev_name(smmu->dev));
		ret = -EINVAL;
		goto out_power_off;
	}

	/* Looks ok, so add the device to the domain */
	ret = arm_smmu_domain_add_master(smmu_domain, fwspec);

out_power_off:
	/*
	 * Keep an additional vote for non-atomic power until domain is
	 * detached
	 */
	if (!ret && atomic_domain) {
		WARN_ON(arm_smmu_power_on(smmu->pwr));
		arm_smmu_power_off_atomic(smmu->pwr);
	}

	arm_smmu_power_off(smmu->pwr);

	return ret;
}

static int arm_smmu_map(struct iommu_domain *domain, unsigned long iova,
			phys_addr_t paddr, size_t size, int prot)
{
	int ret;
	unsigned long flags;
	struct arm_smmu_domain *smmu_domain = to_smmu_domain(domain);
	struct io_pgtable_ops *ops = to_smmu_domain(domain)->pgtbl_ops;

	if (!ops)
		return -ENODEV;

	if (arm_smmu_is_slave_side_secure(smmu_domain))
		return msm_secure_smmu_map(domain, iova, paddr, size, prot);

	arm_smmu_secure_domain_lock(smmu_domain);

	spin_lock_irqsave(&smmu_domain->cb_lock, flags);
	ret = ops->map(ops, iova, paddr, size, prot);
	spin_unlock_irqrestore(&smmu_domain->cb_lock, flags);

	arm_smmu_assign_table(smmu_domain);
	arm_smmu_secure_domain_unlock(smmu_domain);

	return ret;
}

static uint64_t arm_smmu_iova_to_pte(struct iommu_domain *domain,
	      dma_addr_t iova)
{
	uint64_t ret;
	unsigned long flags;
	struct arm_smmu_domain *smmu_domain = to_smmu_domain(domain);
	struct io_pgtable_ops *ops = smmu_domain->pgtbl_ops;

	if (!ops)
		return 0;

	spin_lock_irqsave(&smmu_domain->cb_lock, flags);
	ret = ops->iova_to_pte(ops, iova);
	spin_unlock_irqrestore(&smmu_domain->cb_lock, flags);
	return ret;
}

static size_t arm_smmu_unmap(struct iommu_domain *domain, unsigned long iova,
			     size_t size)
{
	size_t ret;
	struct arm_smmu_domain *smmu_domain = to_smmu_domain(domain);
	struct io_pgtable_ops *ops = smmu_domain->pgtbl_ops;
	unsigned long flags;

	if (!ops)
		return 0;

	if (arm_smmu_is_slave_side_secure(smmu_domain))
		return msm_secure_smmu_unmap(domain, iova, size);

	ret = arm_smmu_domain_power_on(domain, smmu_domain->smmu);
	if (ret)
		return ret;

	arm_smmu_secure_domain_lock(smmu_domain);

	spin_lock_irqsave(&smmu_domain->cb_lock, flags);
	ret = ops->unmap(ops, iova, size);
	spin_unlock_irqrestore(&smmu_domain->cb_lock, flags);

	arm_smmu_domain_power_off(domain, smmu_domain->smmu);
	/*
	 * While splitting up block mappings, we might allocate page table
	 * memory during unmap, so the vmids needs to be assigned to the
	 * memory here as well.
	 */
	arm_smmu_assign_table(smmu_domain);
	/* Also unassign any pages that were free'd during unmap */
	arm_smmu_unassign_table(smmu_domain);
	arm_smmu_secure_domain_unlock(smmu_domain);
	return ret;
}

#define MAX_MAP_SG_BATCH_SIZE (SZ_4M)
static size_t arm_smmu_map_sg(struct iommu_domain *domain, unsigned long iova,
			   struct scatterlist *sg, unsigned int nents, int prot)
{
	int ret;
	size_t size, batch_size, size_to_unmap = 0;
	unsigned long flags;
	struct arm_smmu_domain *smmu_domain = to_smmu_domain(domain);
	struct io_pgtable_ops *ops = smmu_domain->pgtbl_ops;
	unsigned int idx_start, idx_end;
	struct scatterlist *sg_start, *sg_end;
	unsigned long __saved_iova_start;

	if (!ops)
		return -ENODEV;

	if (arm_smmu_is_slave_side_secure(smmu_domain))
		return msm_secure_smmu_map_sg(domain, iova, sg, nents, prot);

	ret = arm_smmu_domain_power_on(domain, smmu_domain->smmu);
	if (ret)
		return ret;

	__saved_iova_start = iova;
	idx_start = idx_end = 0;
	sg_start = sg_end = sg;
	while (idx_end < nents) {
		batch_size = sg_end->length;
		sg_end = sg_next(sg_end);
		idx_end++;
		while ((idx_end < nents) &&
		       (batch_size + sg_end->length < MAX_MAP_SG_BATCH_SIZE)) {

			batch_size += sg_end->length;
			sg_end = sg_next(sg_end);
			idx_end++;
		}

		spin_lock_irqsave(&smmu_domain->cb_lock, flags);
		ret = ops->map_sg(ops, iova, sg_start, idx_end - idx_start,
				  prot, &size);
		spin_unlock_irqrestore(&smmu_domain->cb_lock, flags);
		/* Returns 0 on error */
		if (!ret) {
			size_to_unmap = iova + size - __saved_iova_start;
			goto out;
		}

		iova += batch_size;
		idx_start = idx_end;
		sg_start = sg_end;
	}

out:
	arm_smmu_assign_table(smmu_domain);

	if (size_to_unmap) {
		arm_smmu_unmap(domain, __saved_iova_start, size_to_unmap);
		iova = __saved_iova_start;
	}
	arm_smmu_domain_power_off(domain, smmu_domain->smmu);
	return iova - __saved_iova_start;
}

static phys_addr_t __arm_smmu_iova_to_phys_hard(struct iommu_domain *domain,
					      dma_addr_t iova)
{
	struct arm_smmu_domain *smmu_domain = to_smmu_domain(domain);
	struct arm_smmu_device *smmu = smmu_domain->smmu;
	struct arm_smmu_cfg *cfg = &smmu_domain->cfg;
	struct io_pgtable_ops *ops= smmu_domain->pgtbl_ops;
	struct device *dev = smmu->dev;
	void __iomem *cb_base;
	u32 tmp;
	u64 phys;
	unsigned long va;

	cb_base = ARM_SMMU_CB(smmu, cfg->cbndx);

	/* ATS1 registers can only be written atomically */
	va = iova & ~0xfffUL;
	if (smmu->version == ARM_SMMU_V2)
		smmu_write_atomic_lq(va, cb_base + ARM_SMMU_CB_ATS1PR);
	else /* Register is only 32-bit in v1 */
		writel_relaxed(va, cb_base + ARM_SMMU_CB_ATS1PR);

	if (readl_poll_timeout_atomic(cb_base + ARM_SMMU_CB_ATSR, tmp,
				      !(tmp & ATSR_ACTIVE), 5, 50)) {
		phys = ops->iova_to_phys(ops, iova);
		dev_err(dev,
			"iova to phys timed out on %pad. software table walk result=%pa.\n",
			&iova, &phys);
		phys = 0;
		return phys;
	}

	phys = readq_relaxed(cb_base + ARM_SMMU_CB_PAR);
	if (phys & CB_PAR_F) {
		dev_err(dev, "translation fault!\n");
		dev_err(dev, "PAR = 0x%llx\n", phys);
		phys = 0;
	} else {
		phys = (phys & (PHYS_MASK & ~0xfffULL)) | (iova & 0xfff);
	}

	return phys;
}

static phys_addr_t arm_smmu_iova_to_phys(struct iommu_domain *domain,
					dma_addr_t iova)
{
	phys_addr_t ret;
	unsigned long flags;
	struct arm_smmu_domain *smmu_domain = to_smmu_domain(domain);
	struct io_pgtable_ops *ops = smmu_domain->pgtbl_ops;

	if (domain->type == IOMMU_DOMAIN_IDENTITY)
		return iova;

	if (!ops)
		return 0;

	spin_lock_irqsave(&smmu_domain->cb_lock, flags);
	ret = ops->iova_to_phys(ops, iova);
	spin_unlock_irqrestore(&smmu_domain->cb_lock, flags);

	return ret;
}

/*
 * This function can sleep, and cannot be called from atomic context. Will
 * power on register block if required. This restriction does not apply to the
 * original iova_to_phys() op.
 */
static phys_addr_t arm_smmu_iova_to_phys_hard(struct iommu_domain *domain,
					dma_addr_t iova)
{
	phys_addr_t ret = 0;
	unsigned long flags;
	struct arm_smmu_domain *smmu_domain = to_smmu_domain(domain);
	struct arm_smmu_device *smmu = smmu_domain->smmu;

	if (smmu->options & ARM_SMMU_OPT_DISABLE_ATOS)
		return 0;

	if (arm_smmu_power_on(smmu_domain->smmu->pwr))
		return 0;

	if (smmu_domain->smmu->arch_ops &&
	    smmu_domain->smmu->arch_ops->iova_to_phys_hard) {
		ret = smmu_domain->smmu->arch_ops->iova_to_phys_hard(
						domain, iova);
		goto out;
	}

	spin_lock_irqsave(&smmu_domain->cb_lock, flags);
	if (smmu_domain->smmu->features & ARM_SMMU_FEAT_TRANS_OPS &&
			smmu_domain->stage == ARM_SMMU_DOMAIN_S1)
		ret = __arm_smmu_iova_to_phys_hard(domain, iova);

	spin_unlock_irqrestore(&smmu_domain->cb_lock, flags);

out:
	arm_smmu_power_off(smmu_domain->smmu->pwr);

	return ret;
}

static bool arm_smmu_capable(enum iommu_cap cap)
{
	switch (cap) {
	case IOMMU_CAP_CACHE_COHERENCY:
		/*
		 * Return true here as the SMMU can always send out coherent
		 * requests.
		 */
		return true;
	case IOMMU_CAP_NOEXEC:
		return true;
	default:
		return false;
	}
}

static int arm_smmu_match_node(struct device *dev, void *data)
{
	return dev->fwnode == data;
}

static
struct arm_smmu_device *arm_smmu_get_by_fwnode(struct fwnode_handle *fwnode)
{
	struct device *dev = driver_find_device(&arm_smmu_driver.driver, NULL,
						fwnode, arm_smmu_match_node);
	put_device(dev);
	return dev ? dev_get_drvdata(dev) : NULL;
}

#ifdef CONFIG_MSM_TZ_SMMU
static int msm_secure_smmu_map(struct iommu_domain *domain, unsigned long iova,
			       phys_addr_t paddr, size_t size, int prot)
{
	size_t ret;
	struct arm_smmu_domain *smmu_domain = to_smmu_domain(domain);
	struct io_pgtable_ops *ops = smmu_domain->pgtbl_ops;

	ret = ops->map(ops, iova, paddr, size, prot);

	return ret;
}

static size_t msm_secure_smmu_unmap(struct iommu_domain *domain,
				    unsigned long iova,
				    size_t size)
{
	size_t ret;
	struct arm_smmu_domain *smmu_domain = to_smmu_domain(domain);
	struct io_pgtable_ops *ops = smmu_domain->pgtbl_ops;

	ret = arm_smmu_domain_power_on(domain, smmu_domain->smmu);
	if (ret)
		return ret;

	ret = ops->unmap(ops, iova, size);

	arm_smmu_domain_power_off(domain, smmu_domain->smmu);

	return ret;
}

static size_t msm_secure_smmu_map_sg(struct iommu_domain *domain,
				     unsigned long iova,
				     struct scatterlist *sg,
				     unsigned int nents, int prot)
{
	int ret;
	size_t size;
	struct arm_smmu_domain *smmu_domain = to_smmu_domain(domain);
	struct io_pgtable_ops *ops = smmu_domain->pgtbl_ops;

	ret = ops->map_sg(ops, iova, sg, nents, prot, &size);

	if (!ret)
		msm_secure_smmu_unmap(domain, iova, size);

	return ret;
}

#endif

static int arm_smmu_add_device(struct device *dev)
{
	struct arm_smmu_device *smmu;
	struct arm_smmu_master_cfg *cfg;
	struct iommu_fwspec *fwspec = dev->iommu_fwspec;
	int i, ret;

	if (using_legacy_binding) {
		ret = arm_smmu_register_legacy_master(dev, &smmu);

		/*
		 * If dev->iommu_fwspec is initally NULL, arm_smmu_register_legacy_master()
		 * will allocate/initialise a new one. Thus we need to update fwspec for
		 * later use.
		 */
		fwspec = dev->iommu_fwspec;
		if (ret)
			goto out_free;
	} else if (fwspec && fwspec->ops == &arm_smmu_ops) {
		smmu = arm_smmu_get_by_fwnode(fwspec->iommu_fwnode);
		if (!smmu)
			return -ENODEV;
	} else {
		return -ENODEV;
	}

	ret = arm_smmu_power_on(smmu->pwr);
	if (ret)
		goto out_free;

	ret = -EINVAL;
	for (i = 0; i < fwspec->num_ids; i++) {
		u16 sid = fwspec->ids[i];
		u16 mask = fwspec->ids[i] >> SMR_MASK_SHIFT;

		if (sid & ~smmu->streamid_mask) {
			dev_err(dev, "stream ID 0x%x out of range for SMMU (0x%x)\n",
				sid, smmu->streamid_mask);
			goto out_pwr_off;
		}
		if (mask & ~smmu->smr_mask_mask) {
			dev_err(dev, "SMR mask 0x%x out of range for SMMU (0x%x)\n",
				mask, smmu->smr_mask_mask);
			goto out_pwr_off;
		}
	}

	ret = -ENOMEM;
	cfg = kzalloc(offsetof(struct arm_smmu_master_cfg, smendx[i]),
		      GFP_KERNEL);
	if (!cfg)
		goto out_pwr_off;

	cfg->smmu = smmu;
	fwspec->iommu_priv = cfg;
	while (i--)
		cfg->smendx[i] = INVALID_SMENDX;

	ret = arm_smmu_master_alloc_smes(dev);
	if (ret)
		goto out_cfg_free;

	arm_smmu_power_off(smmu->pwr);
	return 0;

out_cfg_free:
	kfree(cfg);
out_pwr_off:
	arm_smmu_power_off(smmu->pwr);
out_free:
	iommu_fwspec_free(dev);
	return ret;
}

static void arm_smmu_remove_device(struct device *dev)
{
	struct iommu_fwspec *fwspec = dev->iommu_fwspec;
	struct arm_smmu_device *smmu;

	if (!fwspec || fwspec->ops != &arm_smmu_ops)
		return;

	smmu = fwspec_smmu(fwspec);
	if (arm_smmu_power_on(smmu->pwr)) {
		WARN_ON(1);
		return;
	}

	arm_smmu_master_free_smes(fwspec);
	iommu_group_remove_device(dev);
	kfree(fwspec->iommu_priv);
	iommu_fwspec_free(dev);
	arm_smmu_power_off(smmu->pwr);
}

static struct iommu_group *arm_smmu_device_group(struct device *dev)
{
	struct iommu_fwspec *fwspec = dev->iommu_fwspec;
	struct arm_smmu_device *smmu = fwspec_smmu(fwspec);
	struct iommu_group *group = NULL;
	int i, idx;

	for_each_cfg_sme(fwspec, i, idx) {
		if (group && smmu->s2crs[idx].group &&
		    group != smmu->s2crs[idx].group)
			return ERR_PTR(-EINVAL);

		group = smmu->s2crs[idx].group;
	}

	if (group)
		iommu_group_ref_get(group);
	else {
		if (dev_is_pci(dev))
			group = pci_device_group(dev);
		else
			group = generic_device_group(dev);

		if (IS_ERR(group))
			return NULL;
	}

	if (arm_smmu_arch_device_group(dev, group)) {
		iommu_group_put(group);
		return ERR_PTR(-EINVAL);
	}

	return group;
}

static int arm_smmu_domain_get_attr(struct iommu_domain *domain,
				    enum iommu_attr attr, void *data)
{
	struct arm_smmu_domain *smmu_domain = to_smmu_domain(domain);
	int ret = 0;

	if (domain->type != IOMMU_DOMAIN_UNMANAGED)
		return -EINVAL;

	mutex_lock(&smmu_domain->init_mutex);
	switch (attr) {
	case DOMAIN_ATTR_NESTING:
		*(int *)data = (smmu_domain->stage == ARM_SMMU_DOMAIN_NESTED);
		ret = 0;
		break;
	case DOMAIN_ATTR_PT_BASE_ADDR:
		*((phys_addr_t *)data) =
			smmu_domain->pgtbl_cfg.arm_lpae_s1_cfg.ttbr[0];
		ret = 0;
		break;
	case DOMAIN_ATTR_CONTEXT_BANK:
		/* context bank index isn't valid until we are attached */
		if (smmu_domain->smmu == NULL) {
			ret = -ENODEV;
			break;
		}
		*((unsigned int *) data) = smmu_domain->cfg.cbndx;
		ret = 0;
		break;
	case DOMAIN_ATTR_TTBR0: {
		u64 val;
		struct arm_smmu_device *smmu = smmu_domain->smmu;
		/* not valid until we are attached */
		if (smmu == NULL) {
			ret = -ENODEV;
			break;
		}
		val = smmu_domain->pgtbl_cfg.arm_lpae_s1_cfg.ttbr[0];
		if (smmu_domain->cfg.cbar != CBAR_TYPE_S2_TRANS)
			val |= (u64)ARM_SMMU_CB_ASID(smmu, &smmu_domain->cfg)
					<< (TTBRn_ASID_SHIFT);
		*((u64 *)data) = val;
		ret = 0;
		break;
	}
	case DOMAIN_ATTR_CONTEXTIDR:
		/* not valid until attached */
		if (smmu_domain->smmu == NULL) {
			ret = -ENODEV;
			break;
		}
		*((u32 *)data) = smmu_domain->cfg.procid;
		ret = 0;
		break;
	case DOMAIN_ATTR_PROCID:
		*((u32 *)data) = smmu_domain->cfg.procid;
		ret = 0;
		break;
	case DOMAIN_ATTR_DYNAMIC:
		*((int *)data) = !!(smmu_domain->attributes
					& (1 << DOMAIN_ATTR_DYNAMIC));
		ret = 0;
		break;
	case DOMAIN_ATTR_NON_FATAL_FAULTS:
		*((int *)data) = !!(smmu_domain->attributes
				    & (1 << DOMAIN_ATTR_NON_FATAL_FAULTS));
		ret = 0;
		break;
	case DOMAIN_ATTR_S1_BYPASS:
		*((int *)data) = !!(smmu_domain->attributes
				    & (1 << DOMAIN_ATTR_S1_BYPASS));
		ret = 0;
		break;
	case DOMAIN_ATTR_SECURE_VMID:
		*((int *)data) = smmu_domain->secure_vmid;
		ret = 0;
		break;
	case DOMAIN_ATTR_PGTBL_INFO: {
		struct iommu_pgtbl_info *info = data;

		if (!(smmu_domain->attributes & (1 << DOMAIN_ATTR_FAST))) {
			ret = -ENODEV;
			break;
		}
		info->pmds = smmu_domain->pgtbl_cfg.av8l_fast_cfg.pmds;
		ret = 0;
		break;
	}
	case DOMAIN_ATTR_FAST:
		*((int *)data) = !!(smmu_domain->attributes
					& (1 << DOMAIN_ATTR_FAST));
		ret = 0;
		break;
	case DOMAIN_ATTR_USE_UPSTREAM_HINT:
		*((int *)data) = !!(smmu_domain->attributes &
				   (1 << DOMAIN_ATTR_USE_UPSTREAM_HINT));
		ret = 0;
		break;
	case DOMAIN_ATTR_USE_LLC_NWA:
		*((int *)data) = !!(smmu_domain->attributes &
				   (1 << DOMAIN_ATTR_USE_LLC_NWA));
		ret = 0;
		break;
	case DOMAIN_ATTR_EARLY_MAP:
		*((int *)data) = !!(smmu_domain->attributes
				    & (1 << DOMAIN_ATTR_EARLY_MAP));
		ret = 0;
		break;
	case DOMAIN_ATTR_BITMAP_IOVA_ALLOCATOR:
		*((int *)data) = !!(smmu_domain->attributes
				& (1 << DOMAIN_ATTR_BITMAP_IOVA_ALLOCATOR));
		ret = 0;
		break;
	case DOMAIN_ATTR_PAGE_TABLE_IS_COHERENT:
		if (!smmu_domain->smmu) {
			ret = -ENODEV;
			break;
		}
		*((int *)data) = is_iommu_pt_coherent(smmu_domain);
		ret = 0;
		break;
	case DOMAIN_ATTR_PAGE_TABLE_FORCE_COHERENT:
		*((int *)data) = !!(smmu_domain->attributes
			& (1 << DOMAIN_ATTR_PAGE_TABLE_FORCE_COHERENT));
		ret = 0;
		break;
	case DOMAIN_ATTR_CB_STALL_DISABLE:
		*((int *)data) = !!(smmu_domain->attributes
			& (1 << DOMAIN_ATTR_CB_STALL_DISABLE));
		ret = 0;
		break;
	case DOMAIN_ATTR_QCOM_MMU500_ERRATA_MIN_IOVA_ALIGN:
		*((int *)data) = smmu_domain->qsmmuv500_errata1_min_iova_align;
		ret = 0;
		break;
	default:
		ret = -ENODEV;
		break;
	}
	mutex_unlock(&smmu_domain->init_mutex);
	return ret;
}

static int arm_smmu_domain_set_attr(struct iommu_domain *domain,
				    enum iommu_attr attr, void *data)
{
	int ret = 0;
	struct arm_smmu_domain *smmu_domain = to_smmu_domain(domain);

	if (domain->type != IOMMU_DOMAIN_UNMANAGED)
		return -EINVAL;

	mutex_lock(&smmu_domain->init_mutex);

	switch (attr) {
	case DOMAIN_ATTR_NESTING:
		if (smmu_domain->smmu) {
			ret = -EPERM;
			goto out_unlock;
		}

		if (*(int *)data)
			smmu_domain->stage = ARM_SMMU_DOMAIN_NESTED;
		else
			smmu_domain->stage = ARM_SMMU_DOMAIN_S1;

		break;
	case DOMAIN_ATTR_PROCID:
		if (smmu_domain->smmu != NULL) {
			dev_err(smmu_domain->smmu->dev,
			  "cannot change procid attribute while attached\n");
			ret = -EBUSY;
			break;
		}
		smmu_domain->cfg.procid = *((u32 *)data);
		ret = 0;
		break;
	case DOMAIN_ATTR_DYNAMIC: {
		int dynamic = *((int *)data);

		if (smmu_domain->smmu != NULL) {
			dev_err(smmu_domain->smmu->dev,
			  "cannot change dynamic attribute while attached\n");
			ret = -EBUSY;
			break;
		}

		if (dynamic)
			smmu_domain->attributes |= 1 << DOMAIN_ATTR_DYNAMIC;
		else
			smmu_domain->attributes &= ~(1 << DOMAIN_ATTR_DYNAMIC);
		ret = 0;
		break;
	}
	case DOMAIN_ATTR_CONTEXT_BANK:
		/* context bank can't be set while attached */
		if (smmu_domain->smmu != NULL) {
			ret = -EBUSY;
			break;
		}
		/* ... and it can only be set for dynamic contexts. */
		if (!(smmu_domain->attributes & (1 << DOMAIN_ATTR_DYNAMIC))) {
			ret = -EINVAL;
			break;
		}

		/* this will be validated during attach */
		smmu_domain->cfg.cbndx = *((unsigned int *)data);
		ret = 0;
		break;
	case DOMAIN_ATTR_NON_FATAL_FAULTS: {
		u32 non_fatal_faults = *((int *)data);

		if (non_fatal_faults)
			smmu_domain->attributes |=
					1 << DOMAIN_ATTR_NON_FATAL_FAULTS;
		else
			smmu_domain->attributes &=
					~(1 << DOMAIN_ATTR_NON_FATAL_FAULTS);
		ret = 0;
		break;
	}
	case DOMAIN_ATTR_S1_BYPASS: {
		int bypass = *((int *)data);

		/* bypass can't be changed while attached */
		if (smmu_domain->smmu != NULL) {
			ret = -EBUSY;
			break;
		}
		if (bypass)
			smmu_domain->attributes |= 1 << DOMAIN_ATTR_S1_BYPASS;
		else
			smmu_domain->attributes &=
					~(1 << DOMAIN_ATTR_S1_BYPASS);

		ret = 0;
		break;
	}
	case DOMAIN_ATTR_ATOMIC:
	{
		int atomic_ctx = *((int *)data);

		/* can't be changed while attached */
		if (smmu_domain->smmu != NULL) {
			ret = -EBUSY;
			break;
		}
		if (atomic_ctx)
			smmu_domain->attributes |= (1 << DOMAIN_ATTR_ATOMIC);
		else
			smmu_domain->attributes &= ~(1 << DOMAIN_ATTR_ATOMIC);
		break;
	}
	case DOMAIN_ATTR_SECURE_VMID:
		if (smmu_domain->secure_vmid != VMID_INVAL) {
			ret = -ENODEV;
			WARN(1, "secure vmid already set!");
			break;
		}
		smmu_domain->secure_vmid = *((int *)data);
		break;
		/*
		 * fast_smmu_unmap_page() and fast_smmu_alloc_iova() both
		 * expect that the bus/clock/regulator are already on. Thus also
		 * force DOMAIN_ATTR_ATOMIC to bet set.
		 */
	case DOMAIN_ATTR_FAST:
		if (*((int *)data)) {
			smmu_domain->attributes |= 1 << DOMAIN_ATTR_FAST;
			smmu_domain->attributes |= 1 << DOMAIN_ATTR_ATOMIC;
		}
		ret = 0;
		break;
	case DOMAIN_ATTR_USE_UPSTREAM_HINT:
		/* can't be changed while attached */
		if (smmu_domain->smmu != NULL) {
			ret = -EBUSY;
			break;
		}
		if (*((int *)data))
			smmu_domain->attributes |=
				1 << DOMAIN_ATTR_USE_UPSTREAM_HINT;
		ret = 0;
		break;
	case DOMAIN_ATTR_USE_LLC_NWA:
		/* can't be changed while attached */
		if (smmu_domain->smmu != NULL) {
			ret = -EBUSY;
			break;
		}
		if (*((int *)data))
			smmu_domain->attributes |=
				1 << DOMAIN_ATTR_USE_LLC_NWA;
		ret = 0;
		break;
	case DOMAIN_ATTR_EARLY_MAP: {
		int early_map = *((int *)data);

		ret = 0;
		if (early_map) {
			smmu_domain->attributes |=
						1 << DOMAIN_ATTR_EARLY_MAP;
		} else {
			if (smmu_domain->smmu)
				ret = arm_smmu_enable_s1_translations(
								smmu_domain);

			if (!ret)
				smmu_domain->attributes &=
					~(1 << DOMAIN_ATTR_EARLY_MAP);
		}
		break;
	}
	case DOMAIN_ATTR_BITMAP_IOVA_ALLOCATOR:
		if (*((int *)data))
			smmu_domain->attributes |=
				1 << DOMAIN_ATTR_BITMAP_IOVA_ALLOCATOR;
		ret = 0;
		break;
	case DOMAIN_ATTR_PAGE_TABLE_FORCE_COHERENT: {
		int force_coherent = *((int *)data);

		if (smmu_domain->smmu != NULL) {
			dev_err(smmu_domain->smmu->dev,
			  "cannot change force coherent attribute while attached\n");
			ret = -EBUSY;
			break;
		}

		if (force_coherent)
			smmu_domain->attributes |=
			    1 << DOMAIN_ATTR_PAGE_TABLE_FORCE_COHERENT;
		else
			smmu_domain->attributes &=
			    ~(1 << DOMAIN_ATTR_PAGE_TABLE_FORCE_COHERENT);

		ret = 0;
		break;
	}

	case DOMAIN_ATTR_CB_STALL_DISABLE:
		if (*((int *)data))
			smmu_domain->attributes |=
				1 << DOMAIN_ATTR_CB_STALL_DISABLE;
		ret = 0;
		break;
	default:
		ret = -ENODEV;
	}

out_unlock:
	mutex_unlock(&smmu_domain->init_mutex);
	return ret;
}

static int arm_smmu_of_xlate(struct device *dev, struct of_phandle_args *args)
{
	u32 mask, fwid = 0;

	if (args->args_count > 0)
		fwid |= (u16)args->args[0];

	if (args->args_count > 1)
		fwid |= (u16)args->args[1] << SMR_MASK_SHIFT;
	else if (!of_property_read_u32(args->np, "stream-match-mask", &mask))
		fwid |= (u16)mask << SMR_MASK_SHIFT;

	return iommu_fwspec_add_ids(dev, &fwid, 1);
}

static void arm_smmu_get_resv_regions(struct device *dev,
				      struct list_head *head)
{
	struct iommu_resv_region *region;
	int prot = IOMMU_WRITE | IOMMU_NOEXEC | IOMMU_MMIO;

	region = iommu_alloc_resv_region(MSI_IOVA_BASE, MSI_IOVA_LENGTH,
					 prot, IOMMU_RESV_SW_MSI);
	if (!region)
		return;

	list_add_tail(&region->list, head);

	iommu_dma_get_resv_regions(dev, head);
}

static void arm_smmu_put_resv_regions(struct device *dev,
				      struct list_head *head)
{
	struct iommu_resv_region *entry, *next;

	list_for_each_entry_safe(entry, next, head, list)
		kfree(entry);
}
static int arm_smmu_enable_s1_translations(struct arm_smmu_domain *smmu_domain)
{
	struct arm_smmu_cfg *cfg = &smmu_domain->cfg;
	struct arm_smmu_device *smmu = smmu_domain->smmu;
	void __iomem *cb_base;
	u32 reg;
	int ret;

	cb_base = ARM_SMMU_CB(smmu, cfg->cbndx);
	ret = arm_smmu_power_on(smmu->pwr);
	if (ret)
		return ret;

	reg = readl_relaxed(cb_base + ARM_SMMU_CB_SCTLR);
	reg |= SCTLR_M;

	writel_relaxed(reg, cb_base + ARM_SMMU_CB_SCTLR);
	arm_smmu_power_off(smmu->pwr);
	return ret;
}

static bool arm_smmu_is_iova_coherent(struct iommu_domain *domain,
					 dma_addr_t iova)
{
	bool ret;
	unsigned long flags;
	struct arm_smmu_domain *smmu_domain = to_smmu_domain(domain);
	struct io_pgtable_ops *ops = smmu_domain->pgtbl_ops;

	if (!ops)
		return false;

	spin_lock_irqsave(&smmu_domain->cb_lock, flags);
	ret = ops->is_iova_coherent(ops, iova);
	spin_unlock_irqrestore(&smmu_domain->cb_lock, flags);
	return ret;
}

static void arm_smmu_trigger_fault(struct iommu_domain *domain,
					unsigned long flags)
{
	struct arm_smmu_domain *smmu_domain = to_smmu_domain(domain);
	struct arm_smmu_cfg *cfg = &smmu_domain->cfg;
	struct arm_smmu_device *smmu;
	void __iomem *cb_base;

	if (!smmu_domain->smmu) {
		pr_err("Can't trigger faults on non-attached domains\n");
		return;
	}

	smmu = smmu_domain->smmu;
	if (arm_smmu_power_on(smmu->pwr))
		return;

	cb_base = ARM_SMMU_CB(smmu, cfg->cbndx);
	dev_err(smmu->dev, "Writing 0x%lx to FSRRESTORE on cb %d\n",
		flags, cfg->cbndx);
	writel_relaxed(flags, cb_base + ARM_SMMU_CB_FSRRESTORE);
	/* give the interrupt time to fire... */
	msleep(1000);

	arm_smmu_power_off(smmu->pwr);
}

static unsigned long arm_smmu_reg_read(struct iommu_domain *domain,
				       unsigned long offset)
{
	struct arm_smmu_domain *smmu_domain = to_smmu_domain(domain);
	struct arm_smmu_device *smmu;
	struct arm_smmu_cfg *cfg = &smmu_domain->cfg;
	void __iomem *cb_base;
	unsigned long val;

	if (offset >= SZ_4K) {
		pr_err("Invalid offset: 0x%lx\n", offset);
		return 0;
	}

	smmu = smmu_domain->smmu;
	if (!smmu) {
		WARN(1, "Can't read registers of a detached domain\n");
		val = 0;
		return val;
	}

	if (arm_smmu_power_on(smmu->pwr))
		return 0;

	cb_base = ARM_SMMU_CB(smmu, cfg->cbndx);
	val = readl_relaxed(cb_base + offset);

	arm_smmu_power_off(smmu->pwr);
	return val;
}

static void arm_smmu_reg_write(struct iommu_domain *domain,
			       unsigned long offset, unsigned long val)
{
	struct arm_smmu_domain *smmu_domain = to_smmu_domain(domain);
	struct arm_smmu_device *smmu;
	struct arm_smmu_cfg *cfg = &smmu_domain->cfg;
	void __iomem *cb_base;

	if (offset >= SZ_4K) {
		pr_err("Invalid offset: 0x%lx\n", offset);
		return;
	}

	smmu = smmu_domain->smmu;
	if (!smmu) {
		WARN(1, "Can't read registers of a detached domain\n");
		return;
	}

	if (arm_smmu_power_on(smmu->pwr))
		return;

	cb_base = ARM_SMMU_CB(smmu, cfg->cbndx);
	writel_relaxed(val, cb_base + offset);

	arm_smmu_power_off(smmu->pwr);
}

static void arm_smmu_tlbi_domain(struct iommu_domain *domain)
{
	arm_smmu_tlb_inv_context_s1(to_smmu_domain(domain));
}

static int arm_smmu_enable_config_clocks(struct iommu_domain *domain)
{
	struct arm_smmu_domain *smmu_domain = to_smmu_domain(domain);

	return arm_smmu_power_on(smmu_domain->smmu->pwr);
}

static void arm_smmu_disable_config_clocks(struct iommu_domain *domain)
{
	struct arm_smmu_domain *smmu_domain = to_smmu_domain(domain);

	arm_smmu_power_off(smmu_domain->smmu->pwr);
}

static struct iommu_ops arm_smmu_ops = {
	.capable		= arm_smmu_capable,
	.domain_alloc		= arm_smmu_domain_alloc,
	.domain_free		= arm_smmu_domain_free,
	.attach_dev		= arm_smmu_attach_dev,
	.detach_dev		= arm_smmu_detach_dev,
	.map			= arm_smmu_map,
	.unmap			= arm_smmu_unmap,
	.map_sg			= arm_smmu_map_sg,
	.iova_to_phys		= arm_smmu_iova_to_phys,
	.iova_to_phys_hard	= arm_smmu_iova_to_phys_hard,
	.add_device		= arm_smmu_add_device,
	.remove_device		= arm_smmu_remove_device,
	.device_group		= arm_smmu_device_group,
	.domain_get_attr	= arm_smmu_domain_get_attr,
	.domain_set_attr	= arm_smmu_domain_set_attr,
	.of_xlate		= arm_smmu_of_xlate,
	.get_resv_regions	= arm_smmu_get_resv_regions,
	.put_resv_regions	= arm_smmu_put_resv_regions,
	.pgsize_bitmap		= -1UL, /* Restricted during device attach */
	.trigger_fault		= arm_smmu_trigger_fault,
	.reg_read		= arm_smmu_reg_read,
	.reg_write		= arm_smmu_reg_write,
	.tlbi_domain		= arm_smmu_tlbi_domain,
	.enable_config_clocks	= arm_smmu_enable_config_clocks,
	.disable_config_clocks	= arm_smmu_disable_config_clocks,
	.is_iova_coherent	= arm_smmu_is_iova_coherent,
	.iova_to_pte = arm_smmu_iova_to_pte,
};

#define IMPL_DEF1_MICRO_MMU_CTRL	0
#define MICRO_MMU_CTRL_LOCAL_HALT_REQ	(1 << 2)
#define MICRO_MMU_CTRL_IDLE		(1 << 3)

/* Definitions for implementation-defined registers */
#define ACTLR_QCOM_OSH_SHIFT		28
#define ACTLR_QCOM_OSH			1

#define ACTLR_QCOM_ISH_SHIFT		29
#define ACTLR_QCOM_ISH			1

#define ACTLR_QCOM_NSH_SHIFT		30
#define ACTLR_QCOM_NSH			1

static int qsmmuv2_wait_for_halt(struct arm_smmu_device *smmu)
{
	void __iomem *impl_def1_base = ARM_SMMU_IMPL_DEF1(smmu);
	u32 tmp;

	if (readl_poll_timeout_atomic(impl_def1_base + IMPL_DEF1_MICRO_MMU_CTRL,
					tmp, (tmp & MICRO_MMU_CTRL_IDLE),
					0, 30000)) {
		dev_err(smmu->dev, "Couldn't halt SMMU!\n");
		return -EBUSY;
	}

	return 0;
}

static int __qsmmuv2_halt(struct arm_smmu_device *smmu, bool wait)
{
	void __iomem *impl_def1_base = ARM_SMMU_IMPL_DEF1(smmu);
	u32 reg;

	reg = readl_relaxed(impl_def1_base + IMPL_DEF1_MICRO_MMU_CTRL);
	reg |= MICRO_MMU_CTRL_LOCAL_HALT_REQ;

	if (arm_smmu_is_static_cb(smmu)) {
		phys_addr_t impl_def1_base_phys = impl_def1_base - smmu->base +
							smmu->phys_addr;

		if (scm_io_write(impl_def1_base_phys +
					IMPL_DEF1_MICRO_MMU_CTRL, reg)) {
			dev_err(smmu->dev,
				"scm_io_write fail. SMMU might not be halted");
			return -EINVAL;
		}
	} else {
		writel_relaxed(reg, impl_def1_base + IMPL_DEF1_MICRO_MMU_CTRL);
	}

	return wait ? qsmmuv2_wait_for_halt(smmu) : 0;
}

static int qsmmuv2_halt(struct arm_smmu_device *smmu)
{
	return __qsmmuv2_halt(smmu, true);
}

static int qsmmuv2_halt_nowait(struct arm_smmu_device *smmu)
{
	return __qsmmuv2_halt(smmu, false);
}

static void qsmmuv2_resume(struct arm_smmu_device *smmu)
{
	void __iomem *impl_def1_base = ARM_SMMU_IMPL_DEF1(smmu);
	u32 reg;

	reg = readl_relaxed(impl_def1_base + IMPL_DEF1_MICRO_MMU_CTRL);
	reg &= ~MICRO_MMU_CTRL_LOCAL_HALT_REQ;

	if (arm_smmu_is_static_cb(smmu)) {
		phys_addr_t impl_def1_base_phys = impl_def1_base - smmu->base +
							smmu->phys_addr;

		if (scm_io_write(impl_def1_base_phys +
				IMPL_DEF1_MICRO_MMU_CTRL, reg))
			dev_err(smmu->dev,
				"scm_io_write fail. SMMU might not be resumed");
	} else {
		writel_relaxed(reg, impl_def1_base + IMPL_DEF1_MICRO_MMU_CTRL);
	}
}

static void qsmmuv2_device_reset(struct arm_smmu_device *smmu)
{
	int i;
	u32 val;
	struct arm_smmu_impl_def_reg *regs = smmu->impl_def_attach_registers;
	void __iomem *cb_base;

	/*
	 * SCTLR.M must be disabled here per ARM SMMUv2 spec
	 * to prevent table walks with an inconsistent state.
	 */
	for (i = 0; i < smmu->num_context_banks; ++i) {
		cb_base = ARM_SMMU_CB(smmu, i);
		val = ACTLR_QCOM_ISH << ACTLR_QCOM_ISH_SHIFT |
		ACTLR_QCOM_OSH << ACTLR_QCOM_OSH_SHIFT |
		ACTLR_QCOM_NSH << ACTLR_QCOM_NSH_SHIFT;
		writel_relaxed(val, cb_base + ARM_SMMU_CB_ACTLR);
	}

	/* Program implementation defined registers */
	qsmmuv2_halt(smmu);
	for (i = 0; i < smmu->num_impl_def_attach_registers; ++i)
		writel_relaxed(regs[i].value,
			ARM_SMMU_GR0(smmu) + regs[i].offset);
	qsmmuv2_resume(smmu);
}

static phys_addr_t qsmmuv2_iova_to_phys_hard(struct iommu_domain *domain,
				dma_addr_t iova)
{
	struct arm_smmu_domain *smmu_domain = to_smmu_domain(domain);
	struct arm_smmu_device *smmu = smmu_domain->smmu;
	int ret;
	phys_addr_t phys = 0;
	unsigned long flags;
	u32 sctlr, sctlr_orig, fsr;
	void __iomem *cb_base;

	ret = arm_smmu_power_on(smmu_domain->smmu->pwr);
	if (ret)
		return ret;

	spin_lock_irqsave(&smmu->atos_lock, flags);
	cb_base = ARM_SMMU_CB(smmu, smmu_domain->cfg.cbndx);

	qsmmuv2_halt_nowait(smmu);
	writel_relaxed(RESUME_TERMINATE, cb_base + ARM_SMMU_CB_RESUME);
	qsmmuv2_wait_for_halt(smmu);

	/* clear FSR to allow ATOS to log any faults */
	fsr = readl_relaxed(cb_base + ARM_SMMU_CB_FSR);
	writel_relaxed(fsr, cb_base + ARM_SMMU_CB_FSR);

	/* disable stall mode momentarily */
	sctlr_orig = readl_relaxed(cb_base + ARM_SMMU_CB_SCTLR);
	sctlr = sctlr_orig & ~SCTLR_CFCFG;
	writel_relaxed(sctlr, cb_base + ARM_SMMU_CB_SCTLR);

	phys = __arm_smmu_iova_to_phys_hard(domain, iova);

	/* restore SCTLR */
	writel_relaxed(sctlr_orig, cb_base + ARM_SMMU_CB_SCTLR);

	qsmmuv2_resume(smmu);
	spin_unlock_irqrestore(&smmu->atos_lock, flags);

	arm_smmu_power_off(smmu_domain->smmu->pwr);
	return phys;
}

struct arm_smmu_arch_ops qsmmuv2_arch_ops = {
	.device_reset = qsmmuv2_device_reset,
	.iova_to_phys_hard = qsmmuv2_iova_to_phys_hard,
};

static void arm_smmu_context_bank_reset(struct arm_smmu_device *smmu)
{
	int i;
	u32 reg, major;
	void __iomem *gr0_base = ARM_SMMU_GR0(smmu);
	void __iomem *cb_base;

	if (smmu->model == ARM_MMU500) {
		/*
		 * Before clearing ARM_MMU500_ACTLR_CPRE, need to
		 * clear CACHE_LOCK bit of ACR first. And, CACHE_LOCK
		 * bit is only present in MMU-500r2 onwards.
		 */
		reg = readl_relaxed(gr0_base + ARM_SMMU_GR0_ID7);
		major = (reg >> ID7_MAJOR_SHIFT) & ID7_MAJOR_MASK;
		reg = readl_relaxed(gr0_base + ARM_SMMU_GR0_sACR);
		if (major >= 2)
			reg &= ~ARM_MMU500_ACR_CACHE_LOCK;
		/*
		 * Allow unmatched Stream IDs to allocate bypass
		 * TLB entries for reduced latency.
		 */
		reg |= ARM_MMU500_ACR_SMTNMB_TLBEN;
		writel_relaxed(reg, gr0_base + ARM_SMMU_GR0_sACR);
	}

	/* Make sure all context banks are disabled and clear CB_FSR  */
	for (i = 0; i < smmu->num_context_banks; ++i) {
		cb_base = ARM_SMMU_CB(smmu, i);

		writel_relaxed(0, cb_base + ARM_SMMU_CB_SCTLR);
		writel_relaxed(FSR_FAULT, cb_base + ARM_SMMU_CB_FSR);
		/*
		 * Disable MMU-500's not-particularly-beneficial next-page
		 * prefetcher for the sake of errata #841119 and #826419.
		 */
		if (smmu->model == ARM_MMU500) {
			reg = readl_relaxed(cb_base + ARM_SMMU_CB_ACTLR);
			reg &= ~ARM_MMU500_ACTLR_CPRE;
			writel_relaxed(reg, cb_base + ARM_SMMU_CB_ACTLR);
		}
	}
}

static void arm_smmu_device_reset(struct arm_smmu_device *smmu)
{
	void __iomem *gr0_base = ARM_SMMU_GR0(smmu);
	int i;
	u32 reg;

	/* clear global FSR */
	reg = readl_relaxed(ARM_SMMU_GR0_NS(smmu) + ARM_SMMU_GR0_sGFSR);
	writel_relaxed(reg, ARM_SMMU_GR0_NS(smmu) + ARM_SMMU_GR0_sGFSR);

	/*
	 * Reset stream mapping groups: Initial values mark all SMRn as
	 * invalid and all S2CRn as bypass unless overridden.
	 */
	if (!(smmu->options & ARM_SMMU_OPT_SKIP_INIT)) {
		for (i = 0; i < smmu->num_mapping_groups; ++i)
			arm_smmu_write_sme(smmu, i);

		arm_smmu_context_bank_reset(smmu);
	}

	/* Invalidate the TLB, just in case */
	writel_relaxed(0, gr0_base + ARM_SMMU_GR0_TLBIALLH);
	writel_relaxed(0, gr0_base + ARM_SMMU_GR0_TLBIALLNSNH);

	reg = readl_relaxed(ARM_SMMU_GR0_NS(smmu) + ARM_SMMU_GR0_sCR0);

	/* Enable fault reporting */
	reg |= (sCR0_GFRE | sCR0_GFIE | sCR0_GCFGFRE | sCR0_GCFGFIE);

	/* Disable TLB broadcasting. */
	reg |= (sCR0_VMIDPNE | sCR0_PTM);

	/* Enable client access, handling unmatched streams as appropriate */
	reg &= ~sCR0_CLIENTPD;
	if (disable_bypass)
		reg |= sCR0_USFCFG;
	else
		reg &= ~sCR0_USFCFG;

	/* Disable forced broadcasting */
	reg &= ~sCR0_FB;

	/* Don't upgrade barriers */
	reg &= ~(sCR0_BSU_MASK << sCR0_BSU_SHIFT);

	if (smmu->features & ARM_SMMU_FEAT_VMID16)
		reg |= sCR0_VMID16EN;

	if (smmu->features & ARM_SMMU_FEAT_EXIDS)
		reg |= sCR0_EXIDENABLE;

	/* Force bypass transaction to be Non-Shareable & not io-coherent */
	reg &= ~(sCR0_SHCFG_MASK << sCR0_SHCFG_SHIFT);
	reg |= sCR0_SHCFG_NSH << sCR0_SHCFG_SHIFT;

	/* Push the button */
	arm_smmu_tlb_sync_global(smmu);
	writel(reg, ARM_SMMU_GR0_NS(smmu) + ARM_SMMU_GR0_sCR0);

	/* Manage any implementation defined features */
	arm_smmu_arch_device_reset(smmu);
}

static int arm_smmu_id_size_to_bits(int size)
{
	switch (size) {
	case 0:
		return 32;
	case 1:
		return 36;
	case 2:
		return 40;
	case 3:
		return 42;
	case 4:
		return 44;
	case 5:
	default:
		return 48;
	}
}


/*
 * Some context banks needs to be transferred from bootloader to HLOS in a way
 * that allows ongoing traffic. The current expectation is that these context
 * banks operate in bypass mode.
 * Additionally, there must be exactly one device in devicetree with stream-ids
 * overlapping those used by the bootloader.
 */
static int arm_smmu_alloc_cb(struct iommu_domain *domain,
				struct arm_smmu_device *smmu,
				struct device *dev)
{
	struct iommu_fwspec *fwspec = dev->iommu_fwspec;
	struct arm_smmu_domain *smmu_domain = to_smmu_domain(domain);
	u32 i, idx;
	int cb = -EINVAL;
	bool dynamic;

	/*
	 * Dynamic domains have already set cbndx through domain attribute.
	 * Verify that they picked a valid value.
	 */
	dynamic = is_dynamic_domain(domain);
	if (dynamic) {
		cb = smmu_domain->cfg.cbndx;
		if (cb < smmu->num_context_banks)
			return cb;
		else
			return -EINVAL;
	}

	mutex_lock(&smmu->stream_map_mutex);
	for_each_cfg_sme(fwspec, i, idx) {
		if (smmu->s2crs[idx].cb_handoff)
			cb = smmu->s2crs[idx].cbndx;
	}

	if (cb >= 0 && arm_smmu_is_static_cb(smmu))
		smmu_domain->slave_side_secure = true;

	if (cb < 0 && !arm_smmu_is_static_cb(smmu)) {
		mutex_unlock(&smmu->stream_map_mutex);
		return __arm_smmu_alloc_bitmap(smmu->context_map,
						smmu->num_s2_context_banks,
						smmu->num_context_banks);
	}

	for (i = 0; i < smmu->num_mapping_groups; i++) {
		if (smmu->s2crs[i].cb_handoff && smmu->s2crs[i].cbndx == cb) {
			if (!arm_smmu_is_static_cb(smmu))
				smmu->s2crs[i].cb_handoff = false;
			smmu->s2crs[i].count -= 1;
		}
	}
	mutex_unlock(&smmu->stream_map_mutex);

	return cb;
}

static int arm_smmu_handoff_cbs(struct arm_smmu_device *smmu)
{
	u32 i, raw_smr, raw_s2cr;
	struct arm_smmu_smr smr;
	struct arm_smmu_s2cr s2cr;

	for (i = 0; i < smmu->num_mapping_groups; i++) {
		raw_smr = readl_relaxed(ARM_SMMU_GR0(smmu) +
					ARM_SMMU_GR0_SMR(i));
		if (!(raw_smr & SMR_VALID))
			continue;

		smr.mask = (raw_smr >> SMR_MASK_SHIFT) & SMR_MASK_MASK;
		smr.id = (u16)raw_smr;
		smr.valid = true;

		raw_s2cr = readl_relaxed(ARM_SMMU_GR0(smmu) +
					ARM_SMMU_GR0_S2CR(i));
		memset(&s2cr, 0, sizeof(s2cr));
		s2cr.group = NULL;
		s2cr.count = 1;
		s2cr.type = (raw_s2cr >> S2CR_TYPE_SHIFT) & S2CR_TYPE_MASK;
		s2cr.privcfg = (raw_s2cr >> S2CR_PRIVCFG_SHIFT) &
				S2CR_PRIVCFG_MASK;
		s2cr.cbndx = (u8)raw_s2cr;
		s2cr.cb_handoff = true;

		if (s2cr.type != S2CR_TYPE_TRANS)
			continue;

		smmu->smrs[i] = smr;
		smmu->s2crs[i] = s2cr;
		bitmap_set(smmu->context_map, s2cr.cbndx, 1);
		dev_dbg(smmu->dev, "Handoff smr: %x s2cr: %x cb: %d\n",
			raw_smr, raw_s2cr, s2cr.cbndx);
	}

	return 0;
}

static int arm_smmu_parse_impl_def_registers(struct arm_smmu_device *smmu)
{
	struct device *dev = smmu->dev;
	int i, ntuples, ret;
	u32 *tuples;
	struct arm_smmu_impl_def_reg *regs, *regit;

	if (!of_find_property(dev->of_node, "attach-impl-defs", &ntuples))
		return 0;

	ntuples /= sizeof(u32);
	if (ntuples % 2) {
		dev_err(dev,
			"Invalid number of attach-impl-defs registers: %d\n",
			ntuples);
		return -EINVAL;
	}

	regs = devm_kmalloc(
		dev, sizeof(*smmu->impl_def_attach_registers) * ntuples,
		GFP_KERNEL);
	if (!regs)
		return -ENOMEM;

	tuples = devm_kmalloc(dev, sizeof(u32) * ntuples * 2, GFP_KERNEL);
	if (!tuples)
		return -ENOMEM;

	ret = of_property_read_u32_array(dev->of_node, "attach-impl-defs",
					tuples, ntuples);
	if (ret)
		return ret;

	for (i = 0, regit = regs; i < ntuples; i += 2, ++regit) {
		regit->offset = tuples[i];
		regit->value = tuples[i + 1];
	}

	devm_kfree(dev, tuples);

	smmu->impl_def_attach_registers = regs;
	smmu->num_impl_def_attach_registers = ntuples / 2;

	return 0;
}


static int arm_smmu_init_clocks(struct arm_smmu_power_resources *pwr)
{
	const char *cname;
	struct property *prop;
	int i;
	struct device *dev = pwr->dev;

	pwr->num_clocks =
		of_property_count_strings(dev->of_node, "clock-names");

	if (pwr->num_clocks < 1) {
		pwr->num_clocks = 0;
		return 0;
	}

	pwr->clocks = devm_kzalloc(
		dev, sizeof(*pwr->clocks) * pwr->num_clocks,
		GFP_KERNEL);

	if (!pwr->clocks)
		return -ENOMEM;

	i = 0;
	of_property_for_each_string(dev->of_node, "clock-names",
				prop, cname) {
		struct clk *c = devm_clk_get(dev, cname);

		if (IS_ERR(c)) {
			dev_err(dev, "Couldn't get clock: %s",
				cname);
			return PTR_ERR(c);
		}

		if (clk_get_rate(c) == 0) {
			long rate = clk_round_rate(c, 1000);

			clk_set_rate(c, rate);
		}

		pwr->clocks[i] = c;

		++i;
	}
	return 0;
}

static int arm_smmu_init_regulators(struct arm_smmu_power_resources *pwr)
{
	const char *cname;
	struct property *prop;
	int i, ret = 0;
	struct device *dev = pwr->dev;

	pwr->num_gdscs =
		of_property_count_strings(dev->of_node, "qcom,regulator-names");

	if (pwr->num_gdscs < 1) {
		pwr->num_gdscs = 0;
		return 0;
	}

	pwr->gdscs = devm_kzalloc(
			dev, sizeof(*pwr->gdscs) * pwr->num_gdscs, GFP_KERNEL);

	if (!pwr->gdscs)
		return -ENOMEM;

	if (!of_property_read_u32(dev->of_node,
				  "qcom,deferred-regulator-disable-delay",
				  &(pwr->regulator_defer)))
		dev_info(dev, "regulator defer delay %d\n",
			pwr->regulator_defer);

	i = 0;
	of_property_for_each_string(dev->of_node, "qcom,regulator-names",
				prop, cname)
		pwr->gdscs[i++].supply = cname;

	ret = devm_regulator_bulk_get(dev, pwr->num_gdscs, pwr->gdscs);
	return ret;
}

static int arm_smmu_init_bus_scaling(struct arm_smmu_power_resources *pwr)
{
	struct device *dev = pwr->dev;

	/* We don't want the bus APIs to print an error message */
	if (!of_find_property(dev->of_node, "qcom,msm-bus,name", NULL)) {
		dev_dbg(dev, "No bus scaling info\n");
		return 0;
	}

	pwr->bus_dt_data = msm_bus_cl_get_pdata(pwr->pdev);
	if (!pwr->bus_dt_data) {
		dev_err(dev, "Unable to read bus-scaling from devicetree\n");
		return -EINVAL;
	}

	pwr->bus_client = msm_bus_scale_register_client(pwr->bus_dt_data);
	if (!pwr->bus_client) {
		dev_err(dev, "Bus client registration failed\n");
		return -EINVAL;
	}

	return 0;
}

/*
 * Cleanup done by devm. Any non-devm resources must clean up themselves.
 */
static struct arm_smmu_power_resources *arm_smmu_init_power_resources(
						struct platform_device *pdev)
{
	struct arm_smmu_power_resources *pwr;
	int ret;

	pwr = devm_kzalloc(&pdev->dev, sizeof(*pwr), GFP_KERNEL);
	if (!pwr)
		return ERR_PTR(-ENOMEM);

	pwr->dev = &pdev->dev;
	pwr->pdev = pdev;
	mutex_init(&pwr->power_lock);
	spin_lock_init(&pwr->clock_refs_lock);

	ret = arm_smmu_init_clocks(pwr);
	if (ret)
		return ERR_PTR(ret);

	ret = arm_smmu_init_regulators(pwr);
	if (ret)
		return ERR_PTR(ret);

	ret = arm_smmu_init_bus_scaling(pwr);
	if (ret)
		return ERR_PTR(ret);

	return pwr;
}

/*
 * Bus APIs are devm-safe.
 */
static void arm_smmu_exit_power_resources(struct arm_smmu_power_resources *pwr)
{
	msm_bus_scale_unregister_client(pwr->bus_client);
}

static int arm_smmu_device_cfg_probe(struct arm_smmu_device *smmu)
{
	unsigned long size;
	void __iomem *gr0_base = ARM_SMMU_GR0(smmu);
	u32 id;
	bool cttw_reg, cttw_fw = smmu->features & ARM_SMMU_FEAT_COHERENT_WALK;
	int i;

	if (arm_smmu_restore_sec_cfg(smmu, 0))
		return -ENODEV;

	dev_dbg(smmu->dev, "probing hardware configuration...\n");
	dev_dbg(smmu->dev, "SMMUv%d with:\n",
			smmu->version == ARM_SMMU_V2 ? 2 : 1);

	/* ID0 */
	id = readl_relaxed(gr0_base + ARM_SMMU_GR0_ID0);

	/* Restrict available stages based on module parameter */
	if (force_stage == 1)
		id &= ~(ID0_S2TS | ID0_NTS);
	else if (force_stage == 2)
		id &= ~(ID0_S1TS | ID0_NTS);

	if (id & ID0_S1TS) {
		smmu->features |= ARM_SMMU_FEAT_TRANS_S1;
		dev_dbg(smmu->dev, "\tstage 1 translation\n");
	}

	if (id & ID0_S2TS) {
		smmu->features |= ARM_SMMU_FEAT_TRANS_S2;
		dev_dbg(smmu->dev, "\tstage 2 translation\n");
	}

	if (id & ID0_NTS) {
		smmu->features |= ARM_SMMU_FEAT_TRANS_NESTED;
		dev_dbg(smmu->dev, "\tnested translation\n");
	}

	if (!(smmu->features &
		(ARM_SMMU_FEAT_TRANS_S1 | ARM_SMMU_FEAT_TRANS_S2))) {
		dev_err(smmu->dev, "\tno translation support!\n");
		return -ENODEV;
	}

	if ((id & ID0_S1TS) &&
		((smmu->version < ARM_SMMU_V2) || !(id & ID0_ATOSNS))) {
		smmu->features |= ARM_SMMU_FEAT_TRANS_OPS;
		dev_dbg(smmu->dev, "\taddress translation ops\n");
	}

	/*
	 * In order for DMA API calls to work properly, we must defer to what
	 * the FW says about coherency, regardless of what the hardware claims.
	 * Fortunately, this also opens up a workaround for systems where the
	 * ID register value has ended up configured incorrectly.
	 */
	cttw_reg = !!(id & ID0_CTTW);
	if (cttw_fw || cttw_reg)
		dev_notice(smmu->dev, "\t%scoherent table walk\n",
			   cttw_fw ? "" : "non-");
	if (cttw_fw != cttw_reg)
		dev_notice(smmu->dev,
			   "\t(IDR0.CTTW overridden by FW configuration)\n");

	/* Max. number of entries we have for stream matching/indexing */
	if (smmu->version == ARM_SMMU_V2 && id & ID0_EXIDS) {
		smmu->features |= ARM_SMMU_FEAT_EXIDS;
		size = 1 << 16;
	} else {
		size = 1 << ((id >> ID0_NUMSIDB_SHIFT) & ID0_NUMSIDB_MASK);
	}
	smmu->streamid_mask = size - 1;
	if (id & ID0_SMS) {

		smmu->features |= ARM_SMMU_FEAT_STREAM_MATCH;
		size = (id >> ID0_NUMSMRG_SHIFT) & ID0_NUMSMRG_MASK;
		if (size == 0) {
			dev_err(smmu->dev,
				"stream-matching supported, but no SMRs present!\n");
			return -ENODEV;
		}

		/* Zero-initialised to mark as invalid */
		smmu->smrs = devm_kcalloc(smmu->dev, size, sizeof(*smmu->smrs),
					  GFP_KERNEL);
		if (!smmu->smrs)
			return -ENOMEM;

		dev_notice(smmu->dev,
			   "\tstream matching with %lu register groups", size);
	}
	/* s2cr->type == 0 means translation, so initialise explicitly */
	smmu->s2crs = devm_kmalloc_array(smmu->dev, size, sizeof(*smmu->s2crs),
					 GFP_KERNEL);
	if (!smmu->s2crs)
		return -ENOMEM;
	for (i = 0; i < size; i++)
		smmu->s2crs[i] = s2cr_init_val;

	smmu->num_mapping_groups = size;
	mutex_init(&smmu->stream_map_mutex);
	mutex_init(&smmu->iommu_group_mutex);
	spin_lock_init(&smmu->global_sync_lock);

	if (smmu->version < ARM_SMMU_V2 || !(id & ID0_PTFS_NO_AARCH32)) {
		smmu->features |= ARM_SMMU_FEAT_FMT_AARCH32_L;
		if (!(id & ID0_PTFS_NO_AARCH32S))
			smmu->features |= ARM_SMMU_FEAT_FMT_AARCH32_S;
	}

	/* ID1 */
	id = readl_relaxed(gr0_base + ARM_SMMU_GR0_ID1);
	smmu->pgshift = (id & ID1_PAGESIZE) ? 16 : 12;

	/* Check for size mismatch of SMMU address space from mapped region */
	size = 1 << (((id >> ID1_NUMPAGENDXB_SHIFT) & ID1_NUMPAGENDXB_MASK) + 1);
	size <<= smmu->pgshift;
	if (smmu->cb_base != gr0_base + size)
		dev_warn(smmu->dev,
			"SMMU address space size (0x%lx) differs from mapped region size (0x%tx)!\n",
			size * 2, (smmu->cb_base - gr0_base) * 2);

	smmu->num_s2_context_banks = (id >> ID1_NUMS2CB_SHIFT) & ID1_NUMS2CB_MASK;
	smmu->num_context_banks = (id >> ID1_NUMCB_SHIFT) & ID1_NUMCB_MASK;
	if (smmu->num_s2_context_banks > smmu->num_context_banks) {
		dev_err(smmu->dev, "impossible number of S2 context banks!\n");
		return -ENODEV;
	}
	dev_dbg(smmu->dev, "\t%u context banks (%u stage-2 only)\n",
		   smmu->num_context_banks, smmu->num_s2_context_banks);
	/*
	 * Cavium CN88xx erratum #27704.
	 * Ensure ASID and VMID allocation is unique across all SMMUs in
	 * the system.
	 */
	if (smmu->model == CAVIUM_SMMUV2) {
		smmu->cavium_id_base =
			atomic_add_return(smmu->num_context_banks,
					  &cavium_smmu_context_count);
		smmu->cavium_id_base -= smmu->num_context_banks;
		dev_notice(smmu->dev, "\tenabling workaround for Cavium erratum 27704\n");
	}
	smmu->cbs = devm_kcalloc(smmu->dev, smmu->num_context_banks,
				 sizeof(*smmu->cbs), GFP_KERNEL);
	if (!smmu->cbs)
		return -ENOMEM;

	/* ID2 */
	id = readl_relaxed(gr0_base + ARM_SMMU_GR0_ID2);
	size = arm_smmu_id_size_to_bits((id >> ID2_IAS_SHIFT) & ID2_IAS_MASK);
	smmu->ipa_size = size;

	/* The output mask is also applied for bypass */
	size = arm_smmu_id_size_to_bits((id >> ID2_OAS_SHIFT) & ID2_OAS_MASK);
	smmu->pa_size = size;

	if (id & ID2_VMID16)
		smmu->features |= ARM_SMMU_FEAT_VMID16;

	/*
	 * What the page table walker can address actually depends on which
	 * descriptor format is in use, but since a) we don't know that yet,
	 * and b) it can vary per context bank, this will have to do...
	 */
	if (dma_set_mask_and_coherent(smmu->dev, DMA_BIT_MASK(size)))
		dev_warn(smmu->dev,
			 "failed to set DMA mask for table walker\n");

	if (smmu->version < ARM_SMMU_V2) {
		smmu->va_size = smmu->ipa_size;
		if (smmu->version == ARM_SMMU_V1_64K)
			smmu->features |= ARM_SMMU_FEAT_FMT_AARCH64_64K;
	} else {
		size = (id >> ID2_UBS_SHIFT) & ID2_UBS_MASK;
		smmu->va_size = arm_smmu_id_size_to_bits(size);
		if (id & ID2_PTFS_4K)
			smmu->features |= ARM_SMMU_FEAT_FMT_AARCH64_4K;
		if (id & ID2_PTFS_16K)
			smmu->features |= ARM_SMMU_FEAT_FMT_AARCH64_16K;
		if (id & ID2_PTFS_64K)
			smmu->features |= ARM_SMMU_FEAT_FMT_AARCH64_64K;
	}

	/* Now we've corralled the various formats, what'll it do? */
	if (smmu->features & ARM_SMMU_FEAT_FMT_AARCH32_S)
		smmu->pgsize_bitmap |= SZ_4K | SZ_64K | SZ_1M | SZ_16M;
	if (smmu->features &
	    (ARM_SMMU_FEAT_FMT_AARCH32_L | ARM_SMMU_FEAT_FMT_AARCH64_4K))
		smmu->pgsize_bitmap |= SZ_4K | SZ_2M | SZ_1G;
	if (smmu->features & ARM_SMMU_FEAT_FMT_AARCH64_16K)
		smmu->pgsize_bitmap |= SZ_16K | SZ_32M;
	if (smmu->features & ARM_SMMU_FEAT_FMT_AARCH64_64K)
		smmu->pgsize_bitmap |= SZ_64K | SZ_512M;

	if (arm_smmu_ops.pgsize_bitmap == -1UL)
		arm_smmu_ops.pgsize_bitmap = smmu->pgsize_bitmap;
	else
		arm_smmu_ops.pgsize_bitmap |= smmu->pgsize_bitmap;
	dev_dbg(smmu->dev, "\tSupported page sizes: 0x%08lx\n",
		   smmu->pgsize_bitmap);


	if (smmu->features & ARM_SMMU_FEAT_TRANS_S1)
		dev_dbg(smmu->dev, "\tStage-1: %lu-bit VA -> %lu-bit IPA\n",
			smmu->va_size, smmu->ipa_size);

	if (smmu->features & ARM_SMMU_FEAT_TRANS_S2)
		dev_dbg(smmu->dev, "\tStage-2: %lu-bit IPA -> %lu-bit PA\n",
			smmu->ipa_size, smmu->pa_size);

	return 0;
}

struct arm_smmu_match_data {
	enum arm_smmu_arch_version version;
	enum arm_smmu_implementation model;
	struct arm_smmu_arch_ops *arch_ops;
};

#define ARM_SMMU_MATCH_DATA(name, ver, imp, ops)	\
static struct arm_smmu_match_data name = {		\
.version = ver,						\
.model = imp,						\
.arch_ops = ops,					\
}							\

struct arm_smmu_arch_ops qsmmuv500_arch_ops;

ARM_SMMU_MATCH_DATA(smmu_generic_v1, ARM_SMMU_V1, GENERIC_SMMU, NULL);
ARM_SMMU_MATCH_DATA(smmu_generic_v2, ARM_SMMU_V2, GENERIC_SMMU, NULL);
ARM_SMMU_MATCH_DATA(arm_mmu401, ARM_SMMU_V1_64K, GENERIC_SMMU, NULL);
ARM_SMMU_MATCH_DATA(arm_mmu500, ARM_SMMU_V2, ARM_MMU500, NULL);
ARM_SMMU_MATCH_DATA(cavium_smmuv2, ARM_SMMU_V2, CAVIUM_SMMUV2, NULL);
ARM_SMMU_MATCH_DATA(qcom_smmuv2, ARM_SMMU_V2, QCOM_SMMUV2, &qsmmuv2_arch_ops);
ARM_SMMU_MATCH_DATA(qcom_smmuv500, ARM_SMMU_V2, QCOM_SMMUV500,
		    &qsmmuv500_arch_ops);

static const struct of_device_id arm_smmu_of_match[] = {
	{ .compatible = "arm,smmu-v1", .data = &smmu_generic_v1 },
	{ .compatible = "arm,smmu-v2", .data = &smmu_generic_v2 },
	{ .compatible = "arm,mmu-400", .data = &smmu_generic_v1 },
	{ .compatible = "arm,mmu-401", .data = &arm_mmu401 },
	{ .compatible = "arm,mmu-500", .data = &arm_mmu500 },
	{ .compatible = "cavium,smmu-v2", .data = &cavium_smmuv2 },
	{ .compatible = "qcom,smmu-v2", .data = &qcom_smmuv2 },
	{ .compatible = "qcom,qsmmu-v500", .data = &qcom_smmuv500 },
	{ },
};
MODULE_DEVICE_TABLE(of, arm_smmu_of_match);

#ifdef CONFIG_MSM_TZ_SMMU
int register_iommu_sec_ptbl(void)
{
	struct device_node *np;

	for_each_matching_node(np, arm_smmu_of_match)
		if (of_find_property(np, "qcom,tz-device-id", NULL) &&
				of_device_is_available(np))
			break;
	if (!np)
		return -ENODEV;

	of_node_put(np);

	return msm_iommu_sec_pgtbl_init();
}
#endif

#ifdef CONFIG_ACPI
static int acpi_smmu_get_data(u32 model, struct arm_smmu_device *smmu)
{
	int ret = 0;

	switch (model) {
	case ACPI_IORT_SMMU_V1:
	case ACPI_IORT_SMMU_CORELINK_MMU400:
		smmu->version = ARM_SMMU_V1;
		smmu->model = GENERIC_SMMU;
		break;
	case ACPI_IORT_SMMU_CORELINK_MMU401:
		smmu->version = ARM_SMMU_V1_64K;
		smmu->model = GENERIC_SMMU;
		break;
	case ACPI_IORT_SMMU_V2:
		smmu->version = ARM_SMMU_V2;
		smmu->model = GENERIC_SMMU;
		break;
	case ACPI_IORT_SMMU_CORELINK_MMU500:
		smmu->version = ARM_SMMU_V2;
		smmu->model = ARM_MMU500;
		break;
	case ACPI_IORT_SMMU_CAVIUM_THUNDERX:
		smmu->version = ARM_SMMU_V2;
		smmu->model = CAVIUM_SMMUV2;
		break;
	default:
		ret = -ENODEV;
	}

	return ret;
}

static int arm_smmu_device_acpi_probe(struct platform_device *pdev,
				      struct arm_smmu_device *smmu)
{
	struct device *dev = smmu->dev;
	struct acpi_iort_node *node =
		*(struct acpi_iort_node **)dev_get_platdata(dev);
	struct acpi_iort_smmu *iort_smmu;
	int ret;

	/* Retrieve SMMU1/2 specific data */
	iort_smmu = (struct acpi_iort_smmu *)node->node_data;

	ret = acpi_smmu_get_data(iort_smmu->model, smmu);
	if (ret < 0)
		return ret;

	/* Ignore the configuration access interrupt */
	smmu->num_global_irqs = 1;

	if (iort_smmu->flags & ACPI_IORT_SMMU_COHERENT_WALK)
		smmu->features |= ARM_SMMU_FEAT_COHERENT_WALK;

	return 0;
}
#else
static inline int arm_smmu_device_acpi_probe(struct platform_device *pdev,
					     struct arm_smmu_device *smmu)
{
	return -ENODEV;
}
#endif

static void arm_smmu_bus_init(void)
{
	/* Oh, for a proper bus abstraction */
	if (!iommu_present(&platform_bus_type))
		bus_set_iommu(&platform_bus_type, &arm_smmu_ops);
#ifdef CONFIG_ARM_AMBA
	if (!iommu_present(&amba_bustype))
		bus_set_iommu(&amba_bustype, &arm_smmu_ops);
#endif
#ifdef CONFIG_PCI
	if (!iommu_present(&pci_bus_type)) {
		pci_request_acs();
		bus_set_iommu(&pci_bus_type, &arm_smmu_ops);
	}
#endif
}

static int qsmmuv500_tbu_register(struct device *dev, void *data);
static int arm_smmu_device_dt_probe(struct platform_device *pdev)
{
	const struct arm_smmu_match_data *data;
	struct resource *res;
	struct arm_smmu_device *smmu;
	struct device *dev = &pdev->dev;
	int num_irqs, i, err;
	bool legacy_binding;

	legacy_binding = of_find_property(dev->of_node, "mmu-masters", NULL);
	if (legacy_binding && !using_generic_binding) {
		if (!using_legacy_binding)
			pr_notice("deprecated \"mmu-masters\" DT property in use; DMA API support unavailable\n");
		using_legacy_binding = true;
	} else if (!legacy_binding && !using_legacy_binding) {
		using_generic_binding = true;
	} else {
		dev_err(dev, "not probing due to mismatched DT properties\n");
		return -ENODEV;
	}

	smmu = devm_kzalloc(dev, sizeof(*smmu), GFP_KERNEL);
	if (!smmu) {
		dev_err(dev, "failed to allocate arm_smmu_device\n");
		return -ENOMEM;
	}
	smmu->dev = dev;
	spin_lock_init(&smmu->atos_lock);
	idr_init(&smmu->asid_idr);
	mutex_init(&smmu->idr_mutex);

	data = of_device_get_match_data(dev);
	smmu->version = data->version;
	smmu->model = data->model;
	smmu->arch_ops = data->arch_ops;

	if (of_dma_is_coherent(dev->of_node))
		smmu->features |= ARM_SMMU_FEAT_COHERENT_WALK;

	res = platform_get_resource(pdev, IORESOURCE_MEM, 0);
	if (res == NULL) {
		dev_err(dev, "no MEM resource info\n");
		return -EINVAL;
	}

	smmu->phys_addr = res->start;
	smmu->base = devm_ioremap_resource(dev, res);
	if (IS_ERR(smmu->base))
		return PTR_ERR(smmu->base);
	smmu->cb_base = smmu->base + resource_size(res) / 2;
	smmu->size = resource_size(res);

	if (of_property_read_u32(dev->of_node, "#global-interrupts",
				 &smmu->num_global_irqs)) {
		dev_err(dev, "missing #global-interrupts property\n");
		return -ENODEV;
	}

	num_irqs = 0;
	while ((res = platform_get_resource(pdev, IORESOURCE_IRQ, num_irqs))) {
		num_irqs++;
		if (num_irqs > smmu->num_global_irqs)
			smmu->num_context_irqs++;
	}

	if (!smmu->num_context_irqs) {
		dev_err(dev, "found %d interrupts but expected at least %d\n",
			num_irqs, smmu->num_global_irqs + 1);
		return -ENODEV;
	}

	smmu->irqs = devm_kzalloc(dev, sizeof(*smmu->irqs) * num_irqs,
				  GFP_KERNEL);
	if (!smmu->irqs) {
		dev_err(dev, "failed to allocate %d irqs\n", num_irqs);
		return -ENOMEM;
	}

	for (i = 0; i < num_irqs; ++i) {
		int irq = platform_get_irq(pdev, i);

		if (irq < 0) {
			dev_err(dev, "failed to get irq index %d\n", i);
			return -ENODEV;
		}
		smmu->irqs[i] = irq;
	}

	parse_driver_options(smmu);

	smmu->pwr = arm_smmu_init_power_resources(pdev);
	if (IS_ERR(smmu->pwr))
		return PTR_ERR(smmu->pwr);

	err = arm_smmu_power_on(smmu->pwr);
	if (err)
		goto out_exit_power_resources;

	smmu->sec_id = msm_dev_to_device_id(dev);
	err = arm_smmu_device_cfg_probe(smmu);
	if (err)
		goto out_power_off;

	err = arm_smmu_handoff_cbs(smmu);
	if (err)
		goto out_power_off;

	err = arm_smmu_parse_impl_def_registers(smmu);
	if (err)
		goto out_power_off;

	if (smmu->version == ARM_SMMU_V2 &&
	    smmu->num_context_banks != smmu->num_context_irqs) {
		dev_err(dev,
			"found %d context interrupt(s) but have %d context banks. assuming %d context interrupts.\n",
			smmu->num_context_irqs, smmu->num_context_banks,
			smmu->num_context_banks);
		smmu->num_context_irqs = smmu->num_context_banks;
	}

	for (i = 0; i < smmu->num_global_irqs; ++i) {
		err = devm_request_threaded_irq(smmu->dev, smmu->irqs[i],
					NULL, arm_smmu_global_fault,
					IRQF_ONESHOT | IRQF_SHARED,
					"arm-smmu global fault", smmu);
		if (err) {
			dev_err(dev, "failed to request global IRQ %d (%u)\n",
				i, smmu->irqs[i]);
			goto out_power_off;
		}
	}

	err = arm_smmu_arch_init(smmu);
	if (err)
		goto out_power_off;

	iommu_device_set_ops(&smmu->iommu, &arm_smmu_ops);
	iommu_device_set_fwnode(&smmu->iommu, dev->fwnode);

	err = iommu_device_register(&smmu->iommu);

	if (err) {
		dev_err(dev, "Failed to register iommu\n");
		return err;
	}
	platform_set_drvdata(pdev, smmu);
	arm_smmu_device_reset(smmu);
	arm_smmu_test_smr_masks(smmu);
	arm_smmu_power_off(smmu->pwr);

	/*
	 * For ACPI and generic DT bindings, an SMMU will be probed before
	 * any device which might need it, so we want the bus ops in place
	 * ready to handle default domain setup as soon as any SMMU exists.
	 */
	if (!using_legacy_binding)
		arm_smmu_bus_init();

	return 0;

out_power_off:
	arm_smmu_power_off(smmu->pwr);

out_exit_power_resources:
	arm_smmu_exit_power_resources(smmu->pwr);

	return err;
}

/*
 * With the legacy DT binding in play, though, we have no guarantees about
 * probe order, but then we're also not doing default domains, so we can
 * delay setting bus ops until we're sure every possible SMMU is ready,
 * and that way ensure that no add_device() calls get missed.
 */
static int arm_smmu_legacy_bus_init(void)
{
	if (using_legacy_binding)
		arm_smmu_bus_init();
	return 0;
}
device_initcall_sync(arm_smmu_legacy_bus_init);

static int arm_smmu_device_remove(struct platform_device *pdev)
{
	struct arm_smmu_device *smmu = platform_get_drvdata(pdev);

	if (!smmu)
		return -ENODEV;

	if (arm_smmu_power_on(smmu->pwr))
		return -EINVAL;

	if (!bitmap_empty(smmu->context_map, ARM_SMMU_MAX_CBS))
		dev_err(&pdev->dev, "removing device with active domains!\n");

	idr_destroy(&smmu->asid_idr);

	/* Turn the thing off */
	writel(sCR0_CLIENTPD, ARM_SMMU_GR0_NS(smmu) + ARM_SMMU_GR0_sCR0);
	arm_smmu_power_off(smmu->pwr);

	arm_smmu_exit_power_resources(smmu->pwr);

	return 0;
}

static int __maybe_unused arm_smmu_pm_resume(struct device *dev)
{
	struct arm_smmu_device *smmu = dev_get_drvdata(dev);

	arm_smmu_device_reset(smmu);
	return 0;
}

static SIMPLE_DEV_PM_OPS(arm_smmu_pm_ops, NULL, arm_smmu_pm_resume);

static struct platform_driver arm_smmu_driver = {
	.driver	= {
		.name		= "arm-smmu",
		.of_match_table	= of_match_ptr(arm_smmu_of_match),
		.pm		= &arm_smmu_pm_ops,
	},
	.probe	= arm_smmu_device_dt_probe,
	.remove	= arm_smmu_device_remove,
};

static struct platform_driver qsmmuv500_tbu_driver;
static int __init arm_smmu_init(void)
{
	static bool registered;
	int ret = 0;

	if (registered)
		return 0;

	ret = platform_driver_register(&qsmmuv500_tbu_driver);
	if (ret)
		return ret;

	ret = platform_driver_register(&arm_smmu_driver);
#ifdef CONFIG_MSM_TZ_SMMU
	ret = register_iommu_sec_ptbl();
#endif
	registered = !ret;
	return ret;
}

static void __exit arm_smmu_exit(void)
{
	return platform_driver_unregister(&arm_smmu_driver);
}

subsys_initcall(arm_smmu_init);
module_exit(arm_smmu_exit);

static int __init arm_smmu_of_init(struct device_node *np)
{
	int ret = arm_smmu_init();

	if (ret)
		return ret;

	if (!of_platform_device_create(np, NULL, platform_bus_type.dev_root))
		return -ENODEV;

	return 0;
}
IOMMU_OF_DECLARE(arm_smmuv1, "arm,smmu-v1", arm_smmu_of_init);
IOMMU_OF_DECLARE(arm_smmuv2, "arm,smmu-v2", arm_smmu_of_init);
IOMMU_OF_DECLARE(arm_mmu400, "arm,mmu-400", arm_smmu_of_init);
IOMMU_OF_DECLARE(arm_mmu401, "arm,mmu-401", arm_smmu_of_init);
IOMMU_OF_DECLARE(arm_mmu500, "arm,mmu-500", arm_smmu_of_init);
IOMMU_OF_DECLARE(cavium_smmuv2, "cavium,smmu-v2", arm_smmu_of_init);

#define TCU_HW_VERSION_HLOS1		(0x18)

#define DEBUG_SID_HALT_REG		0x0
#define DEBUG_SID_HALT_VAL		(0x1 << 16)
#define DEBUG_SID_HALT_SID_MASK		0x3ff

#define DEBUG_VA_ADDR_REG		0x8

#define DEBUG_TXN_TRIGG_REG		0x18
#define DEBUG_TXN_AXPROT_SHIFT		6
#define DEBUG_TXN_AXCACHE_SHIFT		2
#define DEBUG_TRX_WRITE			(0x1 << 1)
#define DEBUG_TXN_READ			(0x0 << 1)
#define DEBUG_TXN_TRIGGER		0x1

#define DEBUG_SR_HALT_ACK_REG		0x20
#define DEBUG_SR_HALT_ACK_VAL		(0x1 << 1)
#define DEBUG_SR_ECATS_RUNNING_VAL	(0x1 << 0)

#define DEBUG_PAR_REG			0x28
#define DEBUG_PAR_PA_MASK		((0x1ULL << 36) - 1)
#define DEBUG_PAR_PA_SHIFT		12
#define DEBUG_PAR_FAULT_VAL		0x1

#define TBU_DBG_TIMEOUT_US		100

#define QSMMUV500_ACTLR_DEEP_PREFETCH_MASK	0x3
#define QSMMUV500_ACTLR_DEEP_PREFETCH_SHIFT	0x8


struct actlr_setting {
	struct arm_smmu_smr smr;
	u32 actlr;
};

struct qsmmuv500_archdata {
	struct list_head		tbus;
	void __iomem			*tcu_base;
	u32				version;
	struct actlr_setting		*actlrs;
	u32				actlr_tbl_size;
};
#define get_qsmmuv500_archdata(smmu)				\
	((struct qsmmuv500_archdata *)(smmu->archdata))

struct qsmmuv500_tbu_device {
	struct list_head		list;
	struct device			*dev;
	struct arm_smmu_device		*smmu;
	void __iomem			*base;
	void __iomem			*status_reg;

	struct arm_smmu_power_resources *pwr;
	u32				sid_start;
	u32				num_sids;

	/* Protects halt count */
	spinlock_t			halt_lock;
	u32				halt_count;
};

struct qsmmuv500_group_iommudata {
	bool has_actlr;
	u32 actlr;
};
#define to_qsmmuv500_group_iommudata(group)				\
	((struct qsmmuv500_group_iommudata *)				\
		(iommu_group_get_iommudata(group)))


static bool arm_smmu_fwspec_match_smr(struct iommu_fwspec *fwspec,
				      struct arm_smmu_smr *smr)
{
	struct arm_smmu_smr *smr2;
	struct arm_smmu_device *smmu = fwspec_smmu(fwspec);
	int i, idx;

	for_each_cfg_sme(fwspec, i, idx) {
		smr2 = &smmu->smrs[idx];
		/* Continue if table entry does not match */
		if ((smr->id ^ smr2->id) & ~(smr->mask | smr2->mask))
			continue;
		return true;
	}
	return false;
}

static int qsmmuv500_tbu_halt(struct qsmmuv500_tbu_device *tbu,
				struct arm_smmu_domain *smmu_domain)
{
	unsigned long flags;
	u32 halt, fsr, sctlr_orig, sctlr, status;
	void __iomem *base, *cb_base;

	spin_lock_irqsave(&tbu->halt_lock, flags);
	if (tbu->halt_count) {
		tbu->halt_count++;
		spin_unlock_irqrestore(&tbu->halt_lock, flags);
		return 0;
	}

	cb_base = ARM_SMMU_CB(smmu_domain->smmu, smmu_domain->cfg.cbndx);
	base = tbu->base;
	halt = readl_relaxed(base + DEBUG_SID_HALT_REG);
	halt |= DEBUG_SID_HALT_VAL;
	writel_relaxed(halt, base + DEBUG_SID_HALT_REG);

	if (!readl_poll_timeout_atomic(base + DEBUG_SR_HALT_ACK_REG, status,
					(status & DEBUG_SR_HALT_ACK_VAL),
					0, TBU_DBG_TIMEOUT_US))
		goto out;

	fsr = readl_relaxed(cb_base + ARM_SMMU_CB_FSR);
	if (!(fsr & FSR_FAULT)) {
		dev_err(tbu->dev, "Couldn't halt TBU!\n");
		spin_unlock_irqrestore(&tbu->halt_lock, flags);
		return -ETIMEDOUT;
	}

	/*
	 * We are in a fault; Our request to halt the bus will not complete
	 * until transactions in front of us (such as the fault itself) have
	 * completed. Disable iommu faults and terminate any existing
	 * transactions.
	 */
	sctlr_orig = readl_relaxed(cb_base + ARM_SMMU_CB_SCTLR);
	sctlr = sctlr_orig & ~(SCTLR_CFCFG | SCTLR_CFIE);
	writel_relaxed(sctlr, cb_base + ARM_SMMU_CB_SCTLR);

	writel_relaxed(fsr, cb_base + ARM_SMMU_CB_FSR);
	writel_relaxed(RESUME_TERMINATE, cb_base + ARM_SMMU_CB_RESUME);

	if (readl_poll_timeout_atomic(base + DEBUG_SR_HALT_ACK_REG, status,
					(status & DEBUG_SR_HALT_ACK_VAL),
					0, TBU_DBG_TIMEOUT_US)) {
		dev_err(tbu->dev, "Couldn't halt TBU from fault context!\n");
		writel_relaxed(sctlr_orig, cb_base + ARM_SMMU_CB_SCTLR);
		spin_unlock_irqrestore(&tbu->halt_lock, flags);
		return -ETIMEDOUT;
	}

	writel_relaxed(sctlr_orig, cb_base + ARM_SMMU_CB_SCTLR);
out:
	tbu->halt_count = 1;
	spin_unlock_irqrestore(&tbu->halt_lock, flags);
	return 0;
}

static void qsmmuv500_tbu_resume(struct qsmmuv500_tbu_device *tbu)
{
	unsigned long flags;
	u32 val;
	void __iomem *base;

	spin_lock_irqsave(&tbu->halt_lock, flags);
	if (!tbu->halt_count) {
		WARN(1, "%s: bad tbu->halt_count", dev_name(tbu->dev));
		spin_unlock_irqrestore(&tbu->halt_lock, flags);
		return;

	} else if (tbu->halt_count > 1) {
		tbu->halt_count--;
		spin_unlock_irqrestore(&tbu->halt_lock, flags);
		return;
	}

	base = tbu->base;
	val = readl_relaxed(base + DEBUG_SID_HALT_REG);
	val &= ~DEBUG_SID_HALT_VAL;
	writel_relaxed(val, base + DEBUG_SID_HALT_REG);

	tbu->halt_count = 0;
	spin_unlock_irqrestore(&tbu->halt_lock, flags);
}

static struct qsmmuv500_tbu_device *qsmmuv500_find_tbu(
	struct arm_smmu_device *smmu, u32 sid)
{
	struct qsmmuv500_tbu_device *tbu = NULL;
	struct qsmmuv500_archdata *data = get_qsmmuv500_archdata(smmu);

	list_for_each_entry(tbu, &data->tbus, list) {
		if (tbu->sid_start <= sid &&
		    sid < tbu->sid_start + tbu->num_sids)
			return tbu;
	}
	return NULL;
}

static int qsmmuv500_ecats_lock(struct arm_smmu_domain *smmu_domain,
				struct qsmmuv500_tbu_device *tbu,
				unsigned long *flags)
{
	struct arm_smmu_device *smmu = tbu->smmu;
	struct qsmmuv500_archdata *data = get_qsmmuv500_archdata(smmu);
	u32 val;

	spin_lock_irqsave(&smmu->atos_lock, *flags);
	/* The status register is not accessible on version 1.0 */
	if (data->version == 0x01000000)
		return 0;

	if (readl_poll_timeout_atomic(tbu->status_reg,
					val, (val == 0x1), 0,
					TBU_DBG_TIMEOUT_US)) {
		dev_err(tbu->dev, "ECATS hw busy!\n");
		spin_unlock_irqrestore(&smmu->atos_lock, *flags);
		return  -ETIMEDOUT;
	}

	return 0;
}

static void qsmmuv500_ecats_unlock(struct arm_smmu_domain *smmu_domain,
					struct qsmmuv500_tbu_device *tbu,
					unsigned long *flags)
{
	struct arm_smmu_device *smmu = tbu->smmu;
	struct qsmmuv500_archdata *data = get_qsmmuv500_archdata(smmu);

	/* The status register is not accessible on version 1.0 */
	if (data->version != 0x01000000)
		writel_relaxed(0, tbu->status_reg);
	spin_unlock_irqrestore(&smmu->atos_lock, *flags);
}

/*
 * Zero means failure.
 */
static phys_addr_t qsmmuv500_iova_to_phys(
		struct iommu_domain *domain, dma_addr_t iova, u32 sid)
{
	struct arm_smmu_domain *smmu_domain = to_smmu_domain(domain);
	struct arm_smmu_device *smmu = smmu_domain->smmu;
	struct arm_smmu_cfg *cfg = &smmu_domain->cfg;
	struct qsmmuv500_tbu_device *tbu;
	int ret;
	phys_addr_t phys = 0;
	u64 val, fsr;
	unsigned long flags;
	void __iomem *cb_base;
	u32 sctlr_orig, sctlr;
	int needs_redo = 0;
	ktime_t timeout;

	/* only 36 bit iova is supported */
	if (iova >= (1ULL << 36)) {
		dev_err_ratelimited(smmu->dev, "ECATS: address too large: %pad\n",
					&iova);
		return 0;
	}

	cb_base = ARM_SMMU_CB(smmu, cfg->cbndx);
	tbu = qsmmuv500_find_tbu(smmu, sid);
	if (!tbu)
		return 0;

	ret = arm_smmu_power_on(tbu->pwr);
	if (ret)
		return 0;

	ret = qsmmuv500_tbu_halt(tbu, smmu_domain);
	if (ret)
		goto out_power_off;

	/*
	 * ECATS can trigger the fault interrupt, so disable it temporarily
	 * and check for an interrupt manually.
	 */
	sctlr_orig = readl_relaxed(cb_base + ARM_SMMU_CB_SCTLR);
	sctlr = sctlr_orig & ~(SCTLR_CFCFG | SCTLR_CFIE);
	writel_relaxed(sctlr, cb_base + ARM_SMMU_CB_SCTLR);

	/* Only one concurrent atos operation */
	ret = qsmmuv500_ecats_lock(smmu_domain, tbu, &flags);
	if (ret)
		goto out_resume;

redo:
	/* Set address and stream-id */
	val = readq_relaxed(tbu->base + DEBUG_SID_HALT_REG);
	val |= sid & DEBUG_SID_HALT_SID_MASK;
	writeq_relaxed(val, tbu->base + DEBUG_SID_HALT_REG);
	writeq_relaxed(iova, tbu->base + DEBUG_VA_ADDR_REG);

	/*
	 * Write-back Read and Write-Allocate
	 * Priviledged, nonsecure, data transaction
	 * Read operation.
	 */
	val = 0xF << DEBUG_TXN_AXCACHE_SHIFT;
	val |= 0x3 << DEBUG_TXN_AXPROT_SHIFT;
	val |= DEBUG_TXN_TRIGGER;
	writeq_relaxed(val, tbu->base + DEBUG_TXN_TRIGG_REG);

	ret = 0;
	timeout = ktime_add_us(ktime_get(), TBU_DBG_TIMEOUT_US);
	for (;;) {
		val = readl_relaxed(tbu->base + DEBUG_SR_HALT_ACK_REG);
		if (!(val & DEBUG_SR_ECATS_RUNNING_VAL))
			break;
		val = readl_relaxed(cb_base + ARM_SMMU_CB_FSR);
		if (val & FSR_FAULT)
			break;
		if (ktime_compare(ktime_get(), timeout) > 0) {
			dev_err(tbu->dev, "ECATS translation timed out!\n");
			ret = -ETIMEDOUT;
			break;
		}
	}

	val = readq_relaxed(tbu->base + DEBUG_PAR_REG);
	fsr = readl_relaxed(cb_base + ARM_SMMU_CB_FSR);
	if (fsr & FSR_FAULT) {
		dev_err(tbu->dev, "ECATS generated a fault interrupt! FSR = %llx\n",
				fsr);

		/* Clear pending interrupts */
		writel_relaxed(fsr, cb_base + ARM_SMMU_CB_FSR);
		/*
		 * Barrier required to ensure that the FSR is cleared
		 * before resuming SMMU operation.
		 */
		wmb();
		writel_relaxed(RESUME_TERMINATE, cb_base + ARM_SMMU_CB_RESUME);

		/* Check if ECATS translation failed */
		if (val & DEBUG_PAR_FAULT_VAL)
			dev_err(tbu->dev, "ECATS translation failed! PAR = %llx\n",
					val);
		ret = -EINVAL;
	}

	phys = (val >> DEBUG_PAR_PA_SHIFT) & DEBUG_PAR_PA_MASK;
	if (ret < 0)
		phys = 0;

	/* Reset hardware */
	writeq_relaxed(0, tbu->base + DEBUG_TXN_TRIGG_REG);
	writeq_relaxed(0, tbu->base + DEBUG_VA_ADDR_REG);

	/*
	 * After a failed translation, the next successful translation will
	 * incorrectly be reported as a failure.
	 */
	if (!phys && needs_redo++ < 2)
		goto redo;

	writel_relaxed(sctlr_orig, cb_base + ARM_SMMU_CB_SCTLR);
	qsmmuv500_ecats_unlock(smmu_domain, tbu, &flags);

out_resume:
	qsmmuv500_tbu_resume(tbu);

out_power_off:
	arm_smmu_power_off(tbu->pwr);

	return phys;
}

static phys_addr_t qsmmuv500_iova_to_phys_hard(
		struct iommu_domain *domain, dma_addr_t iova)
{
	u16 sid;
	struct arm_smmu_domain *smmu_domain = to_smmu_domain(domain);
	struct arm_smmu_cfg *cfg = &smmu_domain->cfg;
	struct arm_smmu_device *smmu = smmu_domain->smmu;
	struct iommu_fwspec *fwspec;
	void __iomem *gr1_base;
	u32 frsynra;


	/* Check to see if the domain is associated with the test
	 * device. If the domain belongs to the test device, then
	 * pick the SID from fwspec.
	 */
	if (domain->is_debug_domain) {
		fwspec = smmu_domain->dev->iommu_fwspec;
		sid    = (u16)fwspec->ids[0];
	} else {

		/* If the domain belongs to an actual device, read
		 * SID from the corresponding frsynra register
		 */
		gr1_base = ARM_SMMU_GR1(smmu);
		frsynra  = readl_relaxed(gr1_base +
				ARM_SMMU_GR1_CBFRSYNRA(cfg->cbndx));
		frsynra &= CBFRSYNRA_SID_MASK;
		sid      = frsynra;
	}
	return qsmmuv500_iova_to_phys(domain, iova, sid);
}

static void qsmmuv500_release_group_iommudata(void *data)
{
	kfree(data);
}

/* If a device has a valid actlr, it must match */
static int qsmmuv500_device_group(struct device *dev,
				struct iommu_group *group)
{
	struct iommu_fwspec *fwspec = dev->iommu_fwspec;
	struct arm_smmu_device *smmu = fwspec_smmu(fwspec);
	struct qsmmuv500_archdata *data = get_qsmmuv500_archdata(smmu);
	struct qsmmuv500_group_iommudata *iommudata;
	u32 actlr, i;
	struct arm_smmu_smr *smr;

	iommudata = to_qsmmuv500_group_iommudata(group);
	if (!iommudata) {
		iommudata = kzalloc(sizeof(*iommudata), GFP_KERNEL);
		if (!iommudata)
			return -ENOMEM;

		iommu_group_set_iommudata(group, iommudata,
				qsmmuv500_release_group_iommudata);
	}

	for (i = 0; i < data->actlr_tbl_size; i++) {
		smr = &data->actlrs[i].smr;
		actlr = data->actlrs[i].actlr;

		if (!arm_smmu_fwspec_match_smr(fwspec, smr))
			continue;

		if (!iommudata->has_actlr) {
			iommudata->actlr = actlr;
			iommudata->has_actlr = true;
		} else if (iommudata->actlr != actlr) {
			return -EINVAL;
		}
	}

	return 0;
}

static void qsmmuv500_init_cb(struct arm_smmu_domain *smmu_domain,
				struct device *dev)
{
	struct arm_smmu_device *smmu = smmu_domain->smmu;
	struct qsmmuv500_group_iommudata *iommudata =
		to_qsmmuv500_group_iommudata(dev->iommu_group);
	void __iomem *cb_base;
	const struct iommu_gather_ops *tlb;

	if (!iommudata->has_actlr)
		return;

	tlb = smmu_domain->pgtbl_cfg.tlb;
	cb_base = ARM_SMMU_CB(smmu, smmu_domain->cfg.cbndx);

	writel_relaxed(iommudata->actlr, cb_base + ARM_SMMU_CB_ACTLR);

	/*
	 * Prefetch only works properly if the start and end of all
	 * buffers in the page table are aligned to ARM_SMMU_MIN_IOVA_ALIGN.
	 */
	if ((iommudata->actlr >> QSMMUV500_ACTLR_DEEP_PREFETCH_SHIFT) &
			QSMMUV500_ACTLR_DEEP_PREFETCH_MASK)
		smmu_domain->qsmmuv500_errata1_min_iova_align = true;

	/*
	 * Flush the context bank after modifying ACTLR to ensure there
	 * are no cache entries with stale state
	 */
	tlb->tlb_flush_all(smmu_domain);
}

static int qsmmuv500_tbu_register(struct device *dev, void *cookie)
{
	struct arm_smmu_device *smmu = cookie;
	struct qsmmuv500_tbu_device *tbu;
	struct qsmmuv500_archdata *data = get_qsmmuv500_archdata(smmu);

	if (!dev->driver) {
		dev_err(dev, "TBU failed probe, QSMMUV500 cannot continue!\n");
		return -EINVAL;
	}

	tbu = dev_get_drvdata(dev);

	INIT_LIST_HEAD(&tbu->list);
	tbu->smmu = smmu;
	list_add(&tbu->list, &data->tbus);
	return 0;
}

static int qsmmuv500_read_actlr_tbl(struct arm_smmu_device *smmu)
{
	int len, i;
	struct device *dev = smmu->dev;
	struct qsmmuv500_archdata *data = get_qsmmuv500_archdata(smmu);
	struct actlr_setting *actlrs;
	const __be32 *cell;

	cell = of_get_property(dev->of_node, "qcom,actlr", NULL);
	if (!cell)
		return 0;

	len = of_property_count_elems_of_size(dev->of_node, "qcom,actlr",
						sizeof(u32) * 3);
	if (len < 0)
		return 0;

	actlrs = devm_kzalloc(dev, sizeof(*actlrs) * len, GFP_KERNEL);
	if (!actlrs)
		return -ENOMEM;

	for (i = 0; i < len; i++) {
		actlrs[i].smr.id = of_read_number(cell++, 1);
		actlrs[i].smr.mask = of_read_number(cell++, 1);
		actlrs[i].actlr = of_read_number(cell++, 1);
	}

	data->actlrs = actlrs;
	data->actlr_tbl_size = len;
	return 0;
}

static int qsmmuv500_arch_init(struct arm_smmu_device *smmu)
{
	struct resource *res;
	struct device *dev = smmu->dev;
	struct qsmmuv500_archdata *data;
	struct platform_device *pdev;
	int ret;
	u32 val;
	void __iomem *reg;

	data = devm_kzalloc(dev, sizeof(*data), GFP_KERNEL);
	if (!data)
		return -ENOMEM;

	INIT_LIST_HEAD(&data->tbus);

	pdev = container_of(dev, struct platform_device, dev);
	res = platform_get_resource_byname(pdev, IORESOURCE_MEM, "tcu-base");
	if (!res) {
		dev_err(dev, "Unable to get the tcu-base\n");
		return -EINVAL;
	}
	data->tcu_base = devm_ioremap(dev, res->start, resource_size(res));
	if (IS_ERR(data->tcu_base))
		return PTR_ERR(data->tcu_base);

	data->version = readl_relaxed(data->tcu_base + TCU_HW_VERSION_HLOS1);
	smmu->archdata = data;

	ret = qsmmuv500_read_actlr_tbl(smmu);
	if (ret)
		return ret;

	reg = ARM_SMMU_GR0(smmu);
	val = readl_relaxed(reg + ARM_SMMU_GR0_sACR);
	val &= ~ARM_MMU500_ACR_CACHE_LOCK;
	writel_relaxed(val, reg + ARM_SMMU_GR0_sACR);
	val = readl_relaxed(reg + ARM_SMMU_GR0_sACR);
	/*
	 * Modifiying the nonsecure copy of the sACR register is only
	 * allowed if permission is given in the secure sACR register.
	 * Attempt to detect if we were able to update the value.
	 */
	WARN_ON(val & ARM_MMU500_ACR_CACHE_LOCK);

	ret = of_platform_populate(dev->of_node, NULL, NULL, dev);
	if (ret)
		return ret;

	/* Attempt to register child devices */
	ret = device_for_each_child(dev, smmu, qsmmuv500_tbu_register);
	if (ret)
		return -EPROBE_DEFER;

	return 0;
}

struct arm_smmu_arch_ops qsmmuv500_arch_ops = {
	.init = qsmmuv500_arch_init,
	.iova_to_phys_hard = qsmmuv500_iova_to_phys_hard,
	.init_context_bank = qsmmuv500_init_cb,
	.device_group = qsmmuv500_device_group,
};

static const struct of_device_id qsmmuv500_tbu_of_match[] = {
	{.compatible = "qcom,qsmmuv500-tbu"},
	{}
};

static int qsmmuv500_tbu_probe(struct platform_device *pdev)
{
	struct resource *res;
	struct device *dev = &pdev->dev;
	struct qsmmuv500_tbu_device *tbu;
	const __be32 *cell;
	int len;

	tbu = devm_kzalloc(dev, sizeof(*tbu), GFP_KERNEL);
	if (!tbu)
		return -ENOMEM;

	INIT_LIST_HEAD(&tbu->list);
	tbu->dev = dev;
	spin_lock_init(&tbu->halt_lock);

	res = platform_get_resource_byname(pdev, IORESOURCE_MEM, "base");
	tbu->base = devm_ioremap_resource(dev, res);
	if (IS_ERR(tbu->base))
		return PTR_ERR(tbu->base);

	res = platform_get_resource_byname(pdev, IORESOURCE_MEM, "status-reg");
	tbu->status_reg = devm_ioremap_resource(dev, res);
	if (IS_ERR(tbu->status_reg))
		return PTR_ERR(tbu->status_reg);

	cell = of_get_property(dev->of_node, "qcom,stream-id-range", &len);
	if (!cell || len < 8)
		return -EINVAL;

	tbu->sid_start = of_read_number(cell, 1);
	tbu->num_sids = of_read_number(cell + 1, 1);

	tbu->pwr = arm_smmu_init_power_resources(pdev);
	if (IS_ERR(tbu->pwr))
		return PTR_ERR(tbu->pwr);

	dev_set_drvdata(dev, tbu);
	return 0;
}

static struct platform_driver qsmmuv500_tbu_driver = {
	.driver	= {
		.name		= "qsmmuv500-tbu",
		.of_match_table	= of_match_ptr(qsmmuv500_tbu_of_match),
	},
	.probe	= qsmmuv500_tbu_probe,
};

MODULE_DESCRIPTION("IOMMU API for ARM architected SMMU implementations");
MODULE_AUTHOR("Will Deacon <will.deacon@arm.com>");
MODULE_LICENSE("GPL v2");<|MERGE_RESOLUTION|>--- conflicted
+++ resolved
@@ -252,10 +252,7 @@
 #define ARM_SMMU_OPT_3LVL_TABLES	(1 << 4)
 #define ARM_SMMU_OPT_NO_ASID_RETENTION	(1 << 5)
 #define ARM_SMMU_OPT_STATIC_CB		(1 << 6)
-<<<<<<< HEAD
-=======
 #define ARM_SMMU_OPT_DISABLE_ATOS	(1 << 7)
->>>>>>> d8914c3a
 	u32				options;
 	enum arm_smmu_arch_version	version;
 	enum arm_smmu_implementation	model;
@@ -392,10 +389,7 @@
 	{ ARM_SMMU_OPT_3LVL_TABLES, "qcom,use-3-lvl-tables" },
 	{ ARM_SMMU_OPT_NO_ASID_RETENTION, "qcom,no-asid-retention" },
 	{ ARM_SMMU_OPT_STATIC_CB, "qcom,enable-static-cb"},
-<<<<<<< HEAD
-=======
 	{ ARM_SMMU_OPT_DISABLE_ATOS, "qcom,disable-atos" },
->>>>>>> d8914c3a
 	{ 0, NULL},
 };
 
