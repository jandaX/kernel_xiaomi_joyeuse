--- conflicted
+++ resolved
@@ -56,13 +56,9 @@
 	 */
 	baud = tty_termios_baud_rate(termios);
 
-<<<<<<< HEAD
-	serial8250_do_set_termios(port, termios, old);
-=======
 	serial8250_do_set_termios(port, termios, NULL);
 
 	tty_termios_encode_baud_rate(termios, baud, baud);
->>>>>>> 75c9a7e9
 
 	tty_termios_encode_baud_rate(termios, baud, baud);
 
