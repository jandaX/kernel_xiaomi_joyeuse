--- conflicted
+++ resolved
@@ -34,24 +34,18 @@
 #include <linux/poll.h>
 #include <linux/reservation.h>
 #include <linux/mm.h>
-<<<<<<< HEAD
 #include <linux/kernel.h>
 #include <linux/atomic.h>
 #include <linux/sched/signal.h>
 #include <linux/fdtable.h>
 #include <linux/list_sort.h>
 #include <linux/hashtable.h>
-=======
->>>>>>> d1363260
 #include <linux/mount.h>
 
 #include <uapi/linux/dma-buf.h>
 #include <uapi/linux/magic.h>
-<<<<<<< HEAD
 
 static atomic_long_t name_counter;
-=======
->>>>>>> d1363260
 
 static inline int is_dma_buf_file(struct file *);
 
@@ -76,7 +70,6 @@
 static struct dma_buf_list db_list;
 
 static char *dmabuffs_dname(struct dentry *dentry, char *buffer, int buflen)
-<<<<<<< HEAD
 {
 	struct dma_buf *dmabuf;
 	char name[DMA_BUF_NAME_LEN];
@@ -87,43 +80,6 @@
 	if (dmabuf->name)
 		ret = strlcpy(name, dmabuf->name, DMA_BUF_NAME_LEN);
 	spin_unlock(&dmabuf->name_lock);
-
-	return dynamic_dname(dentry, buffer, buflen, "/%s:%s",
-			     dentry->d_name.name, ret > 0 ? name : "");
-}
-
-static const struct dentry_operations dma_buf_dentry_ops = {
-	.d_dname = dmabuffs_dname,
-};
-
-static struct vfsmount *dma_buf_mnt;
-
-static struct dentry *dma_buf_fs_mount(struct file_system_type *fs_type,
-		int flags, const char *name, void *data)
-{
-	return mount_pseudo(fs_type, "dmabuf:", NULL, &dma_buf_dentry_ops,
-			DMA_BUF_MAGIC);
-}
-
-static struct file_system_type dma_buf_fs_type = {
-	.name = "dmabuf",
-	.mount = dma_buf_fs_mount,
-	.kill_sb = kill_anon_super,
-};
-
-static int dma_buf_release(struct inode *inode, struct file *file)
-=======
->>>>>>> d1363260
-{
-	struct dma_buf *dmabuf;
-	char name[DMA_BUF_NAME_LEN];
-	size_t ret = 0;
-
-	dmabuf = dentry->d_fsdata;
-	mutex_lock(&dmabuf->lock);
-	if (dmabuf->name)
-		ret = strlcpy(name, dmabuf->name, DMA_BUF_NAME_LEN);
-	mutex_unlock(&dmabuf->lock);
 
 	return dynamic_dname(dentry, buffer, buflen, "/%s:%s",
 			     dentry->d_name.name, ret > 0 ? name : "");
@@ -159,11 +115,7 @@
 		reservation_object_fini(dmabuf->resv);
 
 	module_put(dmabuf->owner);
-<<<<<<< HEAD
-	kfree(dmabuf->buf_name);
-=======
 	kfree(dmabuf->name);
->>>>>>> d1363260
 	kfree(dmabuf);
 }
 
@@ -382,15 +334,12 @@
 	return events;
 }
 
-<<<<<<< HEAD
 static int dma_buf_begin_cpu_access_umapped(struct dma_buf *dmabuf,
 					    enum dma_data_direction direction);
 
 
 static int dma_buf_end_cpu_access_umapped(struct dma_buf *dmabuf,
 					  enum dma_data_direction direction);
-=======
->>>>>>> d1363260
 /**
  * dma_buf_set_name - Set a name to a specific dma_buf to track the usage.
  * The name of the dma-buf buffer can only be set when the dma-buf is not
@@ -420,15 +369,10 @@
 		kfree(name);
 		goto out_unlock;
 	}
-<<<<<<< HEAD
 	spin_lock(&dmabuf->name_lock);
 	kfree(dmabuf->name);
 	dmabuf->name = name;
 	spin_unlock(&dmabuf->name_lock);
-=======
-	kfree(dmabuf->name);
-	dmabuf->name = name;
->>>>>>> d1363260
 
 out_unlock:
 	mutex_unlock(&dmabuf->lock);
@@ -482,12 +426,8 @@
 
 		return ret;
 
-<<<<<<< HEAD
-	case DMA_BUF_SET_NAME:
-=======
 	case DMA_BUF_SET_NAME_A:
 	case DMA_BUF_SET_NAME_B:
->>>>>>> d1363260
 		return dma_buf_set_name(dmabuf, (const char __user *)arg);
 
 	default:
@@ -503,17 +443,10 @@
 	/* Don't count the temporary reference taken inside procfs seq_show */
 	seq_printf(m, "count:\t%ld\n", file_count(dmabuf->file) - 1);
 	seq_printf(m, "exp_name:\t%s\n", dmabuf->exp_name);
-<<<<<<< HEAD
 	spin_lock(&dmabuf->name_lock);
 	if (dmabuf->name)
 		seq_printf(m, "name:\t%s\n", dmabuf->name);
 	spin_unlock(&dmabuf->name_lock);
-=======
-	mutex_lock(&dmabuf->lock);
-	if (dmabuf->name)
-		seq_printf(m, "name:\t%s\n", dmabuf->name);
-	mutex_unlock(&dmabuf->lock);
->>>>>>> d1363260
 }
 
 static const struct file_operations dma_buf_fops = {
@@ -1414,14 +1347,9 @@
 		return ret;
 
 	seq_puts(s, "\nDma-buf Objects:\n");
-<<<<<<< HEAD
 	seq_printf(s, "%-8s\t%-8s\t%-8s\t%-8s\t%-12s\t%-s\t%-8s\n",
 		   "size", "flags", "mode", "count", "exp_name",
 		   "buf name", "ino");
-=======
-	seq_printf(s, "%-8s\t%-8s\t%-8s\t%-8s\texp_name\t%-8s\n",
-		   "size", "flags", "mode", "count", "ino");
->>>>>>> d1363260
 
 	list_for_each_entry(buf_obj, &db_list.head, list_node) {
 		ret = mutex_lock_interruptible(&buf_obj->lock);
@@ -1432,19 +1360,11 @@
 			continue;
 		}
 
-<<<<<<< HEAD
 		seq_printf(s, "%08zu\t%08x\t%08x\t%08ld\t%-12s\t%-s\t%8lu\t%s\n",
 				buf_obj->size,
 				buf_obj->file->f_flags, buf_obj->file->f_mode,
 				file_count(buf_obj->file),
 				buf_obj->exp_name, buf_obj->buf_name,
-=======
-		seq_printf(s, "%08zu\t%08x\t%08x\t%08ld\t%s\t%08lu\t%s\n",
-				buf_obj->size,
-				buf_obj->file->f_flags, buf_obj->file->f_mode,
-				file_count(buf_obj->file),
-				buf_obj->exp_name,
->>>>>>> d1363260
 				file_inode(buf_obj->file)->i_ino,
 				buf_obj->name ?: "");
 
