/*
 * drivers/net/phy/micrel.c
 *
 * Driver for Micrel PHYs
 *
 * Author: David J. Choi
 *
 * Copyright (c) 2010-2013 Micrel, Inc.
 * Copyright (c) 2014 Johan Hovold <johan@kernel.org>
 *
 * This program is free software; you can redistribute  it and/or modify it
 * under  the terms of  the GNU General  Public License as published by the
 * Free Software Foundation;  either version 2 of the  License, or (at your
 * option) any later version.
 *
 * Support : Micrel Phys:
 *		Giga phys: ksz9021, ksz9031
 *		100/10 Phys : ksz8001, ksz8721, ksz8737, ksz8041
 *			   ksz8021, ksz8031, ksz8051,
 *			   ksz8081, ksz8091,
 *			   ksz8061,
 *		Switch : ksz8873, ksz886x
 *			 ksz9477
 */

#include <linux/kernel.h>
#include <linux/module.h>
#include <linux/phy.h>
#include <linux/micrel_phy.h>
#include <linux/of.h>
#include <linux/clk.h>
<<<<<<< HEAD
#include <linux/netdevice.h>
#include <linux/etherdevice.h>
=======
#include <linux/delay.h>
>>>>>>> c10b57a5

/* Operation Mode Strap Override */
#define MII_KSZPHY_OMSO				0x16
#define KSZPHY_OMSO_B_CAST_OFF			BIT(9)
#define KSZPHY_OMSO_NAND_TREE_ON		BIT(5)
#define KSZPHY_OMSO_RMII_OVERRIDE		BIT(1)
#define KSZPHY_OMSO_MII_OVERRIDE		BIT(0)

/* general Interrupt control/status reg in vendor specific block. */
#define MII_KSZPHY_INTCS			0x1B
#define	KSZPHY_INTCS_JABBER			BIT(15)
#define	KSZPHY_INTCS_RECEIVE_ERR		BIT(14)
#define	KSZPHY_INTCS_PAGE_RECEIVE		BIT(13)
#define	KSZPHY_INTCS_PARELLEL			BIT(12)
#define	KSZPHY_INTCS_LINK_PARTNER_ACK		BIT(11)
#define	KSZPHY_INTCS_LINK_DOWN			BIT(10)
#define	KSZPHY_INTCS_REMOTE_FAULT		BIT(9)
#define	KSZPHY_INTCS_LINK_UP			BIT(8)
#define	KSZPHY_INTCS_ALL			(KSZPHY_INTCS_LINK_UP |\
						KSZPHY_INTCS_LINK_DOWN)

/* PHY Control 1 */
#define	MII_KSZPHY_CTRL_1			0x1e

/* PHY Control 2 / PHY Control (if no PHY Control 1) */
#define	MII_KSZPHY_CTRL_2			0x1f
#define	MII_KSZPHY_CTRL				MII_KSZPHY_CTRL_2
/* bitmap of PHY register to set interrupt mode */
#define KSZPHY_CTRL_INT_ACTIVE_HIGH		BIT(9)
#define KSZPHY_RMII_REF_CLK_SEL			BIT(7)

/* Write/read to/from extended registers */
#define MII_KSZPHY_EXTREG                       0x0b
#define KSZPHY_EXTREG_WRITE                     0x8000

#define MII_KSZPHY_EXTREG_WRITE                 0x0c
#define MII_KSZPHY_EXTREG_READ                  0x0d

/* Extended registers */
#define MII_KSZPHY_CLK_CONTROL_PAD_SKEW         0x104
#define MII_KSZPHY_RX_DATA_PAD_SKEW             0x105
#define MII_KSZPHY_TX_DATA_PAD_SKEW             0x106

#define PS_TO_REG				200

/*Register 2.10. 15:14 PME Output Select*/
#define MII_KSZPHY_OMSO_PME_N2                  BIT(10)
/*Register 2.10. BITS 6, 1 and 0 to detect the type of WOL */
#define MII_KSZPHY_WOL_MAGIC_PKT                BIT(6)
#define MII_KSZPHY_WOL_LINK_DOWN                BIT(1)
#define MII_KSZPHY_WOL_LINK_UP                  BIT(0)
/* Register 2.10.15:14 PME Output Select */
#define MII_KSZPHY_WOL_CTRL_PME_N2              BIT(15)
#define MII_KSZPHY_WOL_CTRL_INT_N               BIT(14)

/* MMD Address 2h, Register 2h Operation Mode Strap Override*/
#define MII_KSZPHY_OMSO_REG                     0x2
/* MMD Address 2h, Register 10h Wake-On-LAN Control   */
#define MII_KSZPHY_WOL_CTRL_REG                 0x10

struct kszphy_hw_stat {
	const char *string;
	u8 reg;
	u8 bits;
};

static struct kszphy_hw_stat kszphy_hw_stats[] = {
	{ "phy_receive_errors", 21, 16},
	{ "phy_idle_errors", 10, 8 },
};

struct kszphy_type {
	u32 led_mode_reg;
	u16 interrupt_level_mask;
	bool has_broadcast_disable;
	bool has_nand_tree_disable;
	bool has_rmii_ref_clk_sel;
};

struct kszphy_priv {
	const struct kszphy_type *type;
	int led_mode;
	bool rmii_ref_clk_sel;
	bool rmii_ref_clk_sel_val;
	u64 stats[ARRAY_SIZE(kszphy_hw_stats)];
};

static const struct kszphy_type ksz8021_type = {
	.led_mode_reg		= MII_KSZPHY_CTRL_2,
	.has_broadcast_disable	= true,
	.has_nand_tree_disable	= true,
	.has_rmii_ref_clk_sel	= true,
};

static const struct kszphy_type ksz8041_type = {
	.led_mode_reg		= MII_KSZPHY_CTRL_1,
};

static const struct kszphy_type ksz8051_type = {
	.led_mode_reg		= MII_KSZPHY_CTRL_2,
	.has_nand_tree_disable	= true,
};

static const struct kszphy_type ksz8081_type = {
	.led_mode_reg		= MII_KSZPHY_CTRL_2,
	.has_broadcast_disable	= true,
	.has_nand_tree_disable	= true,
	.has_rmii_ref_clk_sel	= true,
};

static const struct kszphy_type ks8737_type = {
	.interrupt_level_mask	= BIT(14),
};

static const struct kszphy_type ksz9021_type = {
	.interrupt_level_mask	= BIT(14),
};

static int kszphy_extended_write(struct phy_device *phydev,
				u32 regnum, u16 val)
{
	phy_write(phydev, MII_KSZPHY_EXTREG, KSZPHY_EXTREG_WRITE | regnum);
	return phy_write(phydev, MII_KSZPHY_EXTREG_WRITE, val);
}

static int kszphy_extended_read(struct phy_device *phydev,
				u32 regnum)
{
	phy_write(phydev, MII_KSZPHY_EXTREG, regnum);
	return phy_read(phydev, MII_KSZPHY_EXTREG_READ);
}

static int kszphy_ack_interrupt(struct phy_device *phydev)
{
	/* bit[7..0] int status, which is a read and clear register. */
	int rc;

	rc = phy_read(phydev, MII_KSZPHY_INTCS);

	return (rc < 0) ? rc : 0;
}

static int kszphy_config_intr(struct phy_device *phydev)
{
	const struct kszphy_type *type = phydev->drv->driver_data;
	int temp;
	u16 mask;

	if (type && type->interrupt_level_mask)
		mask = type->interrupt_level_mask;
	else
		mask = KSZPHY_CTRL_INT_ACTIVE_HIGH;

	/* set the interrupt pin active low */
	temp = phy_read(phydev, MII_KSZPHY_CTRL);
	if (temp < 0)
		return temp;
	temp &= ~mask;
	phy_write(phydev, MII_KSZPHY_CTRL, temp);

	/* enable / disable interrupts */
	if (phydev->interrupts == PHY_INTERRUPT_ENABLED)
		temp = KSZPHY_INTCS_ALL;
	else
		temp = 0;

	return phy_write(phydev, MII_KSZPHY_INTCS, temp);
}

static int kszphy_rmii_clk_sel(struct phy_device *phydev, bool val)
{
	int ctrl;

	ctrl = phy_read(phydev, MII_KSZPHY_CTRL);
	if (ctrl < 0)
		return ctrl;

	if (val)
		ctrl |= KSZPHY_RMII_REF_CLK_SEL;
	else
		ctrl &= ~KSZPHY_RMII_REF_CLK_SEL;

	return phy_write(phydev, MII_KSZPHY_CTRL, ctrl);
}

static int kszphy_setup_led(struct phy_device *phydev, u32 reg, int val)
{
	int rc, temp, shift;

	switch (reg) {
	case MII_KSZPHY_CTRL_1:
		shift = 14;
		break;
	case MII_KSZPHY_CTRL_2:
		shift = 4;
		break;
	default:
		return -EINVAL;
	}

	temp = phy_read(phydev, reg);
	if (temp < 0) {
		rc = temp;
		goto out;
	}

	temp &= ~(3 << shift);
	temp |= val << shift;
	rc = phy_write(phydev, reg, temp);
out:
	if (rc < 0)
		phydev_err(phydev, "failed to set led mode\n");

	return rc;
}

/* Disable PHY address 0 as the broadcast address, so that it can be used as a
 * unique (non-broadcast) address on a shared bus.
 */
static int kszphy_broadcast_disable(struct phy_device *phydev)
{
	int ret;

	ret = phy_read(phydev, MII_KSZPHY_OMSO);
	if (ret < 0)
		goto out;

	ret = phy_write(phydev, MII_KSZPHY_OMSO, ret | KSZPHY_OMSO_B_CAST_OFF);
out:
	if (ret)
		phydev_err(phydev, "failed to disable broadcast address\n");

	return ret;
}

static int kszphy_nand_tree_disable(struct phy_device *phydev)
{
	int ret;

	ret = phy_read(phydev, MII_KSZPHY_OMSO);
	if (ret < 0)
		goto out;

	if (!(ret & KSZPHY_OMSO_NAND_TREE_ON))
		return 0;

	ret = phy_write(phydev, MII_KSZPHY_OMSO,
			ret & ~KSZPHY_OMSO_NAND_TREE_ON);
out:
	if (ret)
		phydev_err(phydev, "failed to disable NAND tree mode\n");

	return ret;
}

/* Some config bits need to be set again on resume, handle them here. */
static int kszphy_config_reset(struct phy_device *phydev)
{
	struct kszphy_priv *priv = phydev->priv;
	int ret;

	if (priv->rmii_ref_clk_sel) {
		ret = kszphy_rmii_clk_sel(phydev, priv->rmii_ref_clk_sel_val);
		if (ret) {
			phydev_err(phydev,
				   "failed to set rmii reference clock\n");
			return ret;
		}
	}

	if (priv->led_mode >= 0)
		kszphy_setup_led(phydev, priv->type->led_mode_reg, priv->led_mode);

	return 0;
}

static int kszphy_config_init(struct phy_device *phydev)
{
	struct kszphy_priv *priv = phydev->priv;
	const struct kszphy_type *type;

	if (!priv)
		return 0;

	type = priv->type;

	if (type->has_broadcast_disable)
		kszphy_broadcast_disable(phydev);

	if (type->has_nand_tree_disable)
		kszphy_nand_tree_disable(phydev);

	return kszphy_config_reset(phydev);
}

static int ksz8041_config_init(struct phy_device *phydev)
{
	struct device_node *of_node = phydev->mdio.dev.of_node;

	/* Limit supported and advertised modes in fiber mode */
	if (of_property_read_bool(of_node, "micrel,fiber-mode")) {
		phydev->dev_flags |= MICREL_PHY_FXEN;
		phydev->supported &= SUPPORTED_100baseT_Full |
				     SUPPORTED_100baseT_Half;
		phydev->supported |= SUPPORTED_FIBRE;
		phydev->advertising &= ADVERTISED_100baseT_Full |
				       ADVERTISED_100baseT_Half;
		phydev->advertising |= ADVERTISED_FIBRE;
		phydev->autoneg = AUTONEG_DISABLE;
	}

	return kszphy_config_init(phydev);
}

static int ksz8041_config_aneg(struct phy_device *phydev)
{
	/* Skip auto-negotiation in fiber mode */
	if (phydev->dev_flags & MICREL_PHY_FXEN) {
		phydev->speed = SPEED_100;
		return 0;
	}

	return genphy_config_aneg(phydev);
}

static int ksz8061_config_init(struct phy_device *phydev)
{
	int ret;

	ret = phy_write_mmd(phydev, MDIO_MMD_PMAPMD, MDIO_DEVID1, 0xB61A);
	if (ret)
		return ret;

	return kszphy_config_init(phydev);
}

static int ksz9021_load_values_from_of(struct phy_device *phydev,
				       const struct device_node *of_node,
				       u16 reg,
				       const char *field1, const char *field2,
				       const char *field3, const char *field4)
{
	int val1 = -1;
	int val2 = -2;
	int val3 = -3;
	int val4 = -4;
	int newval;
	int matches = 0;

	if (!of_property_read_u32(of_node, field1, &val1))
		matches++;

	if (!of_property_read_u32(of_node, field2, &val2))
		matches++;

	if (!of_property_read_u32(of_node, field3, &val3))
		matches++;

	if (!of_property_read_u32(of_node, field4, &val4))
		matches++;

	if (!matches)
		return 0;

	if (matches < 4)
		newval = kszphy_extended_read(phydev, reg);
	else
		newval = 0;

	if (val1 != -1)
		newval = ((newval & 0xfff0) | ((val1 / PS_TO_REG) & 0xf) << 0);

	if (val2 != -2)
		newval = ((newval & 0xff0f) | ((val2 / PS_TO_REG) & 0xf) << 4);

	if (val3 != -3)
		newval = ((newval & 0xf0ff) | ((val3 / PS_TO_REG) & 0xf) << 8);

	if (val4 != -4)
		newval = ((newval & 0x0fff) | ((val4 / PS_TO_REG) & 0xf) << 12);

	return kszphy_extended_write(phydev, reg, newval);
}

static int ksz9021_config_init(struct phy_device *phydev)
{
	const struct device *dev = &phydev->mdio.dev;
	const struct device_node *of_node = dev->of_node;
	const struct device *dev_walker;

	/* The Micrel driver has a deprecated option to place phy OF
	 * properties in the MAC node. Walk up the tree of devices to
	 * find a device with an OF node.
	 */
	dev_walker = &phydev->mdio.dev;
	do {
		of_node = dev_walker->of_node;
		dev_walker = dev_walker->parent;

	} while (!of_node && dev_walker);

	if (of_node) {
		ksz9021_load_values_from_of(phydev, of_node,
				    MII_KSZPHY_CLK_CONTROL_PAD_SKEW,
				    "txen-skew-ps", "txc-skew-ps",
				    "rxdv-skew-ps", "rxc-skew-ps");
		ksz9021_load_values_from_of(phydev, of_node,
				    MII_KSZPHY_RX_DATA_PAD_SKEW,
				    "rxd0-skew-ps", "rxd1-skew-ps",
				    "rxd2-skew-ps", "rxd3-skew-ps");
		ksz9021_load_values_from_of(phydev, of_node,
				    MII_KSZPHY_TX_DATA_PAD_SKEW,
				    "txd0-skew-ps", "txd1-skew-ps",
				    "txd2-skew-ps", "txd3-skew-ps");
	}
	return 0;
}

#define MII_KSZ9031RN_MMD_CTRL_REG	0x0d
#define MII_KSZ9031RN_MMD_REGDATA_REG	0x0e
#define OP_DATA				1
#define KSZ9031_PS_TO_REG		60

/* Extended registers */
/* MMD Address 0x0 */
#define MII_KSZ9031RN_FLP_BURST_TX_LO	3
#define MII_KSZ9031RN_FLP_BURST_TX_HI	4

/* MMD Address 0x2 */
#define MII_KSZ9031RN_CONTROL_PAD_SKEW	4
#define MII_KSZ9031RN_RX_DATA_PAD_SKEW	5
#define MII_KSZ9031RN_TX_DATA_PAD_SKEW	6
#define MII_KSZ9031RN_CLK_PAD_SKEW	8

/* MMD Address 0x1C */
#define MII_KSZ9031RN_EDPD		0x23
#define MII_KSZ9031RN_EDPD_ENABLE	BIT(0)

static int ksz9031_extended_write(struct phy_device *phydev,
				  u8 mode, u32 dev_addr, u32 regnum, u16 val)
{
	phy_write(phydev, MII_KSZ9031RN_MMD_CTRL_REG, dev_addr);
	phy_write(phydev, MII_KSZ9031RN_MMD_REGDATA_REG, regnum);
	phy_write(phydev, MII_KSZ9031RN_MMD_CTRL_REG, (mode << 14) | dev_addr);
	return phy_write(phydev, MII_KSZ9031RN_MMD_REGDATA_REG, val);
}

static int ksz9031_extended_read(struct phy_device *phydev,
				 u8 mode, u32 dev_addr, u32 regnum)
{
	phy_write(phydev, MII_KSZ9031RN_MMD_CTRL_REG, dev_addr);
	phy_write(phydev, MII_KSZ9031RN_MMD_REGDATA_REG, regnum);
	phy_write(phydev, MII_KSZ9031RN_MMD_CTRL_REG, (mode << 14) | dev_addr);
	return phy_read(phydev, MII_KSZ9031RN_MMD_REGDATA_REG);
}

static int ksz9031_ack_interrupt(struct phy_device *phydev)
{
	/* bit[7..0] int status, which is a read and clear register. */
	int rc;
	u32 reg_value;

	rc = phy_read(phydev, MII_KSZPHY_INTCS);

	reg_value = ksz9031_extended_read(
	   phydev, OP_DATA, 0x2, MII_KSZPHY_OMSO_REG);
	if (reg_value & MII_KSZPHY_OMSO_PME_N2) {
		/* PME output is cleared by disabling the PME trigger src */
		reg_value = ksz9031_extended_read(
		   phydev, OP_DATA, 0x2, MII_KSZPHY_WOL_CTRL_REG);
		reg_value &= ~MII_KSZPHY_WOL_MAGIC_PKT;
		reg_value &= ~MII_KSZPHY_WOL_LINK_UP;
		reg_value &= ~MII_KSZPHY_WOL_LINK_DOWN;
		ksz9031_extended_write(
		   phydev, OP_DATA, 0x2, MII_KSZPHY_WOL_CTRL_REG, reg_value);
		reg_value = ksz9031_extended_read(
		   phydev, OP_DATA, 0x2, MII_KSZPHY_WOL_CTRL_REG);
		reg_value |= MII_KSZPHY_WOL_MAGIC_PKT;
		reg_value |= MII_KSZPHY_WOL_LINK_UP;
		reg_value |= MII_KSZPHY_WOL_LINK_DOWN;
		ksz9031_extended_write(
		   phydev, OP_DATA, 0x2, MII_KSZPHY_WOL_CTRL_REG, reg_value);
	}

	return (rc < 0) ? rc : 0;
}

static int ksz9031_of_load_skew_values(struct phy_device *phydev,
				       const struct device_node *of_node,
				       u16 reg, size_t field_sz,
				       const char *field[], u8 numfields)
{
	int val[4] = {-1, -2, -3, -4};
	int matches = 0;
	u16 mask;
	u16 maxval;
	u16 newval;
	int i;

	for (i = 0; i < numfields; i++)
		if (!of_property_read_u32(of_node, field[i], val + i))
			matches++;

	if (!matches)
		return 0;

	if (matches < numfields)
		newval = ksz9031_extended_read(phydev, OP_DATA, 2, reg);
	else
		newval = 0;

	maxval = (field_sz == 4) ? 0xf : 0x1f;
	for (i = 0; i < numfields; i++)
		if (val[i] != -(i + 1)) {
			mask = 0xffff;
			mask ^= maxval << (field_sz * i);
			newval = (newval & mask) |
				(((val[i] / KSZ9031_PS_TO_REG) & maxval)
					<< (field_sz * i));
		}

	return ksz9031_extended_write(phydev, OP_DATA, 2, reg, newval);
}

static int ksz9031_center_flp_timing(struct phy_device *phydev)
{
	int result;

	/* Center KSZ9031RNX FLP timing at 16ms. */
	result = ksz9031_extended_write(phydev, OP_DATA, 0,
					MII_KSZ9031RN_FLP_BURST_TX_HI, 0x0006);
	result = ksz9031_extended_write(phydev, OP_DATA, 0,
					MII_KSZ9031RN_FLP_BURST_TX_LO, 0x1A80);

	if (result)
		return result;

	return genphy_restart_aneg(phydev);
}

/* Enable energy-detect power-down mode */
static int ksz9031_enable_edpd(struct phy_device *phydev)
{
	int reg;

	reg = ksz9031_extended_read(phydev, OP_DATA, 0x1C, MII_KSZ9031RN_EDPD);
	if (reg < 0)
		return reg;
	return ksz9031_extended_write(phydev, OP_DATA, 0x1C, MII_KSZ9031RN_EDPD,
				      reg | MII_KSZ9031RN_EDPD_ENABLE);
}

static int ksz9031_config_init(struct phy_device *phydev)
{
	const struct device *dev = &phydev->mdio.dev;
	const struct device_node *of_node = dev->of_node;
	static const char *clk_skews[2] = {"rxc-skew-ps", "txc-skew-ps"};
	static const char *rx_data_skews[4] = {
		"rxd0-skew-ps", "rxd1-skew-ps",
		"rxd2-skew-ps", "rxd3-skew-ps"
	};
	static const char *tx_data_skews[4] = {
		"txd0-skew-ps", "txd1-skew-ps",
		"txd2-skew-ps", "txd3-skew-ps"
	};
	static const char *control_skews[2] = {"txen-skew-ps", "rxdv-skew-ps"};
	const struct device *dev_walker;
	int result;

	result = ksz9031_enable_edpd(phydev);
	if (result < 0)
		return result;

	/* The Micrel driver has a deprecated option to place phy OF
	 * properties in the MAC node. Walk up the tree of devices to
	 * find a device with an OF node.
	 */
	dev_walker = &phydev->mdio.dev;
	do {
		of_node = dev_walker->of_node;
		dev_walker = dev_walker->parent;
	} while (!of_node && dev_walker);

	if (of_node) {
		ksz9031_of_load_skew_values(phydev, of_node,
				MII_KSZ9031RN_CLK_PAD_SKEW, 5,
				clk_skews, 2);

		ksz9031_of_load_skew_values(phydev, of_node,
				MII_KSZ9031RN_CONTROL_PAD_SKEW, 4,
				control_skews, 2);

		ksz9031_of_load_skew_values(phydev, of_node,
				MII_KSZ9031RN_RX_DATA_PAD_SKEW, 4,
				rx_data_skews, 4);

		ksz9031_of_load_skew_values(phydev, of_node,
				MII_KSZ9031RN_TX_DATA_PAD_SKEW, 4,
				tx_data_skews, 4);
	}

	return ksz9031_center_flp_timing(phydev);
}

#define KSZ8873MLL_GLOBAL_CONTROL_4	0x06
#define KSZ8873MLL_GLOBAL_CONTROL_4_DUPLEX	BIT(6)
#define KSZ8873MLL_GLOBAL_CONTROL_4_SPEED	BIT(4)
static int ksz8873mll_read_status(struct phy_device *phydev)
{
	int regval;

	/* dummy read */
	regval = phy_read(phydev, KSZ8873MLL_GLOBAL_CONTROL_4);

	regval = phy_read(phydev, KSZ8873MLL_GLOBAL_CONTROL_4);

	if (regval & KSZ8873MLL_GLOBAL_CONTROL_4_DUPLEX)
		phydev->duplex = DUPLEX_HALF;
	else
		phydev->duplex = DUPLEX_FULL;

	if (regval & KSZ8873MLL_GLOBAL_CONTROL_4_SPEED)
		phydev->speed = SPEED_10;
	else
		phydev->speed = SPEED_100;

	phydev->link = 1;
	phydev->pause = phydev->asym_pause = 0;

	return 0;
}

static int ksz9031_read_status(struct phy_device *phydev)
{
	int err;
	int regval;

	err = genphy_read_status(phydev);
	if (err)
		return err;

	/* Make sure the PHY is not broken. Read idle error count,
	 * and reset the PHY if it is maxed out.
	 */
	regval = phy_read(phydev, MII_STAT1000);
	if ((regval & 0xFF) == 0xFF) {
		phy_init_hw(phydev);
		phydev->link = 0;
		if (phydev->drv->config_intr &&
		    (phydev->irq == PHY_IGNORE_INTERRUPT ||
		   phy_interrupt_is_valid(phydev)))
			phydev->drv->config_intr(phydev);
		return genphy_config_aneg(phydev);
	}

	return 0;
}

static int ksz8873mll_config_aneg(struct phy_device *phydev)
{
	return 0;
}

/* This routine returns -1 as an indication to the caller that the
 * Micrel ksz9021 10/100/1000 PHY does not support standard IEEE
 * MMD extended PHY registers.
 */
static int
ksz9021_rd_mmd_phyreg(struct phy_device *phydev, int devad, u16 regnum)
{
	return -1;
}

/* This routine does nothing since the Micrel ksz9021 does not support
 * standard IEEE MMD extended PHY registers.
 */
static int
ksz9021_wr_mmd_phyreg(struct phy_device *phydev, int devad, u16 regnum, u16 val)
{
	return -1;
}

static int kszphy_get_sset_count(struct phy_device *phydev)
{
	return ARRAY_SIZE(kszphy_hw_stats);
}

static void kszphy_get_strings(struct phy_device *phydev, u8 *data)
{
	int i;

	for (i = 0; i < ARRAY_SIZE(kszphy_hw_stats); i++) {
		memcpy(data + i * ETH_GSTRING_LEN,
		       kszphy_hw_stats[i].string, ETH_GSTRING_LEN);
	}
}

#ifndef UINT64_MAX
#define UINT64_MAX              (u64)(~((u64)0))
#endif
static u64 kszphy_get_stat(struct phy_device *phydev, int i)
{
	struct kszphy_hw_stat stat = kszphy_hw_stats[i];
	struct kszphy_priv *priv = phydev->priv;
	int val;
	u64 ret;

	val = phy_read(phydev, stat.reg);
	if (val < 0) {
		ret = UINT64_MAX;
	} else {
		val = val & ((1 << stat.bits) - 1);
		priv->stats[i] += val;
		ret = priv->stats[i];
	}

	return ret;
}

static void kszphy_get_stats(struct phy_device *phydev,
			     struct ethtool_stats *stats, u64 *data)
{
	int i;

	for (i = 0; i < ARRAY_SIZE(kszphy_hw_stats); i++)
		data[i] = kszphy_get_stat(phydev, i);
}

static int kszphy_suspend(struct phy_device *phydev)
{
	/* Disable PHY Interrupts */
	if (phy_interrupt_is_valid(phydev)) {
		phydev->interrupts = PHY_INTERRUPT_DISABLED;
		if (phydev->drv->config_intr)
			phydev->drv->config_intr(phydev);
	}

	return genphy_suspend(phydev);
}

static int kszphy_resume(struct phy_device *phydev)
{
	int ret;

	genphy_resume(phydev);

	/* After switching from power-down to normal mode, an internal global
	 * reset is automatically generated. Wait a minimum of 1 ms before
	 * read/write access to the PHY registers.
	 */
	usleep_range(1000, 2000);

	ret = kszphy_config_reset(phydev);
	if (ret)
		return ret;

	/* Enable PHY Interrupts */
	if (phy_interrupt_is_valid(phydev)) {
		phydev->interrupts = PHY_INTERRUPT_ENABLED;
		if (phydev->drv->config_intr)
			phydev->drv->config_intr(phydev);
	}

	return 0;
}

static int kszphy_probe(struct phy_device *phydev)
{
	const struct kszphy_type *type = phydev->drv->driver_data;
	const struct device_node *np = phydev->mdio.dev.of_node;
	struct kszphy_priv *priv;
	struct clk *clk;
	int ret;

	priv = devm_kzalloc(&phydev->mdio.dev, sizeof(*priv), GFP_KERNEL);
	if (!priv)
		return -ENOMEM;

	phydev->priv = priv;

	priv->type = type;

	if (type->led_mode_reg) {
		ret = of_property_read_u32(np, "micrel,led-mode",
				&priv->led_mode);
		if (ret)
			priv->led_mode = -1;

		if (priv->led_mode > 3) {
			phydev_err(phydev, "invalid led mode: 0x%02x\n",
				   priv->led_mode);
			priv->led_mode = -1;
		}
	} else {
		priv->led_mode = -1;
	}

	clk = devm_clk_get(&phydev->mdio.dev, "rmii-ref");
	/* NOTE: clk may be NULL if building without CONFIG_HAVE_CLK */
	if (!IS_ERR_OR_NULL(clk)) {
		unsigned long rate = clk_get_rate(clk);
		bool rmii_ref_clk_sel_25_mhz;

		priv->rmii_ref_clk_sel = type->has_rmii_ref_clk_sel;
		rmii_ref_clk_sel_25_mhz = of_property_read_bool(np,
				"micrel,rmii-reference-clock-select-25-mhz");

		if (rate > 24500000 && rate < 25500000) {
			priv->rmii_ref_clk_sel_val = rmii_ref_clk_sel_25_mhz;
		} else if (rate > 49500000 && rate < 50500000) {
			priv->rmii_ref_clk_sel_val = !rmii_ref_clk_sel_25_mhz;
		} else {
			phydev_err(phydev, "Clock rate out of range: %ld\n",
				   rate);
			return -EINVAL;
		}
	}

	/* Support legacy board-file configuration */
	if (phydev->dev_flags & MICREL_PHY_50MHZ_CLK) {
		priv->rmii_ref_clk_sel = true;
		priv->rmii_ref_clk_sel_val = true;
	}

	return 0;
}

static void ksz9031_set_wol_settings(struct phy_device *phydev)
{
	u32 reg_value;

	/* Enable both PHY and PME_N2 interrupts */
	reg_value = ksz9031_extended_read(
	   phydev, OP_DATA, 0x2, MII_KSZPHY_WOL_CTRL_REG);
	reg_value |= MII_KSZPHY_WOL_CTRL_PME_N2;
	reg_value &= ~MII_KSZPHY_WOL_CTRL_INT_N;
	reg_value |= MII_KSZPHY_WOL_MAGIC_PKT;
	reg_value |= MII_KSZPHY_WOL_LINK_UP;
	reg_value |= MII_KSZPHY_WOL_LINK_DOWN;
	ksz9031_extended_write(
	   phydev, OP_DATA, 0x2, MII_KSZPHY_WOL_CTRL_REG, reg_value);
}

static int ksz9031_set_wol(
	struct phy_device *phydev, struct ethtool_wolinfo *wol)
{
	struct net_device *ndev = phydev->attached_dev;
	const u8 *mac;
	int ret = 0;
	u32 reg_value;

	if (!ndev)
		return -ENODEV;

	if (wol->wolopts & WAKE_MAGIC) {
		mac = (const u8 *)ndev->dev_addr;

		if (!is_valid_ether_addr(mac))
			return -EINVAL;

		ksz9031_extended_write(
		   phydev, OP_DATA, 0x2, 0x11, mac[5] | (mac[4] << 8));
		ksz9031_extended_write(
		   phydev, OP_DATA, 0x2, 0x12, mac[3] | (mac[2] << 8));
		ksz9031_extended_write(
		   phydev, OP_DATA, 0x2, 0x13, mac[1] | (mac[0] << 8));

		/* Enable WOL interrupt for magic pkt, link up and down */
		ksz9031_set_wol_settings(phydev);

		/* Enable PME_N2 output */
		reg_value = ksz9031_extended_read(
		   phydev, OP_DATA, 0x2, MII_KSZPHY_OMSO_REG);
		reg_value |= MII_KSZPHY_OMSO_PME_N2;
		ksz9031_extended_write(
		   phydev, OP_DATA, 0x2, MII_KSZPHY_OMSO_REG, reg_value);
	}

	return ret;
}

static void ksz9031_get_wol(
	struct phy_device *phydev, struct ethtool_wolinfo *wol)
{
	u32 reg_value;

	wol->supported = WAKE_MAGIC;
	wol->wolopts = 0;

	reg_value = ksz9031_extended_read(
	   phydev, OP_DATA, 0x2, MII_KSZPHY_OMSO_REG);
	if (reg_value & MII_KSZPHY_OMSO_PME_N2)
		wol->wolopts |= WAKE_MAGIC;
}

static int ksz9031_suspend(struct phy_device *phydev)
{
	int value;
	int wol_enabled;
	u32 reg_value;

	reg_value = ksz9031_extended_read(
	   phydev, OP_DATA, 0x2, MII_KSZPHY_OMSO_REG);
	wol_enabled = reg_value & MII_KSZPHY_OMSO_PME_N2;

	value = phy_read(phydev, MII_BMCR);
	if (wol_enabled)
		value |= BMCR_ISOLATE;
	else
		value |= BMCR_PDOWN;

	phy_write(phydev, MII_BMCR, value);

	return 0;
}

static int ksz9031_resume(struct phy_device *phydev)
{
	int value;

	value = phy_read(phydev, MII_BMCR);
	value &= ~(BMCR_PDOWN | BMCR_ISOLATE);
	phy_write(phydev, MII_BMCR, value);

	return 0;
}

static struct phy_driver ksphy_driver[] = {
{
	.phy_id		= PHY_ID_KS8737,
	.phy_id_mask	= MICREL_PHY_ID_MASK,
	.name		= "Micrel KS8737",
	.features	= PHY_BASIC_FEATURES,
	.flags		= PHY_HAS_INTERRUPT,
	.driver_data	= &ks8737_type,
	.config_init	= kszphy_config_init,
	.config_aneg	= genphy_config_aneg,
	.read_status	= genphy_read_status,
	.ack_interrupt	= kszphy_ack_interrupt,
	.config_intr	= kszphy_config_intr,
	.suspend	= genphy_suspend,
	.resume		= genphy_resume,
}, {
	.phy_id		= PHY_ID_KSZ8021,
	.phy_id_mask	= 0x00ffffff,
	.name		= "Micrel KSZ8021 or KSZ8031",
	.features	= PHY_BASIC_FEATURES,
	.flags		= PHY_HAS_INTERRUPT,
	.driver_data	= &ksz8021_type,
	.probe		= kszphy_probe,
	.config_init	= kszphy_config_init,
	.config_aneg	= genphy_config_aneg,
	.read_status	= genphy_read_status,
	.ack_interrupt	= kszphy_ack_interrupt,
	.config_intr	= kszphy_config_intr,
	.get_sset_count = kszphy_get_sset_count,
	.get_strings	= kszphy_get_strings,
	.get_stats	= kszphy_get_stats,
	.suspend	= genphy_suspend,
	.resume		= genphy_resume,
}, {
	.phy_id		= PHY_ID_KSZ8031,
	.phy_id_mask	= 0x00ffffff,
	.name		= "Micrel KSZ8031",
	.features	= PHY_BASIC_FEATURES,
	.flags		= PHY_HAS_INTERRUPT,
	.driver_data	= &ksz8021_type,
	.probe		= kszphy_probe,
	.config_init	= kszphy_config_init,
	.config_aneg	= genphy_config_aneg,
	.read_status	= genphy_read_status,
	.ack_interrupt	= kszphy_ack_interrupt,
	.config_intr	= kszphy_config_intr,
	.get_sset_count = kszphy_get_sset_count,
	.get_strings	= kszphy_get_strings,
	.get_stats	= kszphy_get_stats,
	.suspend	= genphy_suspend,
	.resume		= genphy_resume,
}, {
	.phy_id		= PHY_ID_KSZ8041,
	.phy_id_mask	= MICREL_PHY_ID_MASK,
	.name		= "Micrel KSZ8041",
	.features	= PHY_BASIC_FEATURES,
	.flags		= PHY_HAS_INTERRUPT,
	.driver_data	= &ksz8041_type,
	.probe		= kszphy_probe,
	.config_init	= ksz8041_config_init,
	.config_aneg	= ksz8041_config_aneg,
	.read_status	= genphy_read_status,
	.ack_interrupt	= kszphy_ack_interrupt,
	.config_intr	= kszphy_config_intr,
	.get_sset_count = kszphy_get_sset_count,
	.get_strings	= kszphy_get_strings,
	.get_stats	= kszphy_get_stats,
	.suspend	= genphy_suspend,
	.resume		= genphy_resume,
}, {
	.phy_id		= PHY_ID_KSZ8041RNLI,
	.phy_id_mask	= MICREL_PHY_ID_MASK,
	.name		= "Micrel KSZ8041RNLI",
	.features	= PHY_BASIC_FEATURES,
	.flags		= PHY_HAS_INTERRUPT,
	.driver_data	= &ksz8041_type,
	.probe		= kszphy_probe,
	.config_init	= kszphy_config_init,
	.config_aneg	= genphy_config_aneg,
	.read_status	= genphy_read_status,
	.ack_interrupt	= kszphy_ack_interrupt,
	.config_intr	= kszphy_config_intr,
	.get_sset_count = kszphy_get_sset_count,
	.get_strings	= kszphy_get_strings,
	.get_stats	= kszphy_get_stats,
	.suspend	= genphy_suspend,
	.resume		= genphy_resume,
}, {
	.phy_id		= PHY_ID_KSZ8051,
	.phy_id_mask	= MICREL_PHY_ID_MASK,
	.name		= "Micrel KSZ8051",
	.features	= PHY_BASIC_FEATURES,
	.flags		= PHY_HAS_INTERRUPT,
	.driver_data	= &ksz8051_type,
	.probe		= kszphy_probe,
	.config_init	= kszphy_config_init,
	.config_aneg	= genphy_config_aneg,
	.read_status	= genphy_read_status,
	.ack_interrupt	= kszphy_ack_interrupt,
	.config_intr	= kszphy_config_intr,
	.get_sset_count = kszphy_get_sset_count,
	.get_strings	= kszphy_get_strings,
	.get_stats	= kszphy_get_stats,
	.suspend	= genphy_suspend,
	.resume		= genphy_resume,
}, {
	.phy_id		= PHY_ID_KSZ8001,
	.name		= "Micrel KSZ8001 or KS8721",
	.phy_id_mask	= 0x00fffffc,
	.features	= PHY_BASIC_FEATURES,
	.flags		= PHY_HAS_INTERRUPT,
	.driver_data	= &ksz8041_type,
	.probe		= kszphy_probe,
	.config_init	= kszphy_config_init,
	.config_aneg	= genphy_config_aneg,
	.read_status	= genphy_read_status,
	.ack_interrupt	= kszphy_ack_interrupt,
	.config_intr	= kszphy_config_intr,
	.get_sset_count = kszphy_get_sset_count,
	.get_strings	= kszphy_get_strings,
	.get_stats	= kszphy_get_stats,
	.suspend	= genphy_suspend,
	.resume		= genphy_resume,
}, {
	.phy_id		= PHY_ID_KSZ8081,
	.name		= "Micrel KSZ8081 or KSZ8091",
	.phy_id_mask	= MICREL_PHY_ID_MASK,
	.features	= PHY_BASIC_FEATURES,
	.flags		= PHY_HAS_INTERRUPT,
	.driver_data	= &ksz8081_type,
	.probe		= kszphy_probe,
	.config_init	= kszphy_config_init,
	.config_aneg	= genphy_config_aneg,
	.read_status	= genphy_read_status,
	.ack_interrupt	= kszphy_ack_interrupt,
	.config_intr	= kszphy_config_intr,
	.get_sset_count = kszphy_get_sset_count,
	.get_strings	= kszphy_get_strings,
	.get_stats	= kszphy_get_stats,
	.suspend	= kszphy_suspend,
	.resume		= kszphy_resume,
}, {
	.phy_id		= PHY_ID_KSZ8061,
	.name		= "Micrel KSZ8061",
	.phy_id_mask	= MICREL_PHY_ID_MASK,
	.features	= PHY_BASIC_FEATURES,
	.flags		= PHY_HAS_INTERRUPT,
	.config_init	= ksz8061_config_init,
	.config_aneg	= genphy_config_aneg,
	.read_status	= genphy_read_status,
	.ack_interrupt	= kszphy_ack_interrupt,
	.config_intr	= kszphy_config_intr,
	.suspend	= genphy_suspend,
	.resume		= genphy_resume,
}, {
	.phy_id		= PHY_ID_KSZ9021,
	.phy_id_mask	= 0x000ffffe,
	.name		= "Micrel KSZ9021 Gigabit PHY",
	.features	= PHY_GBIT_FEATURES,
	.flags		= PHY_HAS_INTERRUPT,
	.driver_data	= &ksz9021_type,
	.probe		= kszphy_probe,
	.config_init	= ksz9021_config_init,
	.config_aneg	= genphy_config_aneg,
	.read_status	= genphy_read_status,
	.ack_interrupt	= kszphy_ack_interrupt,
	.config_intr	= kszphy_config_intr,
	.get_sset_count = kszphy_get_sset_count,
	.get_strings	= kszphy_get_strings,
	.get_stats	= kszphy_get_stats,
	.suspend	= genphy_suspend,
	.resume		= genphy_resume,
	.read_mmd	= ksz9021_rd_mmd_phyreg,
	.write_mmd	= ksz9021_wr_mmd_phyreg,
}, {
	.phy_id		= PHY_ID_KSZ9031,
	.phy_id_mask	= MICREL_PHY_ID_MASK,
	.name		= "Micrel KSZ9031 Gigabit PHY",
	.features	= (PHY_GBIT_FEATURES | SUPPORTED_Pause),
	.flags		= PHY_HAS_INTERRUPT,
	.driver_data	= &ksz9021_type,
	.probe		= kszphy_probe,
	.config_init	= ksz9031_config_init,
	.config_aneg	= genphy_config_aneg,
	.read_status	= ksz9031_read_status,
	.ack_interrupt	= ksz9031_ack_interrupt,
	.config_intr	= kszphy_config_intr,
	.get_sset_count = kszphy_get_sset_count,
	.get_strings	= kszphy_get_strings,
	.get_stats	= kszphy_get_stats,
	.set_wol	= ksz9031_set_wol,
	.get_wol	= ksz9031_get_wol,
	.suspend	= ksz9031_suspend,
	.resume		= ksz9031_resume,
}, {
	.phy_id		= PHY_ID_KSZ8873MLL,
	.phy_id_mask	= MICREL_PHY_ID_MASK,
	.name		= "Micrel KSZ8873MLL Switch",
	.config_init	= kszphy_config_init,
	.config_aneg	= ksz8873mll_config_aneg,
	.read_status	= ksz8873mll_read_status,
	.suspend	= genphy_suspend,
	.resume		= genphy_resume,
}, {
	.phy_id		= PHY_ID_KSZ886X,
	.phy_id_mask	= MICREL_PHY_ID_MASK,
	.name		= "Micrel KSZ886X Switch",
	.features	= PHY_BASIC_FEATURES,
	.flags		= PHY_HAS_INTERRUPT,
	.config_init	= kszphy_config_init,
	.config_aneg	= genphy_config_aneg,
	.read_status	= genphy_read_status,
	.suspend	= genphy_suspend,
	.resume		= genphy_resume,
}, {
	.phy_id		= PHY_ID_KSZ8795,
	.phy_id_mask	= MICREL_PHY_ID_MASK,
	.name		= "Micrel KSZ8795",
	.features	= PHY_BASIC_FEATURES,
	.flags		= PHY_HAS_INTERRUPT,
	.config_init	= kszphy_config_init,
	.config_aneg	= ksz8873mll_config_aneg,
	.read_status	= ksz8873mll_read_status,
	.suspend	= genphy_suspend,
	.resume		= genphy_resume,
}, {
	.phy_id		= PHY_ID_KSZ9477,
	.phy_id_mask	= MICREL_PHY_ID_MASK,
	.name		= "Microchip KSZ9477",
	.features	= PHY_GBIT_FEATURES,
	.config_init	= kszphy_config_init,
	.config_aneg	= genphy_config_aneg,
	.read_status	= genphy_read_status,
	.suspend	= genphy_suspend,
	.resume		= genphy_resume,
} };

module_phy_driver(ksphy_driver);

MODULE_DESCRIPTION("Micrel PHY driver");
MODULE_AUTHOR("David J. Choi");
MODULE_LICENSE("GPL");

static struct mdio_device_id __maybe_unused micrel_tbl[] = {
	{ PHY_ID_KSZ9021, 0x000ffffe },
	{ PHY_ID_KSZ9031, MICREL_PHY_ID_MASK },
	{ PHY_ID_KSZ8001, 0x00fffffc },
	{ PHY_ID_KS8737, MICREL_PHY_ID_MASK },
	{ PHY_ID_KSZ8021, 0x00ffffff },
	{ PHY_ID_KSZ8031, 0x00ffffff },
	{ PHY_ID_KSZ8041, MICREL_PHY_ID_MASK },
	{ PHY_ID_KSZ8051, MICREL_PHY_ID_MASK },
	{ PHY_ID_KSZ8061, MICREL_PHY_ID_MASK },
	{ PHY_ID_KSZ8081, MICREL_PHY_ID_MASK },
	{ PHY_ID_KSZ8873MLL, MICREL_PHY_ID_MASK },
	{ PHY_ID_KSZ886X, MICREL_PHY_ID_MASK },
	{ }
};

MODULE_DEVICE_TABLE(mdio, micrel_tbl);<|MERGE_RESOLUTION|>--- conflicted
+++ resolved
@@ -29,12 +29,9 @@
 #include <linux/micrel_phy.h>
 #include <linux/of.h>
 #include <linux/clk.h>
-<<<<<<< HEAD
+#include <linux/delay.h>
 #include <linux/netdevice.h>
 #include <linux/etherdevice.h>
-=======
-#include <linux/delay.h>
->>>>>>> c10b57a5
 
 /* Operation Mode Strap Override */
 #define MII_KSZPHY_OMSO				0x16
