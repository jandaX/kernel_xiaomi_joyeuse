/*
 *	"LAPB via ethernet" driver release 001
 *
 *	This code REQUIRES 2.1.15 or higher/ NET3.038
 *
 *	This module:
 *		This module is free software; you can redistribute it and/or
 *		modify it under the terms of the GNU General Public License
 *		as published by the Free Software Foundation; either version
 *		2 of the License, or (at your option) any later version.
 *
 *	This is a "pseudo" network driver to allow LAPB over Ethernet.
 *
 *	This driver can use any ethernet destination address, and can be 
 *	limited to accept frames from one dedicated ethernet card only.
 *
 *	History
 *	LAPBETH 001	Jonathan Naylor		Cloned from bpqether.c
 *	2000-10-29	Henner Eisen	lapb_data_indication() return status.
 *	2000-11-14	Henner Eisen	dev_hold/put, NETDEV_GOING_DOWN support
 */

#define pr_fmt(fmt) KBUILD_MODNAME ": " fmt

#include <linux/errno.h>
#include <linux/types.h>
#include <linux/socket.h>
#include <linux/in.h>
#include <linux/slab.h>
#include <linux/kernel.h>
#include <linux/string.h>
#include <linux/net.h>
#include <linux/inet.h>
#include <linux/netdevice.h>
#include <linux/if_arp.h>
#include <linux/skbuff.h>
#include <net/sock.h>
#include <linux/uaccess.h>
#include <linux/mm.h>
#include <linux/interrupt.h>
#include <linux/notifier.h>
#include <linux/stat.h>
#include <linux/module.h>
#include <linux/lapb.h>
#include <linux/init.h>

#include <net/x25device.h>

static const u8 bcast_addr[6] = { 0xFF, 0xFF, 0xFF, 0xFF, 0xFF, 0xFF };

/* If this number is made larger, check that the temporary string buffer
 * in lapbeth_new_device is large enough to store the probe device name.*/
#define MAXLAPBDEV 100

struct lapbethdev {
	struct list_head	node;
	struct net_device	*ethdev;	/* link to ethernet device */
	struct net_device	*axdev;		/* lapbeth device (lapb#) */
};

static LIST_HEAD(lapbeth_devices);

/* ------------------------------------------------------------------------ */

/*
 *	Get the LAPB device for the ethernet device
 */
static struct lapbethdev *lapbeth_get_x25_dev(struct net_device *dev)
{
	struct lapbethdev *lapbeth;

	list_for_each_entry_rcu(lapbeth, &lapbeth_devices, node) {
		if (lapbeth->ethdev == dev) 
			return lapbeth;
	}
	return NULL;
}

static __inline__ int dev_is_ethdev(struct net_device *dev)
{
	return dev->type == ARPHRD_ETHER && strncmp(dev->name, "dummy", 5);
}

/* ------------------------------------------------------------------------ */

/*
 *	Receive a LAPB frame via an ethernet interface.
 */
static int lapbeth_rcv(struct sk_buff *skb, struct net_device *dev, struct packet_type *ptype, struct net_device *orig_dev)
{
	int len, err;
	struct lapbethdev *lapbeth;

	if (dev_net(dev) != &init_net)
		goto drop;

	if ((skb = skb_share_check(skb, GFP_ATOMIC)) == NULL)
		return NET_RX_DROP;

	if (!pskb_may_pull(skb, 2))
		goto drop;

	rcu_read_lock();
	lapbeth = lapbeth_get_x25_dev(dev);
	if (!lapbeth)
		goto drop_unlock;
	if (!netif_running(lapbeth->axdev))
		goto drop_unlock;

	len = skb->data[0] + skb->data[1] * 256;
	dev->stats.rx_packets++;
	dev->stats.rx_bytes += len;

	skb_pull(skb, 2);	/* Remove the length bytes */
	skb_trim(skb, len);	/* Set the length of the data */

	if ((err = lapb_data_received(lapbeth->axdev, skb)) != LAPB_OK) {
		printk(KERN_DEBUG "lapbether: lapb_data_received err - %d\n", err);
		goto drop_unlock;
	}
out:
	rcu_read_unlock();
	return 0;
drop_unlock:
	kfree_skb(skb);
	goto out;
drop:
	kfree_skb(skb);
	return 0;
}

static int lapbeth_data_indication(struct net_device *dev, struct sk_buff *skb)
{
	unsigned char *ptr;

	skb_push(skb, 1);

	if (skb_cow(skb, 1))
		return NET_RX_DROP;

	ptr  = skb->data;
	*ptr = X25_IFACE_DATA;

	skb->protocol = x25_type_trans(skb, dev);
	return netif_rx(skb);
}

/*
 *	Send a LAPB frame via an ethernet interface
 */
static netdev_tx_t lapbeth_xmit(struct sk_buff *skb,
				      struct net_device *dev)
{
	int err;

	/*
	 * Just to be *really* sure not to send anything if the interface
	 * is down, the ethernet device may have gone.
	 */
	if (!netif_running(dev))
		goto drop;

	/* There should be a pseudo header of 1 byte added by upper layers.
	 * Check to make sure it is there before reading it.
	 */
	if (skb->len < 1)
		goto drop;

	switch (skb->data[0]) {
	case X25_IFACE_DATA:
		break;
	case X25_IFACE_CONNECT:
		if ((err = lapb_connect_request(dev)) != LAPB_OK)
			pr_err("lapb_connect_request error: %d\n", err);
		goto drop;
	case X25_IFACE_DISCONNECT:
		if ((err = lapb_disconnect_request(dev)) != LAPB_OK)
			pr_err("lapb_disconnect_request err: %d\n", err);
		/* Fall thru */
	default:
		goto drop;
	}

	skb_pull(skb, 1);

	if ((err = lapb_data_request(dev, skb)) != LAPB_OK) {
		pr_err("lapb_data_request error - %d\n", err);
		goto drop;
	}
out:
	return NETDEV_TX_OK;
drop:
	kfree_skb(skb);
	goto out;
}

static void lapbeth_data_transmit(struct net_device *ndev, struct sk_buff *skb)
{
	struct lapbethdev *lapbeth = netdev_priv(ndev);
	unsigned char *ptr;
	struct net_device *dev;
	int size = skb->len;

	ptr = skb_push(skb, 2);

	*ptr++ = size % 256;
	*ptr++ = size / 256;

	ndev->stats.tx_packets++;
	ndev->stats.tx_bytes += size;

	skb->dev = dev = lapbeth->ethdev;

	skb->protocol = htons(ETH_P_DEC);

	skb_reset_network_header(skb);

	dev_hard_header(skb, dev, ETH_P_DEC, bcast_addr, NULL, 0);

	dev_queue_xmit(skb);
}

static void lapbeth_connected(struct net_device *dev, int reason)
{
	unsigned char *ptr;
	struct sk_buff *skb = dev_alloc_skb(1);

	if (!skb) {
		pr_err("out of memory\n");
		return;
	}

	ptr  = skb_put(skb, 1);
	*ptr = X25_IFACE_CONNECT;

	skb->protocol = x25_type_trans(skb, dev);
	netif_rx(skb);
}

static void lapbeth_disconnected(struct net_device *dev, int reason)
{
	unsigned char *ptr;
	struct sk_buff *skb = dev_alloc_skb(1);

	if (!skb) {
		pr_err("out of memory\n");
		return;
	}

	ptr  = skb_put(skb, 1);
	*ptr = X25_IFACE_DISCONNECT;

	skb->protocol = x25_type_trans(skb, dev);
	netif_rx(skb);
}

/*
 *	Set AX.25 callsign
 */
static int lapbeth_set_mac_address(struct net_device *dev, void *addr)
{
	struct sockaddr *sa = addr;
	memcpy(dev->dev_addr, sa->sa_data, dev->addr_len);
	return 0;
}


static const struct lapb_register_struct lapbeth_callbacks = {
	.connect_confirmation    = lapbeth_connected,
	.connect_indication      = lapbeth_connected,
	.disconnect_confirmation = lapbeth_disconnected,
	.disconnect_indication   = lapbeth_disconnected,
	.data_indication         = lapbeth_data_indication,
	.data_transmit           = lapbeth_data_transmit,
};

/*
 * open/close a device
 */
static int lapbeth_open(struct net_device *dev)
{
	int err;

	if ((err = lapb_register(dev, &lapbeth_callbacks)) != LAPB_OK) {
		pr_err("lapb_register error: %d\n", err);
		return -ENODEV;
	}

	netif_start_queue(dev);
	return 0;
}

static int lapbeth_close(struct net_device *dev)
{
	int err;

	netif_stop_queue(dev);

	if ((err = lapb_unregister(dev)) != LAPB_OK)
		pr_err("lapb_unregister error: %d\n", err);

	return 0;
}

/* ------------------------------------------------------------------------ */

static const struct net_device_ops lapbeth_netdev_ops = {
	.ndo_open	     = lapbeth_open,
	.ndo_stop	     = lapbeth_close,
	.ndo_start_xmit	     = lapbeth_xmit,
	.ndo_set_mac_address = lapbeth_set_mac_address,
};

static void lapbeth_setup(struct net_device *dev)
{
	dev->netdev_ops	     = &lapbeth_netdev_ops;
	dev->needs_free_netdev = true;
	dev->type            = ARPHRD_X25;
<<<<<<< HEAD
=======
	dev->hard_header_len = 0;
>>>>>>> 75c9a7e9
	dev->mtu             = 1000;
	dev->addr_len        = 0;
}

/*
 *	Setup a new device.
 */
static int lapbeth_new_device(struct net_device *dev)
{
	struct net_device *ndev;
	struct lapbethdev *lapbeth;
	int rc = -ENOMEM;

	ASSERT_RTNL();

	ndev = alloc_netdev(sizeof(*lapbeth), "lapb%d", NET_NAME_UNKNOWN,
			    lapbeth_setup);
	if (!ndev)
		goto out;

	/* When transmitting data:
	 * first this driver removes a pseudo header of 1 byte,
	 * then the lapb module prepends an LAPB header of at most 3 bytes,
	 * then this driver prepends a length field of 2 bytes,
	 * then the underlying Ethernet device prepends its own header.
	 */
<<<<<<< HEAD
	ndev->hard_header_len = -1 + 3 + 2 + dev->hard_header_len;
=======
	ndev->needed_headroom = -1 + 3 + 2 + dev->hard_header_len
					   + dev->needed_headroom;
	ndev->needed_tailroom = dev->needed_tailroom;
>>>>>>> 75c9a7e9

	lapbeth = netdev_priv(ndev);
	lapbeth->axdev = ndev;

	dev_hold(dev);
	lapbeth->ethdev = dev;

	rc = -EIO;
	if (register_netdevice(ndev))
		goto fail;

	list_add_rcu(&lapbeth->node, &lapbeth_devices);
	rc = 0;
out:
	return rc;
fail:
	dev_put(dev);
	free_netdev(ndev);
	goto out;
}

/*
 *	Free a lapb network device.
 */
static void lapbeth_free_device(struct lapbethdev *lapbeth)
{
	dev_put(lapbeth->ethdev);
	list_del_rcu(&lapbeth->node);
	unregister_netdevice(lapbeth->axdev);
}

/*
 *	Handle device status changes.
 *
 * Called from notifier with RTNL held.
 */
static int lapbeth_device_event(struct notifier_block *this,
				unsigned long event, void *ptr)
{
	struct lapbethdev *lapbeth;
	struct net_device *dev = netdev_notifier_info_to_dev(ptr);

	if (dev_net(dev) != &init_net)
		return NOTIFY_DONE;

	if (!dev_is_ethdev(dev))
		return NOTIFY_DONE;

	switch (event) {
	case NETDEV_UP:
		/* New ethernet device -> new LAPB interface	 */
		if (lapbeth_get_x25_dev(dev) == NULL)
			lapbeth_new_device(dev);
		break;
	case NETDEV_DOWN:	
		/* ethernet device closed -> close LAPB interface */
		lapbeth = lapbeth_get_x25_dev(dev);
		if (lapbeth) 
			dev_close(lapbeth->axdev);
		break;
	case NETDEV_UNREGISTER:
		/* ethernet device disappears -> remove LAPB interface */
		lapbeth = lapbeth_get_x25_dev(dev);
		if (lapbeth)
			lapbeth_free_device(lapbeth);
		break;
	}

	return NOTIFY_DONE;
}

/* ------------------------------------------------------------------------ */

static struct packet_type lapbeth_packet_type __read_mostly = {
	.type = cpu_to_be16(ETH_P_DEC),
	.func = lapbeth_rcv,
};

static struct notifier_block lapbeth_dev_notifier = {
	.notifier_call = lapbeth_device_event,
};

static const char banner[] __initconst =
	KERN_INFO "LAPB Ethernet driver version 0.02\n";

static int __init lapbeth_init_driver(void)
{
	dev_add_pack(&lapbeth_packet_type);

	register_netdevice_notifier(&lapbeth_dev_notifier);

	printk(banner);

	return 0;
}
module_init(lapbeth_init_driver);

static void __exit lapbeth_cleanup_driver(void)
{
	struct lapbethdev *lapbeth;
	struct list_head *entry, *tmp;

	dev_remove_pack(&lapbeth_packet_type);
	unregister_netdevice_notifier(&lapbeth_dev_notifier);

	rtnl_lock();
	list_for_each_safe(entry, tmp, &lapbeth_devices) {
		lapbeth = list_entry(entry, struct lapbethdev, node);

		dev_put(lapbeth->ethdev);
		unregister_netdevice(lapbeth->axdev);
	}
	rtnl_unlock();
}
module_exit(lapbeth_cleanup_driver);

MODULE_AUTHOR("Jonathan Naylor <g4klx@g4klx.demon.co.uk>");
MODULE_DESCRIPTION("The unofficial LAPB over Ethernet driver");
MODULE_LICENSE("GPL");<|MERGE_RESOLUTION|>--- conflicted
+++ resolved
@@ -316,10 +316,7 @@
 	dev->netdev_ops	     = &lapbeth_netdev_ops;
 	dev->needs_free_netdev = true;
 	dev->type            = ARPHRD_X25;
-<<<<<<< HEAD
-=======
 	dev->hard_header_len = 0;
->>>>>>> 75c9a7e9
 	dev->mtu             = 1000;
 	dev->addr_len        = 0;
 }
@@ -346,13 +343,9 @@
 	 * then this driver prepends a length field of 2 bytes,
 	 * then the underlying Ethernet device prepends its own header.
 	 */
-<<<<<<< HEAD
-	ndev->hard_header_len = -1 + 3 + 2 + dev->hard_header_len;
-=======
 	ndev->needed_headroom = -1 + 3 + 2 + dev->hard_header_len
 					   + dev->needed_headroom;
 	ndev->needed_tailroom = dev->needed_tailroom;
->>>>>>> 75c9a7e9
 
 	lapbeth = netdev_priv(ndev);
 	lapbeth->axdev = ndev;
