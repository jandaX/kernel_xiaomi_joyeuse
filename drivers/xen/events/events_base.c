--- conflicted
+++ resolved
@@ -221,11 +221,7 @@
 	info->evtchn = evtchn;
 	info->cpu = cpu;
 	info->mask_reason = EVT_MASK_REASON_EXPLICIT;
-<<<<<<< HEAD
-	spin_lock_init(&info->lock);
-=======
 	raw_spin_lock_init(&info->lock);
->>>>>>> cf256fbc
 
 	ret = set_evtchn_to_irq(evtchn, irq);
 	if (ret < 0)
@@ -377,44 +373,28 @@
 {
 	unsigned long flags;
 
-<<<<<<< HEAD
-	spin_lock_irqsave(&info->lock, flags);
-=======
 	raw_spin_lock_irqsave(&info->lock, flags);
->>>>>>> cf256fbc
 
 	if (!info->mask_reason)
 		mask_evtchn(info->evtchn);
 
 	info->mask_reason |= reason;
 
-<<<<<<< HEAD
-	spin_unlock_irqrestore(&info->lock, flags);
-=======
 	raw_spin_unlock_irqrestore(&info->lock, flags);
->>>>>>> cf256fbc
 }
 
 static void do_unmask(struct irq_info *info, u8 reason)
 {
 	unsigned long flags;
 
-<<<<<<< HEAD
-	spin_lock_irqsave(&info->lock, flags);
-=======
 	raw_spin_lock_irqsave(&info->lock, flags);
->>>>>>> cf256fbc
 
 	info->mask_reason &= ~reason;
 
 	if (!info->mask_reason)
 		unmask_evtchn(info->evtchn);
 
-<<<<<<< HEAD
-	spin_unlock_irqrestore(&info->lock, flags);
-=======
 	raw_spin_unlock_irqrestore(&info->lock, flags);
->>>>>>> cf256fbc
 }
 
 #ifdef CONFIG_X86
@@ -1802,11 +1782,7 @@
 
 	if (VALID_EVTCHN(evtchn)) {
 		do_mask(info, EVT_MASK_REASON_EOI_PENDING);
-<<<<<<< HEAD
-		event_handler_exit(info);
-=======
 		ack_dynirq(data);
->>>>>>> cf256fbc
 	}
 }
 
@@ -1817,11 +1793,7 @@
 
 	if (VALID_EVTCHN(evtchn)) {
 		do_mask(info, EVT_MASK_REASON_EXPLICIT);
-<<<<<<< HEAD
-		event_handler_exit(info);
-=======
 		ack_dynirq(data);
->>>>>>> cf256fbc
 	}
 }
 
