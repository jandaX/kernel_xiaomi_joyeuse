/*
 * Copyright(C) 2015 Linaro Limited. All rights reserved.
 * Author: Mathieu Poirier <mathieu.poirier@linaro.org>
 *
 * This program is free software; you can redistribute it and/or modify it
 * under the terms of the GNU General Public License version 2 as published by
 * the Free Software Foundation.
 *
 * This program is distributed in the hope that it will be useful, but WITHOUT
 * ANY WARRANTY; without even the implied warranty of MERCHANTABILITY or
 * FITNESS FOR A PARTICULAR PURPOSE.  See the GNU General Public License for
 * more details.
 *
 * You should have received a copy of the GNU General Public License along with
 * this program.  If not, see <http://www.gnu.org/licenses/>.
 */

#ifndef _CORESIGHT_TMC_H
#define _CORESIGHT_TMC_H

#include <linux/miscdevice.h>
#include <linux/delay.h>
#include <asm/cacheflush.h>
#include <linux/of_address.h>
#include <linux/amba/bus.h>
#include <linux/usb_bam.h>
#include <linux/msm-sps.h>
#include <linux/usb/usb_qdss.h>
#include <linux/coresight-cti.h>
<<<<<<< HEAD
=======
#include <linux/ipa_qdss.h>
>>>>>>> 0bb30046

#include "coresight-byte-cntr.h"

#define TMC_RSZ			0x004
#define TMC_STS			0x00c
#define TMC_RRD			0x010
#define TMC_RRP			0x014
#define TMC_RWP			0x018
#define TMC_TRG			0x01c
#define TMC_CTL			0x020
#define TMC_RWD			0x024
#define TMC_MODE		0x028
#define TMC_LBUFLEVEL		0x02c
#define TMC_CBUFLEVEL		0x030
#define TMC_BUFWM		0x034
#define TMC_RRPHI		0x038
#define TMC_RWPHI		0x03c
#define TMC_AXICTL		0x110
#define TMC_DBALO		0x118
#define TMC_DBAHI		0x11c
#define TMC_FFSR		0x300
#define TMC_FFCR		0x304
#define TMC_PSCR		0x308
#define TMC_ITMISCOP0		0xee0
#define TMC_ITTRFLIN		0xee8
#define TMC_ITATBDATA0		0xeec
#define TMC_ITATBCTR2		0xef0
#define TMC_ITATBCTR1		0xef4
#define TMC_ITATBCTR0		0xef8

/* register description */
/* TMC_CTL - 0x020 */
#define TMC_CTL_CAPT_EN		BIT(0)
/* TMC_STS - 0x00C */
#define TMC_STS_TMCREADY_BIT	2
#define TMC_STS_FULL		BIT(0)
#define TMC_STS_TRIGGERED	BIT(1)
/*
 * TMC_AXICTL - 0x110
 *
 * TMC AXICTL format for SoC-400
 *	Bits [0-1]	: ProtCtrlBit0-1
 *	Bits [2-5]	: CacheCtrlBits 0-3 (AXCACHE)
 *	Bit  6		: Reserved
 *	Bit  7		: ScatterGatherMode
 *	Bits [8-11]	: WrBurstLen
 *	Bits [12-31]	: Reserved.
 * TMC AXICTL format for SoC-600, as above except:
 *	Bits [2-5]	: AXI WCACHE
 *	Bits [16-19]	: AXI RCACHE
 *	Bits [20-31]	: Reserved
 */
#define TMC_AXICTL_CLEAR_MASK 0xfbf
#define TMC_AXICTL_ARCACHE_MASK (0xf << 16)

#define TMC_AXICTL_PROT_CTL_B0	BIT(0)
#define TMC_AXICTL_PROT_CTL_B1	BIT(1)
#define TMC_AXICTL_CACHE_CTL_B0	BIT(2)
#define TMC_AXICTL_CACHE_CTL_B1	BIT(3)
#define TMC_AXICTL_CACHE_CTL_B2	BIT(4)
#define TMC_AXICTL_CACHE_CTL_B3	BIT(5)
#define TMC_AXICTL_SCT_GAT_MODE	BIT(7)
#define TMC_AXICTL_WR_BURST_16	0xF00
/* Write-back Read and Write-allocate */
#define TMC_AXICTL_AXCACHE_OS	(0xf << 2)
#define TMC_AXICTL_ARCACHE_OS	(0xf << 16)

/* TMC_FFCR - 0x304 */
#define TMC_FFCR_FLUSHMAN_BIT	6
#define TMC_FFCR_EN_FMT		BIT(0)
#define TMC_FFCR_EN_TI		BIT(1)
#define TMC_FFCR_FON_FLIN	BIT(4)
#define TMC_FFCR_FON_TRIG_EVT	BIT(5)
#define TMC_FFCR_TRIGON_TRIGIN	BIT(8)
#define TMC_FFCR_STOP_ON_FLUSH	BIT(12)

#define TMC_ETR_SG_ENT_TO_BLK(phys_pte)	(((phys_addr_t)phys_pte >> 4)	\
					 << PAGE_SHIFT)
#define TMC_ETR_SG_ENT(phys_pte)	(((phys_pte >> PAGE_SHIFT) << 4) | 0x2)
#define TMC_ETR_SG_NXT_TBL(phys_pte)	(((phys_pte >> PAGE_SHIFT) << 4) | 0x3)
#define TMC_ETR_SG_LST_ENT(phys_pte)	(((phys_pte >> PAGE_SHIFT) << 4) | 0x1)

#define TMC_DEVID_NOSCAT	BIT(24)

#define TMC_DEVID_AXIAW_VALID	BIT(16)
#define TMC_DEVID_AXIAW_SHIFT	17
#define TMC_DEVID_AXIAW_MASK	0x7f
#define TMC_ETR_BAM_PIPE_INDEX	0
#define TMC_ETR_BAM_NR_PIPES	2

#define TMC_ETR_PCIE_MEM_SIZE	0x400000

enum tmc_config_type {
	TMC_CONFIG_TYPE_ETB,
	TMC_CONFIG_TYPE_ETR,
	TMC_CONFIG_TYPE_ETF,
};

enum tmc_mode {
	TMC_MODE_CIRCULAR_BUFFER,
	TMC_MODE_SOFTWARE_FIFO,
	TMC_MODE_HARDWARE_FIFO,
};

enum tmc_mem_intf_width {
	TMC_MEM_INTF_WIDTH_32BITS	= 1,
	TMC_MEM_INTF_WIDTH_64BITS	= 2,
	TMC_MEM_INTF_WIDTH_128BITS	= 4,
	TMC_MEM_INTF_WIDTH_256BITS	= 8,
};

/* TMC ETR Capability bit definitions */
#define TMC_ETR_SG			(0x1U << 0)
/* ETR has separate read/write cache encodings */
#define TMC_ETR_AXI_ARCACHE		(0x1U << 1)
/*
 * TMC_ETR_SAVE_RESTORE - Values of RRP/RWP/STS.Full are
 * retained when TMC leaves Disabled state, allowing us to continue
 * the tracing from a point where we stopped. This also implies that
 * the RRP/RWP/STS.Full should always be programmed to the correct
 * value. Unfortunately this is not advertised by the hardware,
 * so we have to rely on PID of the IP to detect the functionality.
 */
#define TMC_ETR_SAVE_RESTORE		(0x1U << 2)

/* Coresight SoC-600 TMC-ETR unadvertised capabilities */
#define CORESIGHT_SOC_600_ETR_CAPS	\
	(TMC_ETR_SAVE_RESTORE | TMC_ETR_AXI_ARCACHE)

enum tmc_etr_mem_type {
	TMC_ETR_MEM_TYPE_CONTIG,
	TMC_ETR_MEM_TYPE_SG,
};

static const char * const str_tmc_etr_mem_type[] = {
	[TMC_ETR_MEM_TYPE_CONTIG]	= "contig",
	[TMC_ETR_MEM_TYPE_SG]		= "sg",
};
<<<<<<< HEAD
=======

enum tmc_etr_pcie_path {
	TMC_ETR_PCIE_SW_PATH,
	TMC_ETR_PCIE_HW_PATH,
};

static const char * const str_tmc_etr_pcie_path[] = {
	[TMC_ETR_PCIE_SW_PATH]	= "sw",
	[TMC_ETR_PCIE_HW_PATH]	= "hw",
};

>>>>>>> 0bb30046
enum tmc_etr_out_mode {
	TMC_ETR_OUT_MODE_NONE,
	TMC_ETR_OUT_MODE_MEM,
	TMC_ETR_OUT_MODE_USB,
	TMC_ETR_OUT_MODE_PCIE,
};

static const char * const str_tmc_etr_out_mode[] = {
	[TMC_ETR_OUT_MODE_NONE]		= "none",
	[TMC_ETR_OUT_MODE_MEM]		= "mem",
	[TMC_ETR_OUT_MODE_USB]		= "usb",
	[TMC_ETR_OUT_MODE_PCIE]		= "pcie",
};

<<<<<<< HEAD
=======
struct tmc_etr_ipa_data {
	struct ipa_qdss_conn_out_params ipa_qdss_out;
	struct ipa_qdss_conn_in_params  ipa_qdss_in;
};

>>>>>>> 0bb30046
struct tmc_etr_bam_data {
	struct sps_bam_props	props;
	unsigned long		handle;
	struct sps_pipe		*pipe;
	struct sps_connect	connect;
	uint32_t		src_pipe_idx;
	unsigned long		dest;
	uint32_t		dest_pipe_idx;
	struct sps_mem_buffer	desc_fifo;
	struct sps_mem_buffer	data_fifo;
	bool			enable;
};

/**
 * struct tmc_drvdata - specifics associated to an TMC component
 * @base:	memory mapped base address for this component.
 * @dev:	the device entity associated to this component.
 * @csdev:	component vitals needed by the framework.
 * @miscdev:	specifics to handle "/dev/xyz.tmc" entry.
 * @spinlock:	only one at a time pls.
 * @buf:	area of memory where trace data get sent.
 * @paddr:	DMA start location in RAM.
 * @vaddr:	virtual representation of @paddr.
 * @size:	trace buffer size.
 * @len:	size of the available trace.
 * @mode:	how this TMC is being used.
 * @config_type: TMC variant, must be of type @tmc_config_type.
 * @memwidth:	width of the memory interface databus, in bytes.
 * @trigger_cntr: amount of words to store after a trigger.
 * @etr_caps:	Bitmask of capabilities of the TMC ETR, inferred from the
 *		device configuration register (DEVID)
 */
struct tmc_drvdata {
	void __iomem		*base;
	struct device		*dev;
	struct coresight_device	*csdev;
	struct miscdevice	miscdev;
	spinlock_t		spinlock;
	bool			reading;
	bool			enable;
	char			*buf;
	dma_addr_t		paddr;
	void			*vaddr;
	u32			size;
	u32			len;
	u32			mode;
	enum tmc_config_type	config_type;
	enum tmc_mem_intf_width	memwidth;
	struct mutex		mem_lock;
	u32			mem_size;
	u32			trigger_cntr;
	enum tmc_etr_mem_type	mem_type;
	enum tmc_etr_mem_type	memtype;
	u32			etr_caps;
	u32			delta_bottom;
	int			sg_blk_num;
	enum tmc_etr_out_mode	out_mode;
<<<<<<< HEAD
=======
	enum tmc_etr_pcie_path	pcie_path;
>>>>>>> 0bb30046
	struct usb_qdss_ch	*usbch;
	struct tmc_etr_bam_data	*bamdata;
	bool			sticky_enable;
	bool			enable_to_bam;
	struct coresight_cti	*cti_flush;
	struct coresight_cti	*cti_reset;
	struct coresight_csr	*csr;
	const char		*csr_name;
	struct byte_cntr	*byte_cntr;
	struct dma_iommu_mapping *iommu_mapping;
	bool			force_reg_dump;
<<<<<<< HEAD
=======
	struct tmc_etr_ipa_data *ipa_data;
>>>>>>> 0bb30046
};

/* Generic functions */
void tmc_wait_for_tmcready(struct tmc_drvdata *drvdata);
void tmc_flush_and_stop(struct tmc_drvdata *drvdata);
void tmc_enable_hw(struct tmc_drvdata *drvdata);
void tmc_disable_hw(struct tmc_drvdata *drvdata);

/* ETB/ETF functions */
int tmc_read_prepare_etb(struct tmc_drvdata *drvdata);
int tmc_read_unprepare_etb(struct tmc_drvdata *drvdata);
extern const struct coresight_ops tmc_etb_cs_ops;
extern const struct coresight_ops tmc_etf_cs_ops;

/* ETR functions */
void tmc_etr_sg_compute_read(struct tmc_drvdata *drvdata, loff_t *ppos,
			     char **bufpp, size_t *len);
int tmc_read_prepare_etr(struct tmc_drvdata *drvdata);
int tmc_read_unprepare_etr(struct tmc_drvdata *drvdata);
void __tmc_etr_disable_to_bam(struct tmc_drvdata *drvdata);
void tmc_etr_bam_disable(struct tmc_drvdata *drvdata);
void tmc_etr_enable_hw(struct tmc_drvdata *drvdata);
void tmc_etr_disable_hw(struct tmc_drvdata *drvdata);
void usb_notifier(void *priv, unsigned int event, struct qdss_request *d_req,
		  struct usb_qdss_ch *ch);
int tmc_etr_bam_init(struct amba_device *adev,
		     struct tmc_drvdata *drvdata);
<<<<<<< HEAD
=======
int tmc_etr_ipa_init(struct amba_device *adev,
			struct tmc_drvdata *drvdata);
>>>>>>> 0bb30046
extern struct byte_cntr *byte_cntr_init(struct amba_device *adev,
					struct tmc_drvdata *drvdata);
extern const struct coresight_ops tmc_etr_cs_ops;
extern void tmc_etr_sg_rwp_pos(struct tmc_drvdata *drvdata, phys_addr_t rwp);
extern void tmc_etr_free_mem(struct tmc_drvdata *drvdata);
extern int tmc_etr_alloc_mem(struct tmc_drvdata *drvdata);

extern const struct coresight_ops tmc_etr_cs_ops;
int tmc_etr_switch_mode(struct tmc_drvdata *drvdata, const char *out_mode);

#define TMC_REG_PAIR(name, lo_off, hi_off)				\
static inline u64							\
tmc_read_##name(struct tmc_drvdata *drvdata)				\
{									\
	return coresight_read_reg_pair(drvdata->base, lo_off, hi_off);	\
}									\
static inline void							\
tmc_write_##name(struct tmc_drvdata *drvdata, u64 val)			\
{									\
	coresight_write_reg_pair(drvdata->base, val, lo_off, hi_off);	\
}

TMC_REG_PAIR(rrp, TMC_RRP, TMC_RRPHI)
TMC_REG_PAIR(rwp, TMC_RWP, TMC_RWPHI)
TMC_REG_PAIR(dba, TMC_DBALO, TMC_DBAHI)

/* Initialise the caps from unadvertised static capabilities of the device */
static inline void tmc_etr_init_caps(struct tmc_drvdata *drvdata, u32 dev_caps)
{
	WARN_ON(drvdata->etr_caps);
	drvdata->etr_caps = dev_caps;
}

static inline void tmc_etr_set_cap(struct tmc_drvdata *drvdata, u32 cap)
{
	drvdata->etr_caps |= cap;
}

static inline bool tmc_etr_has_cap(struct tmc_drvdata *drvdata, u32 cap)
{
	return !!(drvdata->etr_caps & cap);
}

#endif<|MERGE_RESOLUTION|>--- conflicted
+++ resolved
@@ -27,10 +27,7 @@
 #include <linux/msm-sps.h>
 #include <linux/usb/usb_qdss.h>
 #include <linux/coresight-cti.h>
-<<<<<<< HEAD
-=======
 #include <linux/ipa_qdss.h>
->>>>>>> 0bb30046
 
 #include "coresight-byte-cntr.h"
 
@@ -169,8 +166,6 @@
 	[TMC_ETR_MEM_TYPE_CONTIG]	= "contig",
 	[TMC_ETR_MEM_TYPE_SG]		= "sg",
 };
-<<<<<<< HEAD
-=======
 
 enum tmc_etr_pcie_path {
 	TMC_ETR_PCIE_SW_PATH,
@@ -182,7 +177,6 @@
 	[TMC_ETR_PCIE_HW_PATH]	= "hw",
 };
 
->>>>>>> 0bb30046
 enum tmc_etr_out_mode {
 	TMC_ETR_OUT_MODE_NONE,
 	TMC_ETR_OUT_MODE_MEM,
@@ -197,14 +191,11 @@
 	[TMC_ETR_OUT_MODE_PCIE]		= "pcie",
 };
 
-<<<<<<< HEAD
-=======
 struct tmc_etr_ipa_data {
 	struct ipa_qdss_conn_out_params ipa_qdss_out;
 	struct ipa_qdss_conn_in_params  ipa_qdss_in;
 };
 
->>>>>>> 0bb30046
 struct tmc_etr_bam_data {
 	struct sps_bam_props	props;
 	unsigned long		handle;
@@ -262,10 +253,7 @@
 	u32			delta_bottom;
 	int			sg_blk_num;
 	enum tmc_etr_out_mode	out_mode;
-<<<<<<< HEAD
-=======
 	enum tmc_etr_pcie_path	pcie_path;
->>>>>>> 0bb30046
 	struct usb_qdss_ch	*usbch;
 	struct tmc_etr_bam_data	*bamdata;
 	bool			sticky_enable;
@@ -277,10 +265,7 @@
 	struct byte_cntr	*byte_cntr;
 	struct dma_iommu_mapping *iommu_mapping;
 	bool			force_reg_dump;
-<<<<<<< HEAD
-=======
 	struct tmc_etr_ipa_data *ipa_data;
->>>>>>> 0bb30046
 };
 
 /* Generic functions */
@@ -308,11 +293,8 @@
 		  struct usb_qdss_ch *ch);
 int tmc_etr_bam_init(struct amba_device *adev,
 		     struct tmc_drvdata *drvdata);
-<<<<<<< HEAD
-=======
 int tmc_etr_ipa_init(struct amba_device *adev,
 			struct tmc_drvdata *drvdata);
->>>>>>> 0bb30046
 extern struct byte_cntr *byte_cntr_init(struct amba_device *adev,
 					struct tmc_drvdata *drvdata);
 extern const struct coresight_ops tmc_etr_cs_ops;
