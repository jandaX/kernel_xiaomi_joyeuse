/*
 *      sd.c Copyright (C) 1992 Drew Eckhardt
 *           Copyright (C) 1993, 1994, 1995, 1999 Eric Youngdale
 *
 *      Linux scsi disk driver
 *              Initial versions: Drew Eckhardt
 *              Subsequent revisions: Eric Youngdale
 *	Modification history:
 *       - Drew Eckhardt <drew@colorado.edu> original
 *       - Eric Youngdale <eric@andante.org> add scatter-gather, multiple 
 *         outstanding request, and other enhancements.
 *         Support loadable low-level scsi drivers.
 *       - Jirka Hanika <geo@ff.cuni.cz> support more scsi disks using 
 *         eight major numbers.
 *       - Richard Gooch <rgooch@atnf.csiro.au> support devfs.
 *	 - Torben Mathiasen <tmm@image.dk> Resource allocation fixes in 
 *	   sd_init and cleanups.
 *	 - Alex Davis <letmein@erols.com> Fix problem where partition info
 *	   not being read in sd_open. Fix problem where removable media 
 *	   could be ejected after sd_open.
 *	 - Douglas Gilbert <dgilbert@interlog.com> cleanup for lk 2.5.x
 *	 - Badari Pulavarty <pbadari@us.ibm.com>, Matthew Wilcox 
 *	   <willy@debian.org>, Kurt Garloff <garloff@suse.de>: 
 *	   Support 32k/1M disks.
 *
 *	Logging policy (needs CONFIG_SCSI_LOGGING defined):
 *	 - setting up transfer: SCSI_LOG_HLQUEUE levels 1 and 2
 *	 - end of transfer (bh + scsi_lib): SCSI_LOG_HLCOMPLETE level 1
 *	 - entering sd_ioctl: SCSI_LOG_IOCTL level 1
 *	 - entering other commands: SCSI_LOG_HLQUEUE level 3
 *	Note: when the logging level is set by the user, it must be greater
 *	than the level indicated above to trigger output.	
 */

#include <linux/module.h>
#include <linux/fs.h>
#include <linux/kernel.h>
#include <linux/mm.h>
#include <linux/bio.h>
#include <linux/genhd.h>
#include <linux/hdreg.h>
#include <linux/errno.h>
#include <linux/idr.h>
#include <linux/interrupt.h>
#include <linux/init.h>
#include <linux/blkdev.h>
#include <linux/blkpg.h>
#include <linux/delay.h>
#include <linux/mutex.h>
#include <linux/string_helpers.h>
#include <linux/async.h>
#include <linux/slab.h>
#include <linux/sed-opal.h>
#include <linux/pm_runtime.h>
#include <linux/pr.h>
#include <linux/t10-pi.h>
#include <linux/uaccess.h>
#include <asm/unaligned.h>

#include <scsi/scsi.h>
#include <scsi/scsi_cmnd.h>
#include <scsi/scsi_dbg.h>
#include <scsi/scsi_device.h>
#include <scsi/scsi_driver.h>
#include <scsi/scsi_eh.h>
#include <scsi/scsi_host.h>
#include <scsi/scsi_ioctl.h>
#include <scsi/scsicam.h>

#include "sd.h"
#include "scsi_priv.h"
#include "scsi_logging.h"

MODULE_AUTHOR("Eric Youngdale");
MODULE_DESCRIPTION("SCSI disk (sd) driver");
MODULE_LICENSE("GPL");

MODULE_ALIAS_BLOCKDEV_MAJOR(SCSI_DISK0_MAJOR);
MODULE_ALIAS_BLOCKDEV_MAJOR(SCSI_DISK1_MAJOR);
MODULE_ALIAS_BLOCKDEV_MAJOR(SCSI_DISK2_MAJOR);
MODULE_ALIAS_BLOCKDEV_MAJOR(SCSI_DISK3_MAJOR);
MODULE_ALIAS_BLOCKDEV_MAJOR(SCSI_DISK4_MAJOR);
MODULE_ALIAS_BLOCKDEV_MAJOR(SCSI_DISK5_MAJOR);
MODULE_ALIAS_BLOCKDEV_MAJOR(SCSI_DISK6_MAJOR);
MODULE_ALIAS_BLOCKDEV_MAJOR(SCSI_DISK7_MAJOR);
MODULE_ALIAS_BLOCKDEV_MAJOR(SCSI_DISK8_MAJOR);
MODULE_ALIAS_BLOCKDEV_MAJOR(SCSI_DISK9_MAJOR);
MODULE_ALIAS_BLOCKDEV_MAJOR(SCSI_DISK10_MAJOR);
MODULE_ALIAS_BLOCKDEV_MAJOR(SCSI_DISK11_MAJOR);
MODULE_ALIAS_BLOCKDEV_MAJOR(SCSI_DISK12_MAJOR);
MODULE_ALIAS_BLOCKDEV_MAJOR(SCSI_DISK13_MAJOR);
MODULE_ALIAS_BLOCKDEV_MAJOR(SCSI_DISK14_MAJOR);
MODULE_ALIAS_BLOCKDEV_MAJOR(SCSI_DISK15_MAJOR);
MODULE_ALIAS_SCSI_DEVICE(TYPE_DISK);
MODULE_ALIAS_SCSI_DEVICE(TYPE_MOD);
MODULE_ALIAS_SCSI_DEVICE(TYPE_RBC);
MODULE_ALIAS_SCSI_DEVICE(TYPE_ZBC);

#if !defined(CONFIG_DEBUG_BLOCK_EXT_DEVT)
#define SD_MINORS	16
#else
#define SD_MINORS	0
#endif

static void sd_config_discard(struct scsi_disk *, unsigned int);
static void sd_config_write_same(struct scsi_disk *);
static int  sd_revalidate_disk(struct gendisk *);
static void sd_unlock_native_capacity(struct gendisk *disk);
static int  sd_probe(struct device *);
static int  sd_remove(struct device *);
static void sd_shutdown(struct device *);
static int sd_suspend_system(struct device *);
static int sd_suspend_runtime(struct device *);
static int sd_resume(struct device *);
static void sd_rescan(struct device *);
static int sd_init_command(struct scsi_cmnd *SCpnt);
static void sd_uninit_command(struct scsi_cmnd *SCpnt);
static int sd_done(struct scsi_cmnd *);
static void sd_eh_reset(struct scsi_cmnd *);
static int sd_eh_action(struct scsi_cmnd *, int);
static void sd_read_capacity(struct scsi_disk *sdkp, unsigned char *buffer);
static void scsi_disk_release(struct device *cdev);
static void sd_print_sense_hdr(struct scsi_disk *, struct scsi_sense_hdr *);
static void sd_print_result(const struct scsi_disk *, const char *, int);

static DEFINE_SPINLOCK(sd_index_lock);
static DEFINE_IDA(sd_index_ida);

/* This semaphore is used to mediate the 0->1 reference get in the
 * face of object destruction (i.e. we can't allow a get on an
 * object after last put) */
static DEFINE_MUTEX(sd_ref_mutex);

static struct kmem_cache *sd_cdb_cache;
static mempool_t *sd_cdb_pool;
static mempool_t *sd_page_pool;

static const char *sd_cache_types[] = {
	"write through", "none", "write back",
	"write back, no read (daft)"
};

static void sd_set_flush_flag(struct scsi_disk *sdkp)
{
	bool wc = false, fua = false;

	if (sdkp->WCE) {
		wc = true;
		if (sdkp->DPOFUA)
			fua = true;
	}

	blk_queue_write_cache(sdkp->disk->queue, wc, fua);
}

static ssize_t
cache_type_store(struct device *dev, struct device_attribute *attr,
		 const char *buf, size_t count)
{
	int ct, rcd, wce, sp;
	struct scsi_disk *sdkp = to_scsi_disk(dev);
	struct scsi_device *sdp = sdkp->device;
	char buffer[64];
	char *buffer_data;
	struct scsi_mode_data data;
	struct scsi_sense_hdr sshdr;
	static const char temp[] = "temporary ";
	int len;

	if (sdp->type != TYPE_DISK && sdp->type != TYPE_ZBC)
		/* no cache control on RBC devices; theoretically they
		 * can do it, but there's probably so many exceptions
		 * it's not worth the risk */
		return -EINVAL;

	if (strncmp(buf, temp, sizeof(temp) - 1) == 0) {
		buf += sizeof(temp) - 1;
		sdkp->cache_override = 1;
	} else {
		sdkp->cache_override = 0;
	}

	ct = sysfs_match_string(sd_cache_types, buf);
	if (ct < 0)
		return -EINVAL;

	rcd = ct & 0x01 ? 1 : 0;
	wce = (ct & 0x02) && !sdkp->write_prot ? 1 : 0;

	if (sdkp->cache_override) {
		sdkp->WCE = wce;
		sdkp->RCD = rcd;
		sd_set_flush_flag(sdkp);
		return count;
	}

	if (scsi_mode_sense(sdp, 0x08, 8, buffer, sizeof(buffer), SD_TIMEOUT,
			    SD_MAX_RETRIES, &data, NULL))
		return -EINVAL;
	len = min_t(size_t, sizeof(buffer), data.length - data.header_length -
		  data.block_descriptor_length);
	buffer_data = buffer + data.header_length +
		data.block_descriptor_length;
	buffer_data[2] &= ~0x05;
	buffer_data[2] |= wce << 2 | rcd;
	sp = buffer_data[0] & 0x80 ? 1 : 0;
	buffer_data[0] &= ~0x80;

	/*
	 * Ensure WP, DPOFUA, and RESERVED fields are cleared in
	 * received mode parameter buffer before doing MODE SELECT.
	 */
	data.device_specific = 0;

	if (scsi_mode_select(sdp, 1, sp, 8, buffer_data, len, SD_TIMEOUT,
			     SD_MAX_RETRIES, &data, &sshdr)) {
		if (scsi_sense_valid(&sshdr))
			sd_print_sense_hdr(sdkp, &sshdr);
		return -EINVAL;
	}
	revalidate_disk(sdkp->disk);
	return count;
}

static ssize_t
manage_start_stop_show(struct device *dev, struct device_attribute *attr,
		       char *buf)
{
	struct scsi_disk *sdkp = to_scsi_disk(dev);
	struct scsi_device *sdp = sdkp->device;

	return sprintf(buf, "%u\n", sdp->manage_start_stop);
}

static ssize_t
manage_start_stop_store(struct device *dev, struct device_attribute *attr,
			const char *buf, size_t count)
{
	struct scsi_disk *sdkp = to_scsi_disk(dev);
	struct scsi_device *sdp = sdkp->device;
	bool v;

	if (!capable(CAP_SYS_ADMIN))
		return -EACCES;

	if (kstrtobool(buf, &v))
		return -EINVAL;

	sdp->manage_start_stop = v;

	return count;
}
static DEVICE_ATTR_RW(manage_start_stop);

static ssize_t
allow_restart_show(struct device *dev, struct device_attribute *attr, char *buf)
{
	struct scsi_disk *sdkp = to_scsi_disk(dev);

	return sprintf(buf, "%u\n", sdkp->device->allow_restart);
}

static ssize_t
allow_restart_store(struct device *dev, struct device_attribute *attr,
		    const char *buf, size_t count)
{
	bool v;
	struct scsi_disk *sdkp = to_scsi_disk(dev);
	struct scsi_device *sdp = sdkp->device;

	if (!capable(CAP_SYS_ADMIN))
		return -EACCES;

	if (sdp->type != TYPE_DISK && sdp->type != TYPE_ZBC)
		return -EINVAL;

	if (kstrtobool(buf, &v))
		return -EINVAL;

	sdp->allow_restart = v;

	return count;
}
static DEVICE_ATTR_RW(allow_restart);

static ssize_t
cache_type_show(struct device *dev, struct device_attribute *attr, char *buf)
{
	struct scsi_disk *sdkp = to_scsi_disk(dev);
	int ct = sdkp->RCD + 2*sdkp->WCE;

	return sprintf(buf, "%s\n", sd_cache_types[ct]);
}
static DEVICE_ATTR_RW(cache_type);

static ssize_t
FUA_show(struct device *dev, struct device_attribute *attr, char *buf)
{
	struct scsi_disk *sdkp = to_scsi_disk(dev);

	return sprintf(buf, "%u\n", sdkp->DPOFUA);
}
static DEVICE_ATTR_RO(FUA);

static ssize_t
protection_type_show(struct device *dev, struct device_attribute *attr,
		     char *buf)
{
	struct scsi_disk *sdkp = to_scsi_disk(dev);

	return sprintf(buf, "%u\n", sdkp->protection_type);
}

static ssize_t
protection_type_store(struct device *dev, struct device_attribute *attr,
		      const char *buf, size_t count)
{
	struct scsi_disk *sdkp = to_scsi_disk(dev);
	unsigned int val;
	int err;

	if (!capable(CAP_SYS_ADMIN))
		return -EACCES;

	err = kstrtouint(buf, 10, &val);

	if (err)
		return err;

	if (val <= T10_PI_TYPE3_PROTECTION)
		sdkp->protection_type = val;

	return count;
}
static DEVICE_ATTR_RW(protection_type);

static ssize_t
protection_mode_show(struct device *dev, struct device_attribute *attr,
		     char *buf)
{
	struct scsi_disk *sdkp = to_scsi_disk(dev);
	struct scsi_device *sdp = sdkp->device;
	unsigned int dif, dix;

	dif = scsi_host_dif_capable(sdp->host, sdkp->protection_type);
	dix = scsi_host_dix_capable(sdp->host, sdkp->protection_type);

	if (!dix && scsi_host_dix_capable(sdp->host, T10_PI_TYPE0_PROTECTION)) {
		dif = 0;
		dix = 1;
	}

	if (!dif && !dix)
		return sprintf(buf, "none\n");

	return sprintf(buf, "%s%u\n", dix ? "dix" : "dif", dif);
}
static DEVICE_ATTR_RO(protection_mode);

static ssize_t
app_tag_own_show(struct device *dev, struct device_attribute *attr, char *buf)
{
	struct scsi_disk *sdkp = to_scsi_disk(dev);

	return sprintf(buf, "%u\n", sdkp->ATO);
}
static DEVICE_ATTR_RO(app_tag_own);

static ssize_t
thin_provisioning_show(struct device *dev, struct device_attribute *attr,
		       char *buf)
{
	struct scsi_disk *sdkp = to_scsi_disk(dev);

	return sprintf(buf, "%u\n", sdkp->lbpme);
}
static DEVICE_ATTR_RO(thin_provisioning);

/* sysfs_match_string() requires dense arrays */
static const char *lbp_mode[] = {
	[SD_LBP_FULL]		= "full",
	[SD_LBP_UNMAP]		= "unmap",
	[SD_LBP_WS16]		= "writesame_16",
	[SD_LBP_WS10]		= "writesame_10",
	[SD_LBP_ZERO]		= "writesame_zero",
	[SD_LBP_DISABLE]	= "disabled",
};

static ssize_t
provisioning_mode_show(struct device *dev, struct device_attribute *attr,
		       char *buf)
{
	struct scsi_disk *sdkp = to_scsi_disk(dev);

	return sprintf(buf, "%s\n", lbp_mode[sdkp->provisioning_mode]);
}

static ssize_t
provisioning_mode_store(struct device *dev, struct device_attribute *attr,
			const char *buf, size_t count)
{
	struct scsi_disk *sdkp = to_scsi_disk(dev);
	struct scsi_device *sdp = sdkp->device;
	int mode;

	if (!capable(CAP_SYS_ADMIN))
		return -EACCES;

	if (sd_is_zoned(sdkp)) {
		sd_config_discard(sdkp, SD_LBP_DISABLE);
		return count;
	}

	if (sdp->type != TYPE_DISK)
		return -EINVAL;

	mode = sysfs_match_string(lbp_mode, buf);
	if (mode < 0)
		return -EINVAL;

	sd_config_discard(sdkp, mode);

	return count;
}
static DEVICE_ATTR_RW(provisioning_mode);

/* sysfs_match_string() requires dense arrays */
static const char *zeroing_mode[] = {
	[SD_ZERO_WRITE]		= "write",
	[SD_ZERO_WS]		= "writesame",
	[SD_ZERO_WS16_UNMAP]	= "writesame_16_unmap",
	[SD_ZERO_WS10_UNMAP]	= "writesame_10_unmap",
};

static ssize_t
zeroing_mode_show(struct device *dev, struct device_attribute *attr,
		  char *buf)
{
	struct scsi_disk *sdkp = to_scsi_disk(dev);

	return sprintf(buf, "%s\n", zeroing_mode[sdkp->zeroing_mode]);
}

static ssize_t
zeroing_mode_store(struct device *dev, struct device_attribute *attr,
		   const char *buf, size_t count)
{
	struct scsi_disk *sdkp = to_scsi_disk(dev);
	int mode;

	if (!capable(CAP_SYS_ADMIN))
		return -EACCES;

	mode = sysfs_match_string(zeroing_mode, buf);
	if (mode < 0)
		return -EINVAL;

	sdkp->zeroing_mode = mode;

	return count;
}
static DEVICE_ATTR_RW(zeroing_mode);

static ssize_t
max_medium_access_timeouts_show(struct device *dev,
				struct device_attribute *attr, char *buf)
{
	struct scsi_disk *sdkp = to_scsi_disk(dev);

	return sprintf(buf, "%u\n", sdkp->max_medium_access_timeouts);
}

static ssize_t
max_medium_access_timeouts_store(struct device *dev,
				 struct device_attribute *attr, const char *buf,
				 size_t count)
{
	struct scsi_disk *sdkp = to_scsi_disk(dev);
	int err;

	if (!capable(CAP_SYS_ADMIN))
		return -EACCES;

	err = kstrtouint(buf, 10, &sdkp->max_medium_access_timeouts);

	return err ? err : count;
}
static DEVICE_ATTR_RW(max_medium_access_timeouts);

static ssize_t
max_write_same_blocks_show(struct device *dev, struct device_attribute *attr,
			   char *buf)
{
	struct scsi_disk *sdkp = to_scsi_disk(dev);

	return sprintf(buf, "%u\n", sdkp->max_ws_blocks);
}

static ssize_t
max_write_same_blocks_store(struct device *dev, struct device_attribute *attr,
			    const char *buf, size_t count)
{
	struct scsi_disk *sdkp = to_scsi_disk(dev);
	struct scsi_device *sdp = sdkp->device;
	unsigned long max;
	int err;

	if (!capable(CAP_SYS_ADMIN))
		return -EACCES;

	if (sdp->type != TYPE_DISK && sdp->type != TYPE_ZBC)
		return -EINVAL;

	err = kstrtoul(buf, 10, &max);

	if (err)
		return err;

	if (max == 0)
		sdp->no_write_same = 1;
	else if (max <= SD_MAX_WS16_BLOCKS) {
		sdp->no_write_same = 0;
		sdkp->max_ws_blocks = max;
	}

	sd_config_write_same(sdkp);

	return count;
}
static DEVICE_ATTR_RW(max_write_same_blocks);

static struct attribute *sd_disk_attrs[] = {
	&dev_attr_cache_type.attr,
	&dev_attr_FUA.attr,
	&dev_attr_allow_restart.attr,
	&dev_attr_manage_start_stop.attr,
	&dev_attr_protection_type.attr,
	&dev_attr_protection_mode.attr,
	&dev_attr_app_tag_own.attr,
	&dev_attr_thin_provisioning.attr,
	&dev_attr_provisioning_mode.attr,
	&dev_attr_zeroing_mode.attr,
	&dev_attr_max_write_same_blocks.attr,
	&dev_attr_max_medium_access_timeouts.attr,
	NULL,
};
ATTRIBUTE_GROUPS(sd_disk);

static struct class sd_disk_class = {
	.name		= "scsi_disk",
	.owner		= THIS_MODULE,
	.dev_release	= scsi_disk_release,
	.dev_groups	= sd_disk_groups,
};

static const struct dev_pm_ops sd_pm_ops = {
	.suspend		= sd_suspend_system,
	.resume			= sd_resume,
	.poweroff		= sd_suspend_system,
	.restore		= sd_resume,
	.runtime_suspend	= sd_suspend_runtime,
	.runtime_resume		= sd_resume,
};

static struct scsi_driver sd_template = {
	.gendrv = {
		.name		= "sd",
		.owner		= THIS_MODULE,
		.probe		= sd_probe,
		.remove		= sd_remove,
		.shutdown	= sd_shutdown,
		.pm		= &sd_pm_ops,
	},
	.rescan			= sd_rescan,
	.init_command		= sd_init_command,
	.uninit_command		= sd_uninit_command,
	.done			= sd_done,
	.eh_action		= sd_eh_action,
	.eh_reset		= sd_eh_reset,
};

/*
 * Dummy kobj_map->probe function.
 * The default ->probe function will call modprobe, which is
 * pointless as this module is already loaded.
 */
static struct kobject *sd_default_probe(dev_t devt, int *partno, void *data)
{
	return NULL;
}

/*
 * Device no to disk mapping:
 * 
 *       major         disc2     disc  p1
 *   |............|.............|....|....| <- dev_t
 *    31        20 19          8 7  4 3  0
 * 
 * Inside a major, we have 16k disks, however mapped non-
 * contiguously. The first 16 disks are for major0, the next
 * ones with major1, ... Disk 256 is for major0 again, disk 272 
 * for major1, ... 
 * As we stay compatible with our numbering scheme, we can reuse 
 * the well-know SCSI majors 8, 65--71, 136--143.
 */
static int sd_major(int major_idx)
{
	switch (major_idx) {
	case 0:
		return SCSI_DISK0_MAJOR;
	case 1 ... 7:
		return SCSI_DISK1_MAJOR + major_idx - 1;
	case 8 ... 15:
		return SCSI_DISK8_MAJOR + major_idx - 8;
	default:
		BUG();
		return 0;	/* shut up gcc */
	}
}

static struct scsi_disk *scsi_disk_get(struct gendisk *disk)
{
	struct scsi_disk *sdkp = NULL;

	mutex_lock(&sd_ref_mutex);

	if (disk->private_data) {
		sdkp = scsi_disk(disk);
		if (scsi_device_get(sdkp->device) == 0)
			get_device(&sdkp->dev);
		else
			sdkp = NULL;
	}
	mutex_unlock(&sd_ref_mutex);
	return sdkp;
}

static void scsi_disk_put(struct scsi_disk *sdkp)
{
	struct scsi_device *sdev = sdkp->device;

	mutex_lock(&sd_ref_mutex);
	put_device(&sdkp->dev);
	scsi_device_put(sdev);
	mutex_unlock(&sd_ref_mutex);
}

#ifdef CONFIG_BLK_SED_OPAL
static int sd_sec_submit(void *data, u16 spsp, u8 secp, void *buffer,
		size_t len, bool send)
{
	struct scsi_device *sdev = data;
	u8 cdb[12] = { 0, };
	int ret;

	cdb[0] = send ? SECURITY_PROTOCOL_OUT : SECURITY_PROTOCOL_IN;
	cdb[1] = secp;
	put_unaligned_be16(spsp, &cdb[2]);
	put_unaligned_be32(len, &cdb[6]);

	ret = scsi_execute_req(sdev, cdb,
			send ? DMA_TO_DEVICE : DMA_FROM_DEVICE,
			buffer, len, NULL, SD_TIMEOUT, SD_MAX_RETRIES, NULL);
	return ret <= 0 ? ret : -EIO;
}
#endif /* CONFIG_BLK_SED_OPAL */

static unsigned char sd_setup_protect_cmnd(struct scsi_cmnd *scmd,
					   unsigned int dix, unsigned int dif)
{
	struct bio *bio = scmd->request->bio;
	unsigned int prot_op = sd_prot_op(rq_data_dir(scmd->request), dix, dif);
	unsigned int protect = 0;

	if (dix) {				/* DIX Type 0, 1, 2, 3 */
		if (bio_integrity_flagged(bio, BIP_IP_CHECKSUM))
			scmd->prot_flags |= SCSI_PROT_IP_CHECKSUM;

		if (bio_integrity_flagged(bio, BIP_CTRL_NOCHECK) == false)
			scmd->prot_flags |= SCSI_PROT_GUARD_CHECK;
	}

	if (dif != T10_PI_TYPE3_PROTECTION) {	/* DIX/DIF Type 0, 1, 2 */
		scmd->prot_flags |= SCSI_PROT_REF_INCREMENT;

		if (bio_integrity_flagged(bio, BIP_CTRL_NOCHECK) == false)
			scmd->prot_flags |= SCSI_PROT_REF_CHECK;
	}

	if (dif) {				/* DIX/DIF Type 1, 2, 3 */
		scmd->prot_flags |= SCSI_PROT_TRANSFER_PI;

		if (bio_integrity_flagged(bio, BIP_DISK_NOCHECK))
			protect = 3 << 5;	/* Disable target PI checking */
		else
			protect = 1 << 5;	/* Enable target PI checking */
	}

	scsi_set_prot_op(scmd, prot_op);
	scsi_set_prot_type(scmd, dif);
	scmd->prot_flags &= sd_prot_flag_mask(prot_op);

	return protect;
}

static void sd_config_discard(struct scsi_disk *sdkp, unsigned int mode)
{
	struct request_queue *q = sdkp->disk->queue;
	unsigned int logical_block_size = sdkp->device->sector_size;
	unsigned int max_blocks = 0;

	q->limits.discard_alignment =
		sdkp->unmap_alignment * logical_block_size;
	q->limits.discard_granularity =
		max(sdkp->physical_block_size,
		    sdkp->unmap_granularity * logical_block_size);
	sdkp->provisioning_mode = mode;

	switch (mode) {

	case SD_LBP_FULL:
	case SD_LBP_DISABLE:
		blk_queue_max_discard_sectors(q, 0);
		queue_flag_clear_unlocked(QUEUE_FLAG_DISCARD, q);
		return;

	case SD_LBP_UNMAP:
		max_blocks = min_not_zero(sdkp->max_unmap_blocks,
					  (u32)SD_MAX_WS16_BLOCKS);
		break;

	case SD_LBP_WS16:
		if (sdkp->device->unmap_limit_for_ws)
			max_blocks = sdkp->max_unmap_blocks;
		else
			max_blocks = sdkp->max_ws_blocks;

		max_blocks = min_not_zero(max_blocks, (u32)SD_MAX_WS16_BLOCKS);
		break;

	case SD_LBP_WS10:
		if (sdkp->device->unmap_limit_for_ws)
			max_blocks = sdkp->max_unmap_blocks;
		else
			max_blocks = sdkp->max_ws_blocks;

		max_blocks = min_not_zero(max_blocks, (u32)SD_MAX_WS10_BLOCKS);
		break;

	case SD_LBP_ZERO:
		max_blocks = min_not_zero(sdkp->max_ws_blocks,
					  (u32)SD_MAX_WS10_BLOCKS);
		break;
	}

	blk_queue_max_discard_sectors(q, max_blocks * (logical_block_size >> 9));
	queue_flag_set_unlocked(QUEUE_FLAG_DISCARD, q);
}

static int sd_setup_unmap_cmnd(struct scsi_cmnd *cmd)
{
	struct scsi_device *sdp = cmd->device;
	struct request *rq = cmd->request;
	u64 sector = blk_rq_pos(rq) >> (ilog2(sdp->sector_size) - 9);
	u32 nr_sectors = blk_rq_sectors(rq) >> (ilog2(sdp->sector_size) - 9);
	unsigned int data_len = 24;
	char *buf;

	rq->special_vec.bv_page = mempool_alloc(sd_page_pool, GFP_ATOMIC);
	if (!rq->special_vec.bv_page)
		return BLKPREP_DEFER;
	clear_highpage(rq->special_vec.bv_page);
	rq->special_vec.bv_offset = 0;
	rq->special_vec.bv_len = data_len;
	rq->rq_flags |= RQF_SPECIAL_PAYLOAD;

	cmd->cmd_len = 10;
	cmd->cmnd[0] = UNMAP;
	cmd->cmnd[8] = 24;

	buf = page_address(rq->special_vec.bv_page);
	put_unaligned_be16(6 + 16, &buf[0]);
	put_unaligned_be16(16, &buf[2]);
	put_unaligned_be64(sector, &buf[8]);
	put_unaligned_be32(nr_sectors, &buf[16]);

	cmd->allowed = SD_MAX_RETRIES;
	cmd->transfersize = data_len;
	rq->timeout = SD_TIMEOUT;
	scsi_req(rq)->resid_len = data_len;

	return scsi_init_io(cmd);
}

static int sd_setup_write_same16_cmnd(struct scsi_cmnd *cmd, bool unmap)
{
	struct scsi_device *sdp = cmd->device;
	struct request *rq = cmd->request;
	u64 sector = blk_rq_pos(rq) >> (ilog2(sdp->sector_size) - 9);
	u32 nr_sectors = blk_rq_sectors(rq) >> (ilog2(sdp->sector_size) - 9);
	u32 data_len = sdp->sector_size;

	rq->special_vec.bv_page = mempool_alloc(sd_page_pool, GFP_ATOMIC);
	if (!rq->special_vec.bv_page)
		return BLKPREP_DEFER;
	clear_highpage(rq->special_vec.bv_page);
	rq->special_vec.bv_offset = 0;
	rq->special_vec.bv_len = data_len;
	rq->rq_flags |= RQF_SPECIAL_PAYLOAD;

	cmd->cmd_len = 16;
	cmd->cmnd[0] = WRITE_SAME_16;
	if (unmap)
		cmd->cmnd[1] = 0x8; /* UNMAP */
	put_unaligned_be64(sector, &cmd->cmnd[2]);
	put_unaligned_be32(nr_sectors, &cmd->cmnd[10]);

	cmd->allowed = SD_MAX_RETRIES;
	cmd->transfersize = data_len;
	rq->timeout = unmap ? SD_TIMEOUT : SD_WRITE_SAME_TIMEOUT;
	scsi_req(rq)->resid_len = data_len;

	return scsi_init_io(cmd);
}

static int sd_setup_write_same10_cmnd(struct scsi_cmnd *cmd, bool unmap)
{
	struct scsi_device *sdp = cmd->device;
	struct request *rq = cmd->request;
	u64 sector = blk_rq_pos(rq) >> (ilog2(sdp->sector_size) - 9);
	u32 nr_sectors = blk_rq_sectors(rq) >> (ilog2(sdp->sector_size) - 9);
	u32 data_len = sdp->sector_size;

	rq->special_vec.bv_page = mempool_alloc(sd_page_pool, GFP_ATOMIC);
	if (!rq->special_vec.bv_page)
		return BLKPREP_DEFER;
	clear_highpage(rq->special_vec.bv_page);
	rq->special_vec.bv_offset = 0;
	rq->special_vec.bv_len = data_len;
	rq->rq_flags |= RQF_SPECIAL_PAYLOAD;

	cmd->cmd_len = 10;
	cmd->cmnd[0] = WRITE_SAME;
	if (unmap)
		cmd->cmnd[1] = 0x8; /* UNMAP */
	put_unaligned_be32(sector, &cmd->cmnd[2]);
	put_unaligned_be16(nr_sectors, &cmd->cmnd[7]);

	cmd->allowed = SD_MAX_RETRIES;
	cmd->transfersize = data_len;
	rq->timeout = unmap ? SD_TIMEOUT : SD_WRITE_SAME_TIMEOUT;
	scsi_req(rq)->resid_len = data_len;

	return scsi_init_io(cmd);
}

static int sd_setup_write_zeroes_cmnd(struct scsi_cmnd *cmd)
{
	struct request *rq = cmd->request;
	struct scsi_device *sdp = cmd->device;
	struct scsi_disk *sdkp = scsi_disk(rq->rq_disk);
	u64 sector = blk_rq_pos(rq) >> (ilog2(sdp->sector_size) - 9);
	u32 nr_sectors = blk_rq_sectors(rq) >> (ilog2(sdp->sector_size) - 9);
	int ret;

	if (!(rq->cmd_flags & REQ_NOUNMAP)) {
		switch (sdkp->zeroing_mode) {
		case SD_ZERO_WS16_UNMAP:
			ret = sd_setup_write_same16_cmnd(cmd, true);
			goto out;
		case SD_ZERO_WS10_UNMAP:
			ret = sd_setup_write_same10_cmnd(cmd, true);
			goto out;
		}
	}

	if (sdp->no_write_same)
		return BLKPREP_INVALID;

	if (sdkp->ws16 || sector > 0xffffffff || nr_sectors > 0xffff)
		ret = sd_setup_write_same16_cmnd(cmd, false);
	else
		ret = sd_setup_write_same10_cmnd(cmd, false);

out:
	if (sd_is_zoned(sdkp) && ret == BLKPREP_OK)
		return sd_zbc_write_lock_zone(cmd);

	return ret;
}

static void sd_config_write_same(struct scsi_disk *sdkp)
{
	struct request_queue *q = sdkp->disk->queue;
	unsigned int logical_block_size = sdkp->device->sector_size;

	if (sdkp->device->no_write_same) {
		sdkp->max_ws_blocks = 0;
		goto out;
	}

	/* Some devices can not handle block counts above 0xffff despite
	 * supporting WRITE SAME(16). Consequently we default to 64k
	 * blocks per I/O unless the device explicitly advertises a
	 * bigger limit.
	 */
	if (sdkp->max_ws_blocks > SD_MAX_WS10_BLOCKS)
		sdkp->max_ws_blocks = min_not_zero(sdkp->max_ws_blocks,
						   (u32)SD_MAX_WS16_BLOCKS);
	else if (sdkp->ws16 || sdkp->ws10 || sdkp->device->no_report_opcodes)
		sdkp->max_ws_blocks = min_not_zero(sdkp->max_ws_blocks,
						   (u32)SD_MAX_WS10_BLOCKS);
	else {
		sdkp->device->no_write_same = 1;
		sdkp->max_ws_blocks = 0;
	}

	if (sdkp->lbprz && sdkp->lbpws)
		sdkp->zeroing_mode = SD_ZERO_WS16_UNMAP;
	else if (sdkp->lbprz && sdkp->lbpws10)
		sdkp->zeroing_mode = SD_ZERO_WS10_UNMAP;
	else if (sdkp->max_ws_blocks)
		sdkp->zeroing_mode = SD_ZERO_WS;
	else
		sdkp->zeroing_mode = SD_ZERO_WRITE;

out:
	blk_queue_max_write_same_sectors(q, sdkp->max_ws_blocks *
					 (logical_block_size >> 9));
	blk_queue_max_write_zeroes_sectors(q, sdkp->max_ws_blocks *
					 (logical_block_size >> 9));
}

/**
 * sd_setup_write_same_cmnd - write the same data to multiple blocks
 * @cmd: command to prepare
 *
 * Will set up either WRITE SAME(10) or WRITE SAME(16) depending on
 * the preference indicated by the target device.
 **/
static int sd_setup_write_same_cmnd(struct scsi_cmnd *cmd)
{
	struct request *rq = cmd->request;
	struct scsi_device *sdp = cmd->device;
	struct scsi_disk *sdkp = scsi_disk(rq->rq_disk);
	struct bio *bio = rq->bio;
	sector_t sector = blk_rq_pos(rq);
	unsigned int nr_sectors = blk_rq_sectors(rq);
	unsigned int nr_bytes = blk_rq_bytes(rq);
	int ret;

	if (sdkp->device->no_write_same)
		return BLKPREP_INVALID;

	BUG_ON(bio_offset(bio) || bio_iovec(bio).bv_len != sdp->sector_size);

	if (sd_is_zoned(sdkp)) {
		ret = sd_zbc_write_lock_zone(cmd);
		if (ret != BLKPREP_OK)
			return ret;
	}

	sector >>= ilog2(sdp->sector_size) - 9;
	nr_sectors >>= ilog2(sdp->sector_size) - 9;

	if (likely(!sdp->timeout_override))
		rq->timeout = SD_WRITE_SAME_TIMEOUT;
	else
		rq->timeout = sdp->timeout_override;

	if (sdkp->ws16 || sector > 0xffffffff || nr_sectors > 0xffff) {
		cmd->cmd_len = 16;
		cmd->cmnd[0] = WRITE_SAME_16;
		put_unaligned_be64(sector, &cmd->cmnd[2]);
		put_unaligned_be32(nr_sectors, &cmd->cmnd[10]);
	} else {
		cmd->cmd_len = 10;
		cmd->cmnd[0] = WRITE_SAME;
		put_unaligned_be32(sector, &cmd->cmnd[2]);
		put_unaligned_be16(nr_sectors, &cmd->cmnd[7]);
	}

	cmd->transfersize = sdp->sector_size;
	cmd->allowed = SD_MAX_RETRIES;

	/*
	 * For WRITE SAME the data transferred via the DATA OUT buffer is
	 * different from the amount of data actually written to the target.
	 *
	 * We set up __data_len to the amount of data transferred via the
	 * DATA OUT buffer so that blk_rq_map_sg sets up the proper S/G list
	 * to transfer a single sector of data first, but then reset it to
	 * the amount of data to be written right after so that the I/O path
	 * knows how much to actually write.
	 */
	rq->__data_len = sdp->sector_size;
	ret = scsi_init_io(cmd);
	rq->__data_len = nr_bytes;

	if (sd_is_zoned(sdkp) && ret != BLKPREP_OK)
		sd_zbc_write_unlock_zone(cmd);

	return ret;
}

static int sd_setup_flush_cmnd(struct scsi_cmnd *cmd)
{
	struct request *rq = cmd->request;

	/* flush requests don't perform I/O, zero the S/G table */
	memset(&cmd->sdb, 0, sizeof(cmd->sdb));

	cmd->cmnd[0] = SYNCHRONIZE_CACHE;
	cmd->cmd_len = 10;
	cmd->transfersize = 0;
	cmd->allowed = SD_MAX_RETRIES;

	rq->timeout = rq->q->rq_timeout * SD_FLUSH_TIMEOUT_MULTIPLIER;
	return BLKPREP_OK;
}

static int sd_setup_read_write_cmnd(struct scsi_cmnd *SCpnt)
{
	struct request *rq = SCpnt->request;
	struct scsi_device *sdp = SCpnt->device;
	struct gendisk *disk = rq->rq_disk;
	struct scsi_disk *sdkp = scsi_disk(disk);
	sector_t block = blk_rq_pos(rq);
	sector_t threshold;
	unsigned int this_count = blk_rq_sectors(rq);
	unsigned int dif, dix;
	bool zoned_write = sd_is_zoned(sdkp) && rq_data_dir(rq) == WRITE;
	int ret;
	unsigned char protect;

	if (zoned_write) {
		ret = sd_zbc_write_lock_zone(SCpnt);
		if (ret != BLKPREP_OK)
			return ret;
	}

	ret = scsi_init_io(SCpnt);
	if (ret != BLKPREP_OK)
		goto out;
	WARN_ON_ONCE(SCpnt != rq->special);

	/* from here on until we're complete, any goto out
	 * is used for a killable error condition */
	ret = BLKPREP_KILL;

	SCSI_LOG_HLQUEUE(1,
		scmd_printk(KERN_INFO, SCpnt,
			"%s: block=%llu, count=%d\n",
			__func__, (unsigned long long)block, this_count));

	if (!sdp || !scsi_device_online(sdp) ||
	    block + blk_rq_sectors(rq) > get_capacity(disk)) {
		SCSI_LOG_HLQUEUE(2, scmd_printk(KERN_INFO, SCpnt,
						"Finishing %u sectors\n",
						blk_rq_sectors(rq)));
		SCSI_LOG_HLQUEUE(2, scmd_printk(KERN_INFO, SCpnt,
						"Retry with 0x%p\n", SCpnt));
		goto out;
	}

	if (sdp->changed) {
		/*
		 * quietly refuse to do anything to a changed disc until 
		 * the changed bit has been reset
		 */
		/* printk("SCSI disk has been changed or is not present. Prohibiting further I/O.\n"); */
		goto out;
	}

	/*
	 * Some SD card readers can't handle multi-sector accesses which touch
	 * the last one or two hardware sectors.  Split accesses as needed.
	 */
	threshold = get_capacity(disk) - SD_LAST_BUGGY_SECTORS *
		(sdp->sector_size / 512);

	if (unlikely(sdp->last_sector_bug && block + this_count > threshold)) {
		if (block < threshold) {
			/* Access up to the threshold but not beyond */
			this_count = threshold - block;
		} else {
			/* Access only a single hardware sector */
			this_count = sdp->sector_size / 512;
		}
	}

	SCSI_LOG_HLQUEUE(2, scmd_printk(KERN_INFO, SCpnt, "block=%llu\n",
					(unsigned long long)block));

	/*
	 * If we have a 1K hardware sectorsize, prevent access to single
	 * 512 byte sectors.  In theory we could handle this - in fact
	 * the scsi cdrom driver must be able to handle this because
	 * we typically use 1K blocksizes, and cdroms typically have
	 * 2K hardware sectorsizes.  Of course, things are simpler
	 * with the cdrom, since it is read-only.  For performance
	 * reasons, the filesystems should be able to handle this
	 * and not force the scsi disk driver to use bounce buffers
	 * for this.
	 */
	if (sdp->sector_size == 1024) {
		if ((block & 1) || (blk_rq_sectors(rq) & 1)) {
			scmd_printk(KERN_ERR, SCpnt,
				    "Bad block number requested\n");
			goto out;
		} else {
			block = block >> 1;
			this_count = this_count >> 1;
		}
	}
	if (sdp->sector_size == 2048) {
		if ((block & 3) || (blk_rq_sectors(rq) & 3)) {
			scmd_printk(KERN_ERR, SCpnt,
				    "Bad block number requested\n");
			goto out;
		} else {
			block = block >> 2;
			this_count = this_count >> 2;
		}
	}
	if (sdp->sector_size == 4096) {
		if ((block & 7) || (blk_rq_sectors(rq) & 7)) {
			scmd_printk(KERN_ERR, SCpnt,
				    "Bad block number requested\n");
			goto out;
		} else {
			block = block >> 3;
			this_count = this_count >> 3;
		}
	}
	if (rq_data_dir(rq) == WRITE) {
		SCpnt->cmnd[0] = WRITE_6;

		if (blk_integrity_rq(rq))
			sd_dif_prepare(SCpnt);

	} else if (rq_data_dir(rq) == READ) {
		SCpnt->cmnd[0] = READ_6;
	} else {
		scmd_printk(KERN_ERR, SCpnt, "Unknown command %d\n", req_op(rq));
		goto out;
	}

	SCSI_LOG_HLQUEUE(2, scmd_printk(KERN_INFO, SCpnt,
					"%s %d/%u 512 byte blocks.\n",
					(rq_data_dir(rq) == WRITE) ?
					"writing" : "reading", this_count,
					blk_rq_sectors(rq)));

	dix = scsi_prot_sg_count(SCpnt);
	dif = scsi_host_dif_capable(SCpnt->device->host, sdkp->protection_type);

	if (dif || dix)
		protect = sd_setup_protect_cmnd(SCpnt, dix, dif);
	else
		protect = 0;

	if (protect && sdkp->protection_type == T10_PI_TYPE2_PROTECTION) {
		SCpnt->cmnd = mempool_alloc(sd_cdb_pool, GFP_ATOMIC);

		if (unlikely(SCpnt->cmnd == NULL)) {
			ret = BLKPREP_DEFER;
			goto out;
		}

		SCpnt->cmd_len = SD_EXT_CDB_SIZE;
		memset(SCpnt->cmnd, 0, SCpnt->cmd_len);
		SCpnt->cmnd[0] = VARIABLE_LENGTH_CMD;
		SCpnt->cmnd[7] = 0x18;
		SCpnt->cmnd[9] = (rq_data_dir(rq) == READ) ? READ_32 : WRITE_32;
		SCpnt->cmnd[10] = protect | ((rq->cmd_flags & REQ_FUA) ? 0x8 : 0);

		/* LBA */
		SCpnt->cmnd[12] = sizeof(block) > 4 ? (unsigned char) (block >> 56) & 0xff : 0;
		SCpnt->cmnd[13] = sizeof(block) > 4 ? (unsigned char) (block >> 48) & 0xff : 0;
		SCpnt->cmnd[14] = sizeof(block) > 4 ? (unsigned char) (block >> 40) & 0xff : 0;
		SCpnt->cmnd[15] = sizeof(block) > 4 ? (unsigned char) (block >> 32) & 0xff : 0;
		SCpnt->cmnd[16] = (unsigned char) (block >> 24) & 0xff;
		SCpnt->cmnd[17] = (unsigned char) (block >> 16) & 0xff;
		SCpnt->cmnd[18] = (unsigned char) (block >> 8) & 0xff;
		SCpnt->cmnd[19] = (unsigned char) block & 0xff;

		/* Expected Indirect LBA */
		SCpnt->cmnd[20] = (unsigned char) (block >> 24) & 0xff;
		SCpnt->cmnd[21] = (unsigned char) (block >> 16) & 0xff;
		SCpnt->cmnd[22] = (unsigned char) (block >> 8) & 0xff;
		SCpnt->cmnd[23] = (unsigned char) block & 0xff;

		/* Transfer length */
		SCpnt->cmnd[28] = (unsigned char) (this_count >> 24) & 0xff;
		SCpnt->cmnd[29] = (unsigned char) (this_count >> 16) & 0xff;
		SCpnt->cmnd[30] = (unsigned char) (this_count >> 8) & 0xff;
		SCpnt->cmnd[31] = (unsigned char) this_count & 0xff;
	} else if (sdp->use_16_for_rw || (this_count > 0xffff)) {
		SCpnt->cmnd[0] += READ_16 - READ_6;
		SCpnt->cmnd[1] = protect | ((rq->cmd_flags & REQ_FUA) ? 0x8 : 0);
		SCpnt->cmnd[2] = sizeof(block) > 4 ? (unsigned char) (block >> 56) & 0xff : 0;
		SCpnt->cmnd[3] = sizeof(block) > 4 ? (unsigned char) (block >> 48) & 0xff : 0;
		SCpnt->cmnd[4] = sizeof(block) > 4 ? (unsigned char) (block >> 40) & 0xff : 0;
		SCpnt->cmnd[5] = sizeof(block) > 4 ? (unsigned char) (block >> 32) & 0xff : 0;
		SCpnt->cmnd[6] = (unsigned char) (block >> 24) & 0xff;
		SCpnt->cmnd[7] = (unsigned char) (block >> 16) & 0xff;
		SCpnt->cmnd[8] = (unsigned char) (block >> 8) & 0xff;
		SCpnt->cmnd[9] = (unsigned char) block & 0xff;
		SCpnt->cmnd[10] = (unsigned char) (this_count >> 24) & 0xff;
		SCpnt->cmnd[11] = (unsigned char) (this_count >> 16) & 0xff;
		SCpnt->cmnd[12] = (unsigned char) (this_count >> 8) & 0xff;
		SCpnt->cmnd[13] = (unsigned char) this_count & 0xff;
		SCpnt->cmnd[14] = SCpnt->cmnd[15] = 0;
	} else if ((this_count > 0xff) || (block > 0x1fffff) ||
		   scsi_device_protection(SCpnt->device) ||
		   SCpnt->device->use_10_for_rw) {
		SCpnt->cmnd[0] += READ_10 - READ_6;
		SCpnt->cmnd[1] = protect | ((rq->cmd_flags & REQ_FUA) ? 0x8 : 0);
		SCpnt->cmnd[2] = (unsigned char) (block >> 24) & 0xff;
		SCpnt->cmnd[3] = (unsigned char) (block >> 16) & 0xff;
		SCpnt->cmnd[4] = (unsigned char) (block >> 8) & 0xff;
		SCpnt->cmnd[5] = (unsigned char) block & 0xff;
		SCpnt->cmnd[6] = SCpnt->cmnd[9] = 0;
		SCpnt->cmnd[7] = (unsigned char) (this_count >> 8) & 0xff;
		SCpnt->cmnd[8] = (unsigned char) this_count & 0xff;
	} else {
		if (unlikely(rq->cmd_flags & REQ_FUA)) {
			/*
			 * This happens only if this drive failed
			 * 10byte rw command with ILLEGAL_REQUEST
			 * during operation and thus turned off
			 * use_10_for_rw.
			 */
			scmd_printk(KERN_ERR, SCpnt,
				    "FUA write on READ/WRITE(6) drive\n");
			goto out;
		}

		SCpnt->cmnd[1] |= (unsigned char) ((block >> 16) & 0x1f);
		SCpnt->cmnd[2] = (unsigned char) ((block >> 8) & 0xff);
		SCpnt->cmnd[3] = (unsigned char) block & 0xff;
		SCpnt->cmnd[4] = (unsigned char) this_count;
		SCpnt->cmnd[5] = 0;
	}
	SCpnt->sdb.length = this_count * sdp->sector_size;

	/*
	 * We shouldn't disconnect in the middle of a sector, so with a dumb
	 * host adapter, it's safe to assume that we can at least transfer
	 * this many bytes between each connect / disconnect.
	 */
	SCpnt->transfersize = sdp->sector_size;
	SCpnt->underflow = this_count << 9;
	SCpnt->allowed = SD_MAX_RETRIES;

	/*
	 * This indicates that the command is ready from our end to be
	 * queued.
	 */
	ret = BLKPREP_OK;
 out:
	if (zoned_write && ret != BLKPREP_OK)
		sd_zbc_write_unlock_zone(SCpnt);

	return ret;
}

static int sd_init_command(struct scsi_cmnd *cmd)
{
	struct request *rq = cmd->request;

	switch (req_op(rq)) {
	case REQ_OP_DISCARD:
		switch (scsi_disk(rq->rq_disk)->provisioning_mode) {
		case SD_LBP_UNMAP:
			return sd_setup_unmap_cmnd(cmd);
		case SD_LBP_WS16:
			return sd_setup_write_same16_cmnd(cmd, true);
		case SD_LBP_WS10:
			return sd_setup_write_same10_cmnd(cmd, true);
		case SD_LBP_ZERO:
			return sd_setup_write_same10_cmnd(cmd, false);
		default:
			return BLKPREP_INVALID;
		}
	case REQ_OP_WRITE_ZEROES:
		return sd_setup_write_zeroes_cmnd(cmd);
	case REQ_OP_WRITE_SAME:
		return sd_setup_write_same_cmnd(cmd);
	case REQ_OP_FLUSH:
		return sd_setup_flush_cmnd(cmd);
	case REQ_OP_READ:
	case REQ_OP_WRITE:
		return sd_setup_read_write_cmnd(cmd);
	case REQ_OP_ZONE_REPORT:
		return sd_zbc_setup_report_cmnd(cmd);
	case REQ_OP_ZONE_RESET:
		return sd_zbc_setup_reset_cmnd(cmd);
	default:
		WARN_ON_ONCE(1);
		return BLKPREP_KILL;
	}
}

static void sd_uninit_command(struct scsi_cmnd *SCpnt)
{
	struct request *rq = SCpnt->request;
	u8 *cmnd;

	if (SCpnt->flags & SCMD_ZONE_WRITE_LOCK)
		sd_zbc_write_unlock_zone(SCpnt);

	if (rq->rq_flags & RQF_SPECIAL_PAYLOAD)
		mempool_free(rq->special_vec.bv_page, sd_page_pool);

	if (SCpnt->cmnd != scsi_req(rq)->cmd) {
		cmnd = SCpnt->cmnd;
		SCpnt->cmnd = NULL;
		SCpnt->cmd_len = 0;
		mempool_free(cmnd, sd_cdb_pool);
	}
}

/**
 *	sd_open - open a scsi disk device
 *	@bdev: Block device of the scsi disk to open
 *	@mode: FMODE_* mask
 *
 *	Returns 0 if successful. Returns a negated errno value in case 
 *	of error.
 *
 *	Note: This can be called from a user context (e.g. fsck(1) )
 *	or from within the kernel (e.g. as a result of a mount(1) ).
 *	In the latter case @inode and @filp carry an abridged amount
 *	of information as noted above.
 *
 *	Locking: called with bdev->bd_mutex held.
 **/
static int sd_open(struct block_device *bdev, fmode_t mode)
{
	struct scsi_disk *sdkp = scsi_disk_get(bdev->bd_disk);
	struct scsi_device *sdev;
	int retval;

	if (!sdkp)
		return -ENXIO;

	SCSI_LOG_HLQUEUE(3, sd_printk(KERN_INFO, sdkp, "sd_open\n"));

	sdev = sdkp->device;

	/*
	 * If the device is in error recovery, wait until it is done.
	 * If the device is offline, then disallow any access to it.
	 */
	retval = -ENXIO;
	if (!scsi_block_when_processing_errors(sdev))
		goto error_out;

	if (sdev->removable || sdkp->write_prot)
		check_disk_change(bdev);

	/*
	 * If the drive is empty, just let the open fail.
	 */
	retval = -ENOMEDIUM;
	if (sdev->removable && !sdkp->media_present && !(mode & FMODE_NDELAY))
		goto error_out;

	/*
	 * If the device has the write protect tab set, have the open fail
	 * if the user expects to be able to write to the thing.
	 */
	retval = -EROFS;
	if (sdkp->write_prot && (mode & FMODE_WRITE))
		goto error_out;

	/*
	 * It is possible that the disk changing stuff resulted in
	 * the device being taken offline.  If this is the case,
	 * report this to the user, and don't pretend that the
	 * open actually succeeded.
	 */
	retval = -ENXIO;
	if (!scsi_device_online(sdev))
		goto error_out;

	if ((atomic_inc_return(&sdkp->openers) == 1) && sdev->removable) {
		if (scsi_block_when_processing_errors(sdev))
			scsi_set_medium_removal(sdev, SCSI_REMOVAL_PREVENT);
	}

	return 0;

error_out:
	scsi_disk_put(sdkp);
	return retval;	
}

/**
 *	sd_release - invoked when the (last) close(2) is called on this
 *	scsi disk.
 *	@disk: disk to release
 *	@mode: FMODE_* mask
 *
 *	Returns 0. 
 *
 *	Note: may block (uninterruptible) if error recovery is underway
 *	on this disk.
 *
 *	Locking: called with bdev->bd_mutex held.
 **/
static void sd_release(struct gendisk *disk, fmode_t mode)
{
	struct scsi_disk *sdkp = scsi_disk(disk);
	struct scsi_device *sdev = sdkp->device;

	SCSI_LOG_HLQUEUE(3, sd_printk(KERN_INFO, sdkp, "sd_release\n"));

	if (atomic_dec_return(&sdkp->openers) == 0 && sdev->removable) {
		if (scsi_block_when_processing_errors(sdev))
			scsi_set_medium_removal(sdev, SCSI_REMOVAL_ALLOW);
	}

	scsi_disk_put(sdkp);
}

static int sd_getgeo(struct block_device *bdev, struct hd_geometry *geo)
{
	struct scsi_disk *sdkp = scsi_disk(bdev->bd_disk);
	struct scsi_device *sdp = sdkp->device;
	struct Scsi_Host *host = sdp->host;
	sector_t capacity = logical_to_sectors(sdp, sdkp->capacity);
	int diskinfo[4];

	/* default to most commonly used values */
	diskinfo[0] = 0x40;	/* 1 << 6 */
	diskinfo[1] = 0x20;	/* 1 << 5 */
	diskinfo[2] = capacity >> 11;

	/* override with calculated, extended default, or driver values */
	if (host->hostt->bios_param)
		host->hostt->bios_param(sdp, bdev, capacity, diskinfo);
	else
		scsicam_bios_param(bdev, capacity, diskinfo);

	geo->heads = diskinfo[0];
	geo->sectors = diskinfo[1];
	geo->cylinders = diskinfo[2];
	return 0;
}

/**
 *	sd_ioctl - process an ioctl
 *	@bdev: target block device
 *	@mode: FMODE_* mask
 *	@cmd: ioctl command number
 *	@arg: this is third argument given to ioctl(2) system call.
 *	Often contains a pointer.
 *
 *	Returns 0 if successful (some ioctls return positive numbers on
 *	success as well). Returns a negated errno value in case of error.
 *
 *	Note: most ioctls are forward onto the block subsystem or further
 *	down in the scsi subsystem.
 **/
static int sd_ioctl(struct block_device *bdev, fmode_t mode,
		    unsigned int cmd, unsigned long arg)
{
	struct gendisk *disk = bdev->bd_disk;
	struct scsi_disk *sdkp = scsi_disk(disk);
	struct scsi_device *sdp = sdkp->device;
	void __user *p = (void __user *)arg;
	int error;
    
	SCSI_LOG_IOCTL(1, sd_printk(KERN_INFO, sdkp, "sd_ioctl: disk=%s, "
				    "cmd=0x%x\n", disk->disk_name, cmd));

	error = scsi_verify_blk_ioctl(bdev, cmd);
	if (error < 0)
		return error;

	/*
	 * If we are in the middle of error recovery, don't let anyone
	 * else try and use this device.  Also, if error recovery fails, it
	 * may try and take the device offline, in which case all further
	 * access to the device is prohibited.
	 */
	error = scsi_ioctl_block_when_processing_errors(sdp, cmd,
			(mode & FMODE_NDELAY) != 0);
	if (error)
		goto out;

	if (is_sed_ioctl(cmd))
		return sed_ioctl(sdkp->opal_dev, cmd, p);

	/*
	 * Send SCSI addressing ioctls directly to mid level, send other
	 * ioctls to block level and then onto mid level if they can't be
	 * resolved.
	 */
	switch (cmd) {
		case SCSI_IOCTL_GET_IDLUN:
		case SCSI_IOCTL_GET_BUS_NUMBER:
			error = scsi_ioctl(sdp, cmd, p);
			break;
		default:
			error = scsi_cmd_blk_ioctl(bdev, mode, cmd, p);
			if (error != -ENOTTY)
				break;
			error = scsi_ioctl(sdp, cmd, p);
			break;
	}
out:
	return error;
}

static void set_media_not_present(struct scsi_disk *sdkp)
{
	if (sdkp->media_present)
		sdkp->device->changed = 1;

	if (sdkp->device->removable) {
		sdkp->media_present = 0;
		sdkp->capacity = 0;
	}
}

static int media_not_present(struct scsi_disk *sdkp,
			     struct scsi_sense_hdr *sshdr)
{
	if (!scsi_sense_valid(sshdr))
		return 0;

	/* not invoked for commands that could return deferred errors */
	switch (sshdr->sense_key) {
	case UNIT_ATTENTION:
	case NOT_READY:
		/* medium not present */
		if (sshdr->asc == 0x3A) {
			set_media_not_present(sdkp);
			return 1;
		}
	}
	return 0;
}

static int sd_sync_cache(struct scsi_disk *sdkp, struct scsi_sense_hdr *sshdr)
{
	int retries, res;
	struct scsi_device *sdp = sdkp->device;
	const int timeout = sdp->request_queue->rq_timeout
		* SD_FLUSH_TIMEOUT_MULTIPLIER;
	struct scsi_sense_hdr my_sshdr;

	if (!scsi_device_online(sdp))
		return -ENODEV;

	/* caller might not be interested in sense, but we need it */
	if (!sshdr)
		sshdr = &my_sshdr;

	for (retries = 3; retries > 0; --retries) {
		unsigned char cmd[10] = { 0 };

		cmd[0] = SYNCHRONIZE_CACHE;
		/*
		 * Leave the rest of the command zero to indicate
		 * flush everything.
		 */
		res = scsi_execute(sdp, cmd, DMA_NONE, NULL, 0, NULL, sshdr,
				timeout, SD_MAX_RETRIES, 0, RQF_PM, NULL);
		if (res == 0)
			break;
	}

	if (res) {
		sd_print_result(sdkp, "Synchronize Cache(10) failed", res);

		if (driver_byte(res) & DRIVER_SENSE)
			sd_print_sense_hdr(sdkp, sshdr);

		/* we need to evaluate the error return  */
		if (scsi_sense_valid(sshdr) &&
			(sshdr->asc == 0x3a ||	/* medium not present */
			 sshdr->asc == 0x20 ||	/* invalid command */
			 (sshdr->asc == 0x74 && sshdr->ascq == 0x71)))	/* drive is password locked */
				/* this is no error here */
				return 0;

		switch (host_byte(res)) {
		/* ignore errors due to racing a disconnection */
		case DID_BAD_TARGET:
		case DID_NO_CONNECT:
			return 0;
		/* signal the upper layer it might try again */
		case DID_BUS_BUSY:
		case DID_IMM_RETRY:
		case DID_REQUEUE:
		case DID_SOFT_ERROR:
			return -EBUSY;
		default:
			return -EIO;
		}
	}
	return 0;
}

static void sd_rescan(struct device *dev)
{
	struct scsi_disk *sdkp = dev_get_drvdata(dev);

	revalidate_disk(sdkp->disk);
}


#ifdef CONFIG_COMPAT
/* 
 * This gets directly called from VFS. When the ioctl 
 * is not recognized we go back to the other translation paths. 
 */
static int sd_compat_ioctl(struct block_device *bdev, fmode_t mode,
			   unsigned int cmd, unsigned long arg)
{
	struct gendisk *disk = bdev->bd_disk;
	struct scsi_disk *sdkp = scsi_disk(disk);
	struct scsi_device *sdev = sdkp->device;
	void __user *p = compat_ptr(arg);
	int error;

	error = scsi_verify_blk_ioctl(bdev, cmd);
	if (error < 0)
		return error;

	error = scsi_ioctl_block_when_processing_errors(sdev, cmd,
			(mode & FMODE_NDELAY) != 0);
	if (error)
		return error;

	if (is_sed_ioctl(cmd))
		return sed_ioctl(sdkp->opal_dev, cmd, p);
	       
	/* 
	 * Let the static ioctl translation table take care of it.
	 */
	if (!sdev->host->hostt->compat_ioctl)
		return -ENOIOCTLCMD; 
	return sdev->host->hostt->compat_ioctl(sdev, cmd, p);
}
#endif

static char sd_pr_type(enum pr_type type)
{
	switch (type) {
	case PR_WRITE_EXCLUSIVE:
		return 0x01;
	case PR_EXCLUSIVE_ACCESS:
		return 0x03;
	case PR_WRITE_EXCLUSIVE_REG_ONLY:
		return 0x05;
	case PR_EXCLUSIVE_ACCESS_REG_ONLY:
		return 0x06;
	case PR_WRITE_EXCLUSIVE_ALL_REGS:
		return 0x07;
	case PR_EXCLUSIVE_ACCESS_ALL_REGS:
		return 0x08;
	default:
		return 0;
	}
};

static int sd_pr_command(struct block_device *bdev, u8 sa,
		u64 key, u64 sa_key, u8 type, u8 flags)
{
	struct scsi_device *sdev = scsi_disk(bdev->bd_disk)->device;
	struct scsi_sense_hdr sshdr;
	int result;
	u8 cmd[16] = { 0, };
	u8 data[24] = { 0, };

	cmd[0] = PERSISTENT_RESERVE_OUT;
	cmd[1] = sa;
	cmd[2] = type;
	put_unaligned_be32(sizeof(data), &cmd[5]);

	put_unaligned_be64(key, &data[0]);
	put_unaligned_be64(sa_key, &data[8]);
	data[20] = flags;

	result = scsi_execute_req(sdev, cmd, DMA_TO_DEVICE, &data, sizeof(data),
			&sshdr, SD_TIMEOUT, SD_MAX_RETRIES, NULL);

	if ((driver_byte(result) & DRIVER_SENSE) &&
	    (scsi_sense_valid(&sshdr))) {
		sdev_printk(KERN_INFO, sdev, "PR command failed: %d\n", result);
		scsi_print_sense_hdr(sdev, NULL, &sshdr);
	}

	return result;
}

static int sd_pr_register(struct block_device *bdev, u64 old_key, u64 new_key,
		u32 flags)
{
	if (flags & ~PR_FL_IGNORE_KEY)
		return -EOPNOTSUPP;
	return sd_pr_command(bdev, (flags & PR_FL_IGNORE_KEY) ? 0x06 : 0x00,
			old_key, new_key, 0,
			(1 << 0) /* APTPL */);
}

static int sd_pr_reserve(struct block_device *bdev, u64 key, enum pr_type type,
		u32 flags)
{
	if (flags)
		return -EOPNOTSUPP;
	return sd_pr_command(bdev, 0x01, key, 0, sd_pr_type(type), 0);
}

static int sd_pr_release(struct block_device *bdev, u64 key, enum pr_type type)
{
	return sd_pr_command(bdev, 0x02, key, 0, sd_pr_type(type), 0);
}

static int sd_pr_preempt(struct block_device *bdev, u64 old_key, u64 new_key,
		enum pr_type type, bool abort)
{
	return sd_pr_command(bdev, abort ? 0x05 : 0x04, old_key, new_key,
			     sd_pr_type(type), 0);
}

static int sd_pr_clear(struct block_device *bdev, u64 key)
{
	return sd_pr_command(bdev, 0x03, key, 0, 0, 0);
}

static const struct pr_ops sd_pr_ops = {
	.pr_register	= sd_pr_register,
	.pr_reserve	= sd_pr_reserve,
	.pr_release	= sd_pr_release,
	.pr_preempt	= sd_pr_preempt,
	.pr_clear	= sd_pr_clear,
};

static const struct block_device_operations sd_fops = {
	.owner			= THIS_MODULE,
	.open			= sd_open,
	.release		= sd_release,
	.ioctl			= sd_ioctl,
	.getgeo			= sd_getgeo,
#ifdef CONFIG_COMPAT
	.compat_ioctl		= sd_compat_ioctl,
#endif
	.revalidate_disk	= sd_revalidate_disk,
	.unlock_native_capacity	= sd_unlock_native_capacity,
	.pr_ops			= &sd_pr_ops,
};

/**
 *	sd_eh_reset - reset error handling callback
 *	@scmd:		sd-issued command that has failed
 *
 *	This function is called by the SCSI midlayer before starting
 *	SCSI EH. When counting medium access failures we have to be
 *	careful to register it only only once per device and SCSI EH run;
 *	there might be several timed out commands which will cause the
 *	'max_medium_access_timeouts' counter to trigger after the first
 *	SCSI EH run already and set the device to offline.
 *	So this function resets the internal counter before starting SCSI EH.
 **/
static void sd_eh_reset(struct scsi_cmnd *scmd)
{
	struct scsi_disk *sdkp = scsi_disk(scmd->request->rq_disk);

	/* New SCSI EH run, reset gate variable */
	sdkp->ignore_medium_access_errors = false;
}

/**
 *	sd_eh_action - error handling callback
 *	@scmd:		sd-issued command that has failed
 *	@eh_disp:	The recovery disposition suggested by the midlayer
 *
 *	This function is called by the SCSI midlayer upon completion of an
 *	error test command (currently TEST UNIT READY). The result of sending
 *	the eh command is passed in eh_disp.  We're looking for devices that
 *	fail medium access commands but are OK with non access commands like
 *	test unit ready (so wrongly see the device as having a successful
 *	recovery)
 **/
static int sd_eh_action(struct scsi_cmnd *scmd, int eh_disp)
{
	struct scsi_disk *sdkp = scsi_disk(scmd->request->rq_disk);
	struct scsi_device *sdev = scmd->device;

	if (!scsi_device_online(sdev) ||
	    !scsi_medium_access_command(scmd) ||
	    host_byte(scmd->result) != DID_TIME_OUT ||
	    eh_disp != SUCCESS)
		return eh_disp;

	/*
	 * The device has timed out executing a medium access command.
	 * However, the TEST UNIT READY command sent during error
	 * handling completed successfully. Either the device is in the
	 * process of recovering or has it suffered an internal failure
	 * that prevents access to the storage medium.
	 */
	if (!sdkp->ignore_medium_access_errors) {
		sdkp->medium_access_timed_out++;
		sdkp->ignore_medium_access_errors = true;
	}

	/*
	 * If the device keeps failing read/write commands but TEST UNIT
	 * READY always completes successfully we assume that medium
	 * access is no longer possible and take the device offline.
	 */
	if (sdkp->medium_access_timed_out >= sdkp->max_medium_access_timeouts) {
		scmd_printk(KERN_ERR, scmd,
			    "Medium access timeout failure. Offlining disk!\n");
		mutex_lock(&sdev->state_mutex);
		scsi_device_set_state(sdev, SDEV_OFFLINE);
		mutex_unlock(&sdev->state_mutex);

		return SUCCESS;
	}

	return eh_disp;
}

static unsigned int sd_completed_bytes(struct scsi_cmnd *scmd)
{
	struct request *req = scmd->request;
	struct scsi_device *sdev = scmd->device;
	unsigned int transferred, good_bytes;
	u64 start_lba, end_lba, bad_lba;

	/*
	 * Some commands have a payload smaller than the device logical
	 * block size (e.g. INQUIRY on a 4K disk).
	 */
	if (scsi_bufflen(scmd) <= sdev->sector_size)
		return 0;

	/* Check if we have a 'bad_lba' information */
	if (!scsi_get_sense_info_fld(scmd->sense_buffer,
				     SCSI_SENSE_BUFFERSIZE,
				     &bad_lba))
		return 0;

	/*
	 * If the bad lba was reported incorrectly, we have no idea where
	 * the error is.
	 */
	start_lba = sectors_to_logical(sdev, blk_rq_pos(req));
	end_lba = start_lba + bytes_to_logical(sdev, scsi_bufflen(scmd));
	if (bad_lba < start_lba || bad_lba >= end_lba)
		return 0;

	/*
	 * resid is optional but mostly filled in.  When it's unused,
	 * its value is zero, so we assume the whole buffer transferred
	 */
	transferred = scsi_bufflen(scmd) - scsi_get_resid(scmd);

	/* This computation should always be done in terms of the
	 * resolution of the device's medium.
	 */
	good_bytes = logical_to_bytes(sdev, bad_lba - start_lba);

	return min(good_bytes, transferred);
}

/**
 *	sd_done - bottom half handler: called when the lower level
 *	driver has completed (successfully or otherwise) a scsi command.
 *	@SCpnt: mid-level's per command structure.
 *
 *	Note: potentially run from within an ISR. Must not block.
 **/
static int sd_done(struct scsi_cmnd *SCpnt)
{
	int result = SCpnt->result;
	unsigned int good_bytes = result ? 0 : scsi_bufflen(SCpnt);
	unsigned int sector_size = SCpnt->device->sector_size;
	unsigned int resid;
	struct scsi_sense_hdr sshdr;
	struct scsi_disk *sdkp = scsi_disk(SCpnt->request->rq_disk);
	struct request *req = SCpnt->request;
	int sense_valid = 0;
	int sense_deferred = 0;

	switch (req_op(req)) {
	case REQ_OP_DISCARD:
	case REQ_OP_WRITE_ZEROES:
	case REQ_OP_WRITE_SAME:
	case REQ_OP_ZONE_RESET:
		if (!result) {
			good_bytes = blk_rq_bytes(req);
			scsi_set_resid(SCpnt, 0);
		} else {
			good_bytes = 0;
			scsi_set_resid(SCpnt, blk_rq_bytes(req));
		}
		break;
	case REQ_OP_ZONE_REPORT:
		/* To avoid that the block layer performs an incorrect
		 * bio_advance() call and restart of the remainder of
		 * incomplete report zone BIOs, always indicate a full
		 * completion of REQ_OP_ZONE_REPORT.
		 */
		if (!result) {
			good_bytes = scsi_bufflen(SCpnt);
			scsi_set_resid(SCpnt, 0);
		} else {
			good_bytes = 0;
			scsi_set_resid(SCpnt, blk_rq_bytes(req));
		}
		break;
	default:
		/*
		 * In case of bogus fw or device, we could end up having
		 * an unaligned partial completion. Check this here and force
		 * alignment.
		 */
		resid = scsi_get_resid(SCpnt);
		if (resid & (sector_size - 1)) {
			sd_printk(KERN_INFO, sdkp,
				"Unaligned partial completion (resid=%u, sector_sz=%u)\n",
				resid, sector_size);
			resid = min(scsi_bufflen(SCpnt),
				    round_up(resid, sector_size));
			scsi_set_resid(SCpnt, resid);
		}
	}

	if (result) {
		sense_valid = scsi_command_normalize_sense(SCpnt, &sshdr);
		if (sense_valid)
			sense_deferred = scsi_sense_is_deferred(&sshdr);
	}
	sdkp->medium_access_timed_out = 0;

	if (driver_byte(result) != DRIVER_SENSE &&
	    (!sense_valid || sense_deferred))
		goto out;

	switch (sshdr.sense_key) {
	case HARDWARE_ERROR:
	case MEDIUM_ERROR:
		good_bytes = sd_completed_bytes(SCpnt);
		break;
	case RECOVERED_ERROR:
		good_bytes = scsi_bufflen(SCpnt);
		break;
	case NO_SENSE:
		/* This indicates a false check condition, so ignore it.  An
		 * unknown amount of data was transferred so treat it as an
		 * error.
		 */
		SCpnt->result = 0;
		memset(SCpnt->sense_buffer, 0, SCSI_SENSE_BUFFERSIZE);
		break;
	case ABORTED_COMMAND:
		if (sshdr.asc == 0x10)  /* DIF: Target detected corruption */
			good_bytes = sd_completed_bytes(SCpnt);
		break;
	case ILLEGAL_REQUEST:
		switch (sshdr.asc) {
		case 0x10:	/* DIX: Host detected corruption */
			good_bytes = sd_completed_bytes(SCpnt);
			break;
		case 0x20:	/* INVALID COMMAND OPCODE */
		case 0x24:	/* INVALID FIELD IN CDB */
			switch (SCpnt->cmnd[0]) {
			case UNMAP:
				sd_config_discard(sdkp, SD_LBP_DISABLE);
				break;
			case WRITE_SAME_16:
			case WRITE_SAME:
				if (SCpnt->cmnd[1] & 8) { /* UNMAP */
					sd_config_discard(sdkp, SD_LBP_DISABLE);
				} else {
					sdkp->device->no_write_same = 1;
					sd_config_write_same(sdkp);
					req->__data_len = blk_rq_bytes(req);
					req->rq_flags |= RQF_QUIET;
				}
				break;
			}
		}
		break;
	default:
		break;
	}

 out:
	if (sd_is_zoned(sdkp))
		sd_zbc_complete(SCpnt, good_bytes, &sshdr);

	SCSI_LOG_HLCOMPLETE(1, scmd_printk(KERN_INFO, SCpnt,
					   "sd_done: completed %d of %d bytes\n",
					   good_bytes, scsi_bufflen(SCpnt)));

	if (rq_data_dir(SCpnt->request) == READ && scsi_prot_sg_count(SCpnt))
		sd_dif_complete(SCpnt, good_bytes);

	return good_bytes;
}

/*
 * spinup disk - called only in sd_revalidate_disk()
 */
static void
sd_spinup_disk(struct scsi_disk *sdkp)
{
	unsigned char cmd[10];
	unsigned long spintime_expire = 0;
	int retries, spintime;
	unsigned int the_result;
	struct scsi_sense_hdr sshdr;
	int sense_valid = 0;

	spintime = 0;

	/* Spin up drives, as required.  Only do this at boot time */
	/* Spinup needs to be done for module loads too. */
	do {
		retries = 0;

		do {
			cmd[0] = TEST_UNIT_READY;
			memset((void *) &cmd[1], 0, 9);

			the_result = scsi_execute_req(sdkp->device, cmd,
						      DMA_NONE, NULL, 0,
						      &sshdr, SD_TIMEOUT,
						      SD_MAX_RETRIES, NULL);

			/*
			 * If the drive has indicated to us that it
			 * doesn't have any media in it, don't bother
			 * with any more polling.
			 */
			if (media_not_present(sdkp, &sshdr))
				return;

			if (the_result)
				sense_valid = scsi_sense_valid(&sshdr);
			retries++;
		} while (retries < 3 && 
			 (!scsi_status_is_good(the_result) ||
			  ((driver_byte(the_result) & DRIVER_SENSE) &&
			  sense_valid && sshdr.sense_key == UNIT_ATTENTION)));

		if ((driver_byte(the_result) & DRIVER_SENSE) == 0) {
			/* no sense, TUR either succeeded or failed
			 * with a status error */
			if(!spintime && !scsi_status_is_good(the_result)) {
				sd_print_result(sdkp, "Test Unit Ready failed",
						the_result);
			}
			break;
		}

		/*
		 * The device does not want the automatic start to be issued.
		 */
		if (sdkp->device->no_start_on_add)
			break;

		if (sense_valid && sshdr.sense_key == NOT_READY) {
			if (sshdr.asc == 4 && sshdr.ascq == 3)
				break;	/* manual intervention required */
			if (sshdr.asc == 4 && sshdr.ascq == 0xb)
				break;	/* standby */
			if (sshdr.asc == 4 && sshdr.ascq == 0xc)
				break;	/* unavailable */
			if (sshdr.asc == 4 && sshdr.ascq == 0x1b)
				break;	/* sanitize in progress */
			/*
			 * Issue command to spin up drive when not ready
			 */
			if (!spintime) {
				sd_printk(KERN_NOTICE, sdkp, "Spinning up disk...");
				cmd[0] = START_STOP;
				cmd[1] = 1;	/* Return immediately */
				memset((void *) &cmd[2], 0, 8);
				cmd[4] = 1;	/* Start spin cycle */
				if (sdkp->device->start_stop_pwr_cond)
					cmd[4] |= 1 << 4;
				scsi_execute_req(sdkp->device, cmd, DMA_NONE,
						 NULL, 0, &sshdr,
						 SD_TIMEOUT, SD_MAX_RETRIES,
						 NULL);
				spintime_expire = jiffies + 100 * HZ;
				spintime = 1;
			}
			/* Wait 1 second for next try */
			msleep(1000);
			printk(".");

		/*
		 * Wait for USB flash devices with slow firmware.
		 * Yes, this sense key/ASC combination shouldn't
		 * occur here.  It's characteristic of these devices.
		 */
		} else if (sense_valid &&
				sshdr.sense_key == UNIT_ATTENTION &&
				sshdr.asc == 0x28) {
			if (!spintime) {
				spintime_expire = jiffies + 5 * HZ;
				spintime = 1;
			}
			/* Wait 1 second for next try */
			msleep(1000);
		} else {
			/* we don't understand the sense code, so it's
			 * probably pointless to loop */
			if(!spintime) {
				sd_printk(KERN_NOTICE, sdkp, "Unit Not Ready\n");
				sd_print_sense_hdr(sdkp, &sshdr);
			}
			break;
		}
				
	} while (spintime && time_before_eq(jiffies, spintime_expire));

	if (spintime) {
		if (scsi_status_is_good(the_result))
			printk("ready\n");
		else
			printk("not responding...\n");
	}
}

/*
 * Determine whether disk supports Data Integrity Field.
 */
static int sd_read_protection_type(struct scsi_disk *sdkp, unsigned char *buffer)
{
	struct scsi_device *sdp = sdkp->device;
	u8 type;
	int ret = 0;

	if (scsi_device_protection(sdp) == 0 || (buffer[12] & 1) == 0) {
		sdkp->protection_type = 0;
		return ret;
	}

	type = ((buffer[12] >> 1) & 7) + 1; /* P_TYPE 0 = Type 1 */

	if (type > T10_PI_TYPE3_PROTECTION)
		ret = -ENODEV;
	else if (scsi_host_dif_capable(sdp->host, type))
		ret = 1;

	if (sdkp->first_scan || type != sdkp->protection_type)
		switch (ret) {
		case -ENODEV:
			sd_printk(KERN_ERR, sdkp, "formatted with unsupported" \
				  " protection type %u. Disabling disk!\n",
				  type);
			break;
		case 1:
			sd_printk(KERN_NOTICE, sdkp,
				  "Enabling DIF Type %u protection\n", type);
			break;
		case 0:
			sd_printk(KERN_NOTICE, sdkp,
				  "Disabling DIF Type %u protection\n", type);
			break;
		}

	sdkp->protection_type = type;

	return ret;
}

static void read_capacity_error(struct scsi_disk *sdkp, struct scsi_device *sdp,
			struct scsi_sense_hdr *sshdr, int sense_valid,
			int the_result)
{
	if (driver_byte(the_result) & DRIVER_SENSE)
		sd_print_sense_hdr(sdkp, sshdr);
	else
		sd_printk(KERN_NOTICE, sdkp, "Sense not available.\n");

	/*
	 * Set dirty bit for removable devices if not ready -
	 * sometimes drives will not report this properly.
	 */
	if (sdp->removable &&
	    sense_valid && sshdr->sense_key == NOT_READY)
		set_media_not_present(sdkp);

	/*
	 * We used to set media_present to 0 here to indicate no media
	 * in the drive, but some drives fail read capacity even with
	 * media present, so we can't do that.
	 */
	sdkp->capacity = 0; /* unknown mapped to zero - as usual */
}

#define RC16_LEN 32
#if RC16_LEN > SD_BUF_SIZE
#error RC16_LEN must not be more than SD_BUF_SIZE
#endif

#define READ_CAPACITY_RETRIES_ON_RESET	10

/*
 * Ensure that we don't overflow sector_t when CONFIG_LBDAF is not set
 * and the reported logical block size is bigger than 512 bytes. Note
 * that last_sector is a u64 and therefore logical_to_sectors() is not
 * applicable.
 */
static bool sd_addressable_capacity(u64 lba, unsigned int sector_size)
{
	u64 last_sector = (lba + 1ULL) << (ilog2(sector_size) - 9);

	if (sizeof(sector_t) == 4 && last_sector > U32_MAX)
		return false;

	return true;
}

static int read_capacity_16(struct scsi_disk *sdkp, struct scsi_device *sdp,
						unsigned char *buffer)
{
	unsigned char cmd[16];
	struct scsi_sense_hdr sshdr;
	int sense_valid = 0;
	int the_result;
	int retries = 3, reset_retries = READ_CAPACITY_RETRIES_ON_RESET;
	unsigned int alignment;
	unsigned long long lba;
	unsigned sector_size;

	if (sdp->no_read_capacity_16)
		return -EINVAL;

	do {
		memset(cmd, 0, 16);
		cmd[0] = SERVICE_ACTION_IN_16;
		cmd[1] = SAI_READ_CAPACITY_16;
		cmd[13] = RC16_LEN;
		memset(buffer, 0, RC16_LEN);

		the_result = scsi_execute_req(sdp, cmd, DMA_FROM_DEVICE,
					buffer, RC16_LEN, &sshdr,
					SD_TIMEOUT, SD_MAX_RETRIES, NULL);

		if (media_not_present(sdkp, &sshdr))
			return -ENODEV;

		if (the_result) {
			sense_valid = scsi_sense_valid(&sshdr);
			if (sense_valid &&
			    sshdr.sense_key == ILLEGAL_REQUEST &&
			    (sshdr.asc == 0x20 || sshdr.asc == 0x24) &&
			    sshdr.ascq == 0x00)
				/* Invalid Command Operation Code or
				 * Invalid Field in CDB, just retry
				 * silently with RC10 */
				return -EINVAL;
			if (sense_valid &&
			    sshdr.sense_key == UNIT_ATTENTION &&
			    sshdr.asc == 0x29 && sshdr.ascq == 0x00)
				/* Device reset might occur several times,
				 * give it one more chance */
				if (--reset_retries > 0)
					continue;
		}
		retries--;

	} while (the_result && retries);

	if (the_result) {
		sd_print_result(sdkp, "Read Capacity(16) failed", the_result);
		read_capacity_error(sdkp, sdp, &sshdr, sense_valid, the_result);
		return -EINVAL;
	}

	sector_size = get_unaligned_be32(&buffer[8]);
	lba = get_unaligned_be64(&buffer[0]);

	if (sd_read_protection_type(sdkp, buffer) < 0) {
		sdkp->capacity = 0;
		return -ENODEV;
	}

	if (!sd_addressable_capacity(lba, sector_size)) {
		sd_printk(KERN_ERR, sdkp, "Too big for this kernel. Use a "
			"kernel compiled with support for large block "
			"devices.\n");
		sdkp->capacity = 0;
		return -EOVERFLOW;
	}

	/* Logical blocks per physical block exponent */
	sdkp->physical_block_size = (1 << (buffer[13] & 0xf)) * sector_size;

	/* RC basis */
	sdkp->rc_basis = (buffer[12] >> 4) & 0x3;

	/* Lowest aligned logical block */
	alignment = ((buffer[14] & 0x3f) << 8 | buffer[15]) * sector_size;
	blk_queue_alignment_offset(sdp->request_queue, alignment);
	if (alignment && sdkp->first_scan)
		sd_printk(KERN_NOTICE, sdkp,
			  "physical block alignment offset: %u\n", alignment);

	if (buffer[14] & 0x80) { /* LBPME */
		sdkp->lbpme = 1;

		if (buffer[14] & 0x40) /* LBPRZ */
			sdkp->lbprz = 1;

		sd_config_discard(sdkp, SD_LBP_WS16);
	}

	sdkp->capacity = lba + 1;
	return sector_size;
}

static int read_capacity_10(struct scsi_disk *sdkp, struct scsi_device *sdp,
						unsigned char *buffer)
{
	unsigned char cmd[16];
	struct scsi_sense_hdr sshdr;
	int sense_valid = 0;
	int the_result;
	int retries = 3, reset_retries = READ_CAPACITY_RETRIES_ON_RESET;
	sector_t lba;
	unsigned sector_size;

	do {
		cmd[0] = READ_CAPACITY;
		memset(&cmd[1], 0, 9);
		memset(buffer, 0, 8);

		the_result = scsi_execute_req(sdp, cmd, DMA_FROM_DEVICE,
					buffer, 8, &sshdr,
					SD_TIMEOUT, SD_MAX_RETRIES, NULL);

		if (media_not_present(sdkp, &sshdr))
			return -ENODEV;

		if (the_result) {
			sense_valid = scsi_sense_valid(&sshdr);
			if (sense_valid &&
			    sshdr.sense_key == UNIT_ATTENTION &&
			    sshdr.asc == 0x29 && sshdr.ascq == 0x00)
				/* Device reset might occur several times,
				 * give it one more chance */
				if (--reset_retries > 0)
					continue;
		}
		retries--;

	} while (the_result && retries);

	if (the_result) {
		sd_print_result(sdkp, "Read Capacity(10) failed", the_result);
		read_capacity_error(sdkp, sdp, &sshdr, sense_valid, the_result);
		return -EINVAL;
	}

	sector_size = get_unaligned_be32(&buffer[4]);
	lba = get_unaligned_be32(&buffer[0]);

	if (sdp->no_read_capacity_16 && (lba == 0xffffffff)) {
		/* Some buggy (usb cardreader) devices return an lba of
		   0xffffffff when the want to report a size of 0 (with
		   which they really mean no media is present) */
		sdkp->capacity = 0;
		sdkp->physical_block_size = sector_size;
		return sector_size;
	}

	if (!sd_addressable_capacity(lba, sector_size)) {
		sd_printk(KERN_ERR, sdkp, "Too big for this kernel. Use a "
			"kernel compiled with support for large block "
			"devices.\n");
		sdkp->capacity = 0;
		return -EOVERFLOW;
	}

	sdkp->capacity = lba + 1;
	sdkp->physical_block_size = sector_size;
	return sector_size;
}

static int sd_try_rc16_first(struct scsi_device *sdp)
{
	if (sdp->host->max_cmd_len < 16)
		return 0;
	if (sdp->try_rc_10_first)
		return 0;
	if (sdp->scsi_level > SCSI_SPC_2)
		return 1;
	if (scsi_device_protection(sdp))
		return 1;
	return 0;
}

/*
 * read disk capacity
 */
static void
sd_read_capacity(struct scsi_disk *sdkp, unsigned char *buffer)
{
	int sector_size;
	struct scsi_device *sdp = sdkp->device;

	if (sd_try_rc16_first(sdp)) {
		sector_size = read_capacity_16(sdkp, sdp, buffer);
		if (sector_size == -EOVERFLOW)
			goto got_data;
		if (sector_size == -ENODEV)
			return;
		if (sector_size < 0)
			sector_size = read_capacity_10(sdkp, sdp, buffer);
		if (sector_size < 0)
			return;
	} else {
		sector_size = read_capacity_10(sdkp, sdp, buffer);
		if (sector_size == -EOVERFLOW)
			goto got_data;
		if (sector_size < 0)
			return;
		if ((sizeof(sdkp->capacity) > 4) &&
		    (sdkp->capacity > 0xffffffffULL)) {
			int old_sector_size = sector_size;
			sd_printk(KERN_NOTICE, sdkp, "Very big device. "
					"Trying to use READ CAPACITY(16).\n");
			sector_size = read_capacity_16(sdkp, sdp, buffer);
			if (sector_size < 0) {
				sd_printk(KERN_NOTICE, sdkp,
					"Using 0xffffffff as device size\n");
				sdkp->capacity = 1 + (sector_t) 0xffffffff;
				sector_size = old_sector_size;
				goto got_data;
			}
			/* Remember that READ CAPACITY(16) succeeded */
			sdp->try_rc_10_first = 0;
		}
	}

	/* Some devices are known to return the total number of blocks,
	 * not the highest block number.  Some devices have versions
	 * which do this and others which do not.  Some devices we might
	 * suspect of doing this but we don't know for certain.
	 *
	 * If we know the reported capacity is wrong, decrement it.  If
	 * we can only guess, then assume the number of blocks is even
	 * (usually true but not always) and err on the side of lowering
	 * the capacity.
	 */
	if (sdp->fix_capacity ||
	    (sdp->guess_capacity && (sdkp->capacity & 0x01))) {
		sd_printk(KERN_INFO, sdkp, "Adjusting the sector count "
				"from its reported value: %llu\n",
				(unsigned long long) sdkp->capacity);
		--sdkp->capacity;
	}

got_data:
	if (sector_size == 0) {
		sector_size = 512;
		sd_printk(KERN_NOTICE, sdkp, "Sector size 0 reported, "
			  "assuming 512.\n");
	}

	if (sector_size != 512 &&
	    sector_size != 1024 &&
	    sector_size != 2048 &&
	    sector_size != 4096) {
		sd_printk(KERN_NOTICE, sdkp, "Unsupported sector size %d.\n",
			  sector_size);
		/*
		 * The user might want to re-format the drive with
		 * a supported sectorsize.  Once this happens, it
		 * would be relatively trivial to set the thing up.
		 * For this reason, we leave the thing in the table.
		 */
		sdkp->capacity = 0;
		/*
		 * set a bogus sector size so the normal read/write
		 * logic in the block layer will eventually refuse any
		 * request on this device without tripping over power
		 * of two sector size assumptions
		 */
		sector_size = 512;
	}
	blk_queue_logical_block_size(sdp->request_queue, sector_size);
	blk_queue_physical_block_size(sdp->request_queue,
				      sdkp->physical_block_size);
	sdkp->device->sector_size = sector_size;

	if (sdkp->capacity > 0xffffffff)
		sdp->use_16_for_rw = 1;

}

/*
 * Print disk capacity
 */
static void
sd_print_capacity(struct scsi_disk *sdkp,
		  sector_t old_capacity)
{
	int sector_size = sdkp->device->sector_size;
	char cap_str_2[10], cap_str_10[10];

	string_get_size(sdkp->capacity, sector_size,
			STRING_UNITS_2, cap_str_2, sizeof(cap_str_2));
	string_get_size(sdkp->capacity, sector_size,
			STRING_UNITS_10, cap_str_10,
			sizeof(cap_str_10));

	if (sdkp->first_scan || old_capacity != sdkp->capacity) {
		if (sdkp->physical_block_size != sector_size)
			sd_printk(KERN_NOTICE, sdkp,
				  "%u-byte physical blocks\n",
				  sdkp->physical_block_size);

		sd_zbc_print_zones(sdkp);
	}
}

/* called with buffer of length 512 */
static inline int
sd_do_mode_sense(struct scsi_device *sdp, int dbd, int modepage,
		 unsigned char *buffer, int len, struct scsi_mode_data *data,
		 struct scsi_sense_hdr *sshdr)
{
	return scsi_mode_sense(sdp, dbd, modepage, buffer, len,
			       SD_TIMEOUT, SD_MAX_RETRIES, data,
			       sshdr);
}

/*
 * read write protect setting, if possible - called only in sd_revalidate_disk()
 * called with buffer of length SD_BUF_SIZE
 */
static void
sd_read_write_protect_flag(struct scsi_disk *sdkp, unsigned char *buffer)
{
	int res;
	struct scsi_device *sdp = sdkp->device;
	struct scsi_mode_data data;
	int old_wp = sdkp->write_prot;

	set_disk_ro(sdkp->disk, 0);
	if (sdp->skip_ms_page_3f) {
		sd_first_printk(KERN_NOTICE, sdkp, "Assuming Write Enabled\n");
		return;
	}

	if (sdp->use_192_bytes_for_3f) {
		res = sd_do_mode_sense(sdp, 0, 0x3F, buffer, 192, &data, NULL);
	} else {
		/*
		 * First attempt: ask for all pages (0x3F), but only 4 bytes.
		 * We have to start carefully: some devices hang if we ask
		 * for more than is available.
		 */
		res = sd_do_mode_sense(sdp, 0, 0x3F, buffer, 4, &data, NULL);

		/*
		 * Second attempt: ask for page 0 When only page 0 is
		 * implemented, a request for page 3F may return Sense Key
		 * 5: Illegal Request, Sense Code 24: Invalid field in
		 * CDB.
		 */
		if (!scsi_status_is_good(res))
			res = sd_do_mode_sense(sdp, 0, 0, buffer, 4, &data, NULL);

		/*
		 * Third attempt: ask 255 bytes, as we did earlier.
		 */
		if (!scsi_status_is_good(res))
			res = sd_do_mode_sense(sdp, 0, 0x3F, buffer, 255,
					       &data, NULL);
	}

	if (!scsi_status_is_good(res)) {
		sd_first_printk(KERN_WARNING, sdkp,
			  "Test WP failed, assume Write Enabled\n");
	} else {
		sdkp->write_prot = ((data.device_specific & 0x80) != 0);
		set_disk_ro(sdkp->disk, sdkp->write_prot);
		if (sdkp->first_scan || old_wp != sdkp->write_prot) {
			sd_printk(KERN_NOTICE, sdkp, "Write Protect is %s\n",
				  sdkp->write_prot ? "on" : "off");
			sd_printk(KERN_DEBUG, sdkp, "Mode Sense: %4ph\n", buffer);
		}
	}
}

/*
 * sd_read_cache_type - called only from sd_revalidate_disk()
 * called with buffer of length SD_BUF_SIZE
 */
static void
sd_read_cache_type(struct scsi_disk *sdkp, unsigned char *buffer)
{
	int len = 0, res;
	struct scsi_device *sdp = sdkp->device;
	struct Scsi_Host *host = sdp->host;

	int dbd;
	int modepage;
	int first_len;
	struct scsi_mode_data data;
	struct scsi_sense_hdr sshdr;

	if (sdkp->cache_override)
		return;

	first_len = 4;
	if (sdp->skip_ms_page_8) {
		if (sdp->type == TYPE_RBC)
			goto defaults;
		else {
			if (sdp->skip_ms_page_3f)
				goto defaults;
			modepage = 0x3F;
			if (sdp->use_192_bytes_for_3f)
				first_len = 192;
			dbd = 0;
		}
	} else if (sdp->type == TYPE_RBC) {
		modepage = 6;
		dbd = 8;
	} else {
		modepage = 8;
		if (host->set_dbd_for_caching)
			dbd = 8;
		else
			dbd = 0;
	}

	/* cautiously ask */
	res = sd_do_mode_sense(sdp, dbd, modepage, buffer, first_len,
			&data, &sshdr);

	if (!scsi_status_is_good(res))
		goto bad_sense;

	if (!data.header_length) {
		modepage = 6;
		first_len = 0;
		sd_first_printk(KERN_ERR, sdkp,
				"Missing header in MODE_SENSE response\n");
	}

	/* that went OK, now ask for the proper length */
	len = data.length;

	/*
	 * We're only interested in the first three bytes, actually.
	 * But the data cache page is defined for the first 20.
	 */
	if (len < 3)
		goto bad_sense;
	else if (len > SD_BUF_SIZE) {
		sd_first_printk(KERN_NOTICE, sdkp, "Truncating mode parameter "
			  "data from %d to %d bytes\n", len, SD_BUF_SIZE);
		len = SD_BUF_SIZE;
	}
	if (modepage == 0x3F && sdp->use_192_bytes_for_3f)
		len = 192;

	/* Get the data */
	if (len > first_len)
		res = sd_do_mode_sense(sdp, dbd, modepage, buffer, len,
				&data, &sshdr);

	if (scsi_status_is_good(res)) {
		int offset = data.header_length + data.block_descriptor_length;

		while (offset < len) {
			u8 page_code = buffer[offset] & 0x3F;
			u8 spf       = buffer[offset] & 0x40;

			if (page_code == 8 || page_code == 6) {
				/* We're interested only in the first 3 bytes.
				 */
				if (len - offset <= 2) {
					sd_first_printk(KERN_ERR, sdkp,
						"Incomplete mode parameter "
							"data\n");
					goto defaults;
				} else {
					modepage = page_code;
					goto Page_found;
				}
			} else {
				/* Go to the next page */
				if (spf && len - offset > 3)
					offset += 4 + (buffer[offset+2] << 8) +
						buffer[offset+3];
				else if (!spf && len - offset > 1)
					offset += 2 + buffer[offset+1];
				else {
					sd_first_printk(KERN_ERR, sdkp,
							"Incomplete mode "
							"parameter data\n");
					goto defaults;
				}
			}
		}

		sd_first_printk(KERN_ERR, sdkp, "No Caching mode page found\n");
		goto defaults;

	Page_found:
		if (modepage == 8) {
			sdkp->WCE = ((buffer[offset + 2] & 0x04) != 0);
			sdkp->RCD = ((buffer[offset + 2] & 0x01) != 0);
		} else {
			sdkp->WCE = ((buffer[offset + 2] & 0x01) == 0);
			sdkp->RCD = 0;
		}

		sdkp->DPOFUA = (data.device_specific & 0x10) != 0;
		if (sdp->broken_fua) {
			sd_first_printk(KERN_NOTICE, sdkp, "Disabling FUA\n");
			sdkp->DPOFUA = 0;
		} else if (sdkp->DPOFUA && !sdkp->device->use_10_for_rw &&
			   !sdkp->device->use_16_for_rw) {
			sd_first_printk(KERN_NOTICE, sdkp,
				  "Uses READ/WRITE(6), disabling FUA\n");
			sdkp->DPOFUA = 0;
		}

		/* No cache flush allowed for write protected devices */
		if (sdkp->WCE && sdkp->write_prot)
			sdkp->WCE = 0;

		return;
	}

bad_sense:
	if (scsi_sense_valid(&sshdr) &&
	    sshdr.sense_key == ILLEGAL_REQUEST &&
	    sshdr.asc == 0x24 && sshdr.ascq == 0x0)
		/* Invalid field in CDB */
		sd_first_printk(KERN_NOTICE, sdkp, "Cache data unavailable\n");
	else
		sd_first_printk(KERN_ERR, sdkp,
				"Asking for cache data failed\n");

defaults:
	if (sdp->wce_default_on) {
		sd_first_printk(KERN_NOTICE, sdkp,
				"Assuming drive cache: write back\n");
		sdkp->WCE = 1;
	} else {
		sd_first_printk(KERN_ERR, sdkp,
				"Assuming drive cache: write through\n");
		sdkp->WCE = 0;
	}
	sdkp->RCD = 0;
	sdkp->DPOFUA = 0;
}

/*
 * The ATO bit indicates whether the DIF application tag is available
 * for use by the operating system.
 */
static void sd_read_app_tag_own(struct scsi_disk *sdkp, unsigned char *buffer)
{
	int res, offset;
	struct scsi_device *sdp = sdkp->device;
	struct scsi_mode_data data;
	struct scsi_sense_hdr sshdr;

	if (sdp->type != TYPE_DISK && sdp->type != TYPE_ZBC)
		return;

	if (sdkp->protection_type == 0)
		return;

	res = scsi_mode_sense(sdp, 1, 0x0a, buffer, 36, SD_TIMEOUT,
			      SD_MAX_RETRIES, &data, &sshdr);

	if (!scsi_status_is_good(res) || !data.header_length ||
	    data.length < 6) {
		sd_first_printk(KERN_WARNING, sdkp,
			  "getting Control mode page failed, assume no ATO\n");

		if (scsi_sense_valid(&sshdr))
			sd_print_sense_hdr(sdkp, &sshdr);

		return;
	}

	offset = data.header_length + data.block_descriptor_length;

	if ((buffer[offset] & 0x3f) != 0x0a) {
		sd_first_printk(KERN_ERR, sdkp, "ATO Got wrong page\n");
		return;
	}

	if ((buffer[offset + 5] & 0x80) == 0)
		return;

	sdkp->ATO = 1;

	return;
}

/**
 * sd_read_block_limits - Query disk device for preferred I/O sizes.
 * @sdkp: disk to query
 */
static void sd_read_block_limits(struct scsi_disk *sdkp)
{
	unsigned int sector_sz = sdkp->device->sector_size;
	const int vpd_len = 64;
	unsigned char *buffer = kmalloc(vpd_len, GFP_KERNEL);

	if (!buffer ||
	    /* Block Limits VPD */
	    scsi_get_vpd_page(sdkp->device, 0xb0, buffer, vpd_len))
		goto out;

	blk_queue_io_min(sdkp->disk->queue,
			 get_unaligned_be16(&buffer[6]) * sector_sz);

	sdkp->max_xfer_blocks = get_unaligned_be32(&buffer[8]);
	sdkp->opt_xfer_blocks = get_unaligned_be32(&buffer[12]);

	if (buffer[3] == 0x3c) {
		unsigned int lba_count, desc_count;

		sdkp->max_ws_blocks = (u32)get_unaligned_be64(&buffer[36]);

		if (!sdkp->lbpme)
			goto out;

		lba_count = get_unaligned_be32(&buffer[20]);
		desc_count = get_unaligned_be32(&buffer[24]);

		if (lba_count && desc_count)
			sdkp->max_unmap_blocks = lba_count;

		sdkp->unmap_granularity = get_unaligned_be32(&buffer[28]);

		if (buffer[32] & 0x80)
			sdkp->unmap_alignment =
				get_unaligned_be32(&buffer[32]) & ~(1 << 31);

		if (!sdkp->lbpvpd) { /* LBP VPD page not provided */

			if (sdkp->max_unmap_blocks)
				sd_config_discard(sdkp, SD_LBP_UNMAP);
			else
				sd_config_discard(sdkp, SD_LBP_WS16);

		} else {	/* LBP VPD page tells us what to use */
			if (sdkp->lbpu && sdkp->max_unmap_blocks)
				sd_config_discard(sdkp, SD_LBP_UNMAP);
			else if (sdkp->lbpws)
				sd_config_discard(sdkp, SD_LBP_WS16);
			else if (sdkp->lbpws10)
				sd_config_discard(sdkp, SD_LBP_WS10);
			else
				sd_config_discard(sdkp, SD_LBP_DISABLE);
		}
	}

 out:
	kfree(buffer);
}

/**
 * sd_read_block_characteristics - Query block dev. characteristics
 * @sdkp: disk to query
 */
static void sd_read_block_characteristics(struct scsi_disk *sdkp)
{
	struct request_queue *q = sdkp->disk->queue;
	unsigned char *buffer;
	u16 rot;
	const int vpd_len = 64;

	buffer = kmalloc(vpd_len, GFP_KERNEL);

	if (!buffer ||
	    /* Block Device Characteristics VPD */
	    scsi_get_vpd_page(sdkp->device, 0xb1, buffer, vpd_len))
		goto out;

	rot = get_unaligned_be16(&buffer[4]);

	if (rot == 1) {
		queue_flag_set_unlocked(QUEUE_FLAG_NONROT, q);
		queue_flag_clear_unlocked(QUEUE_FLAG_ADD_RANDOM, q);
	}

	if (sdkp->device->type == TYPE_ZBC) {
		/* Host-managed */
		q->limits.zoned = BLK_ZONED_HM;
	} else {
		sdkp->zoned = (buffer[8] >> 4) & 3;
		if (sdkp->zoned == 1)
			/* Host-aware */
			q->limits.zoned = BLK_ZONED_HA;
		else
			/*
			 * Treat drive-managed devices as
			 * regular block devices.
			 */
			q->limits.zoned = BLK_ZONED_NONE;
	}
	if (blk_queue_is_zoned(q) && sdkp->first_scan)
		sd_printk(KERN_NOTICE, sdkp, "Host-%s zoned block device\n",
		      q->limits.zoned == BLK_ZONED_HM ? "managed" : "aware");

 out:
	kfree(buffer);
}

/**
 * sd_read_block_provisioning - Query provisioning VPD page
 * @sdkp: disk to query
 */
static void sd_read_block_provisioning(struct scsi_disk *sdkp)
{
	unsigned char *buffer;
	const int vpd_len = 8;

	if (sdkp->lbpme == 0)
		return;

	buffer = kmalloc(vpd_len, GFP_KERNEL);

	if (!buffer || scsi_get_vpd_page(sdkp->device, 0xb2, buffer, vpd_len))
		goto out;

	sdkp->lbpvpd	= 1;
	sdkp->lbpu	= (buffer[5] >> 7) & 1;	/* UNMAP */
	sdkp->lbpws	= (buffer[5] >> 6) & 1;	/* WRITE SAME(16) with UNMAP */
	sdkp->lbpws10	= (buffer[5] >> 5) & 1;	/* WRITE SAME(10) with UNMAP */

 out:
	kfree(buffer);
}

static void sd_read_write_same(struct scsi_disk *sdkp, unsigned char *buffer)
{
	struct scsi_device *sdev = sdkp->device;

	if (sdev->host->no_write_same) {
		sdev->no_write_same = 1;

		return;
	}

	if (scsi_report_opcode(sdev, buffer, SD_BUF_SIZE, INQUIRY) < 0) {
		/* too large values might cause issues with arcmsr */
		int vpd_buf_len = 64;

		sdev->no_report_opcodes = 1;

		/* Disable WRITE SAME if REPORT SUPPORTED OPERATION
		 * CODES is unsupported and the device has an ATA
		 * Information VPD page (SAT).
		 */
		if (!scsi_get_vpd_page(sdev, 0x89, buffer, vpd_buf_len))
			sdev->no_write_same = 1;
	}

	if (scsi_report_opcode(sdev, buffer, SD_BUF_SIZE, WRITE_SAME_16) == 1)
		sdkp->ws16 = 1;

	if (scsi_report_opcode(sdev, buffer, SD_BUF_SIZE, WRITE_SAME) == 1)
		sdkp->ws10 = 1;
}

static void sd_read_security(struct scsi_disk *sdkp, unsigned char *buffer)
{
	struct scsi_device *sdev = sdkp->device;

	if (!sdev->security_supported)
		return;

	if (scsi_report_opcode(sdev, buffer, SD_BUF_SIZE,
			SECURITY_PROTOCOL_IN) == 1 &&
	    scsi_report_opcode(sdev, buffer, SD_BUF_SIZE,
			SECURITY_PROTOCOL_OUT) == 1)
		sdkp->security = 1;
}

/*
 * Determine the device's preferred I/O size for reads and writes
 * unless the reported value is unreasonably small, large, not a
 * multiple of the physical block size, or simply garbage.
 */
static bool sd_validate_opt_xfer_size(struct scsi_disk *sdkp,
				      unsigned int dev_max)
{
	struct scsi_device *sdp = sdkp->device;
	unsigned int opt_xfer_bytes =
		sdkp->opt_xfer_blocks * sdp->sector_size;

	if (sdkp->opt_xfer_blocks == 0)
		return false;

	if (sdkp->opt_xfer_blocks > dev_max) {
		sd_first_printk(KERN_WARNING, sdkp,
				"Optimal transfer size %u logical blocks " \
				"> dev_max (%u logical blocks)\n",
				sdkp->opt_xfer_blocks, dev_max);
		return false;
	}

	if (sdkp->opt_xfer_blocks > SD_DEF_XFER_BLOCKS) {
		sd_first_printk(KERN_WARNING, sdkp,
				"Optimal transfer size %u logical blocks " \
				"> sd driver limit (%u logical blocks)\n",
				sdkp->opt_xfer_blocks, SD_DEF_XFER_BLOCKS);
		return false;
	}

	if (opt_xfer_bytes < PAGE_SIZE) {
		sd_first_printk(KERN_WARNING, sdkp,
				"Optimal transfer size %u bytes < " \
				"PAGE_SIZE (%u bytes)\n",
				opt_xfer_bytes, (unsigned int)PAGE_SIZE);
		return false;
	}

	if (opt_xfer_bytes & (sdkp->physical_block_size - 1)) {
		sd_first_printk(KERN_WARNING, sdkp,
				"Optimal transfer size %u bytes not a " \
				"multiple of physical block size (%u bytes)\n",
				opt_xfer_bytes, sdkp->physical_block_size);
		return false;
	}

	sd_first_printk(KERN_INFO, sdkp, "Optimal transfer size %u bytes\n",
			opt_xfer_bytes);
	return true;
}

/**
 *	sd_revalidate_disk - called the first time a new disk is seen,
 *	performs disk spin up, read_capacity, etc.
 *	@disk: struct gendisk we care about
 **/
static int sd_revalidate_disk(struct gendisk *disk)
{
	struct scsi_disk *sdkp = scsi_disk(disk);
	struct scsi_device *sdp = sdkp->device;
	struct request_queue *q = sdkp->disk->queue;
	sector_t old_capacity = sdkp->capacity;
	unsigned char *buffer;
	unsigned int dev_max, rw_max;

	SCSI_LOG_HLQUEUE(3, sd_printk(KERN_INFO, sdkp,
				      "sd_revalidate_disk\n"));

	/*
	 * If the device is offline, don't try and read capacity or any
	 * of the other niceties.
	 */
	if (!scsi_device_online(sdp))
		goto out;

	buffer = kmalloc(SD_BUF_SIZE, GFP_KERNEL);
	if (!buffer) {
		sd_printk(KERN_WARNING, sdkp, "sd_revalidate_disk: Memory "
			  "allocation failure.\n");
		goto out;
	}

	sd_spinup_disk(sdkp);

	/*
	 * Without media there is no reason to ask; moreover, some devices
	 * react badly if we do.
	 */
	if (sdkp->media_present) {
		sd_read_capacity(sdkp, buffer);

		if (scsi_device_supports_vpd(sdp)) {
			sd_read_block_provisioning(sdkp);
			sd_read_block_limits(sdkp);
			sd_read_block_characteristics(sdkp);
			sd_zbc_read_zones(sdkp, buffer);
		}

		sd_print_capacity(sdkp, old_capacity);

		sd_read_write_protect_flag(sdkp, buffer);
		sd_read_cache_type(sdkp, buffer);
		sd_read_app_tag_own(sdkp, buffer);
		sd_read_write_same(sdkp, buffer);
		sd_read_security(sdkp, buffer);
	}

	/*
	 * We now have all cache related info, determine how we deal
	 * with flush requests.
	 */
	sd_set_flush_flag(sdkp);

	/* Initial block count limit based on CDB TRANSFER LENGTH field size. */
	dev_max = sdp->use_16_for_rw ? SD_MAX_XFER_BLOCKS : SD_DEF_XFER_BLOCKS;

	/* Some devices report a maximum block count for READ/WRITE requests. */
	dev_max = min_not_zero(dev_max, sdkp->max_xfer_blocks);
	q->limits.max_dev_sectors = logical_to_sectors(sdp, dev_max);

<<<<<<< HEAD
	if (sd_validate_opt_xfer_size(sdkp, dev_max))
		rw_max = q->limits.io_opt =
			sdkp->opt_xfer_blocks * sdp->sector_size;
	else
=======
	if (sd_validate_opt_xfer_size(sdkp, dev_max)) {
		q->limits.io_opt = logical_to_bytes(sdp, sdkp->opt_xfer_blocks);
		rw_max = logical_to_sectors(sdp, sdkp->opt_xfer_blocks);
	} else {
		q->limits.io_opt = 0;
>>>>>>> d6fb2070
		rw_max = min_not_zero(logical_to_sectors(sdp, dev_max),
				      (sector_t)BLK_DEF_MAX_SECTORS);
	}

	/* Do not exceed controller limit */
	rw_max = min(rw_max, queue_max_hw_sectors(q));

	/*
	 * Only update max_sectors if previously unset or if the current value
	 * exceeds the capabilities of the hardware.
	 */
	if (sdkp->first_scan ||
	    q->limits.max_sectors > q->limits.max_dev_sectors ||
	    q->limits.max_sectors > q->limits.max_hw_sectors)
		q->limits.max_sectors = rw_max;

	sdkp->first_scan = 0;

	set_capacity(disk, logical_to_sectors(sdp, sdkp->capacity));
	sd_config_write_same(sdkp);
	kfree(buffer);

 out:
	return 0;
}

/**
 *	sd_unlock_native_capacity - unlock native capacity
 *	@disk: struct gendisk to set capacity for
 *
 *	Block layer calls this function if it detects that partitions
 *	on @disk reach beyond the end of the device.  If the SCSI host
 *	implements ->unlock_native_capacity() method, it's invoked to
 *	give it a chance to adjust the device capacity.
 *
 *	CONTEXT:
 *	Defined by block layer.  Might sleep.
 */
static void sd_unlock_native_capacity(struct gendisk *disk)
{
	struct scsi_device *sdev = scsi_disk(disk)->device;

	if (sdev->host->hostt->unlock_native_capacity)
		sdev->host->hostt->unlock_native_capacity(sdev);
}

/**
 *	sd_format_disk_name - format disk name
 *	@prefix: name prefix - ie. "sd" for SCSI disks
 *	@index: index of the disk to format name for
 *	@buf: output buffer
 *	@buflen: length of the output buffer
 *
 *	SCSI disk names starts at sda.  The 26th device is sdz and the
 *	27th is sdaa.  The last one for two lettered suffix is sdzz
 *	which is followed by sdaaa.
 *
 *	This is basically 26 base counting with one extra 'nil' entry
 *	at the beginning from the second digit on and can be
 *	determined using similar method as 26 base conversion with the
 *	index shifted -1 after each digit is computed.
 *
 *	CONTEXT:
 *	Don't care.
 *
 *	RETURNS:
 *	0 on success, -errno on failure.
 */
static int sd_format_disk_name(char *prefix, int index, char *buf, int buflen)
{
	const int base = 'z' - 'a' + 1;
	char *begin = buf + strlen(prefix);
	char *end = buf + buflen;
	char *p;
	int unit;

	p = end - 1;
	*p = '\0';
	unit = base;
	do {
		if (p == begin)
			return -EINVAL;
		*--p = 'a' + (index % unit);
		index = (index / unit) - 1;
	} while (index >= 0);

	memmove(begin, p, end - p);
	memcpy(buf, prefix, strlen(prefix));

	return 0;
}

/*
 * The asynchronous part of sd_probe
 */
static void sd_probe_async(void *data, async_cookie_t cookie)
{
	struct scsi_disk *sdkp = data;
	struct scsi_device *sdp;
	struct gendisk *gd;
	u32 index;
	struct device *dev;

	sdp = sdkp->device;
	gd = sdkp->disk;
	index = sdkp->index;
	dev = &sdp->sdev_gendev;

	gd->major = sd_major((index & 0xf0) >> 4);
	gd->first_minor = ((index & 0xf) << 4) | (index & 0xfff00);

	gd->fops = &sd_fops;
	gd->private_data = &sdkp->driver;
	gd->queue = sdkp->device->request_queue;

	/* defaults, until the device tells us otherwise */
	sdp->sector_size = 512;
	sdkp->capacity = 0;
	sdkp->media_present = 1;
	sdkp->write_prot = 0;
	sdkp->cache_override = 0;
	sdkp->WCE = 0;
	sdkp->RCD = 0;
	sdkp->ATO = 0;
	sdkp->first_scan = 1;
	sdkp->max_medium_access_timeouts = SD_MAX_MEDIUM_TIMEOUTS;

	sd_revalidate_disk(gd);

	gd->flags = GENHD_FL_EXT_DEVT;
	if (sdp->removable) {
		gd->flags |= GENHD_FL_REMOVABLE;
		gd->events |= DISK_EVENT_MEDIA_CHANGE;
	}

	blk_pm_runtime_init(sdp->request_queue, dev);
	if (sdp->autosuspend_delay >= 0)
		pm_runtime_set_autosuspend_delay(dev, sdp->autosuspend_delay);

	device_add_disk(dev, gd);
	if (sdkp->capacity)
		sd_dif_config_host(sdkp);

	sd_revalidate_disk(gd);

	if (sdkp->security) {
		sdkp->opal_dev = init_opal_dev(sdp, &sd_sec_submit);
		if (sdkp->opal_dev)
			sd_printk(KERN_NOTICE, sdkp, "supports TCG Opal\n");
	}

	scsi_autopm_put_device(sdp);
	put_device(&sdkp->dev);
}

/**
 *	sd_probe - called during driver initialization and whenever a
 *	new scsi device is attached to the system. It is called once
 *	for each scsi device (not just disks) present.
 *	@dev: pointer to device object
 *
 *	Returns 0 if successful (or not interested in this scsi device 
 *	(e.g. scanner)); 1 when there is an error.
 *
 *	Note: this function is invoked from the scsi mid-level.
 *	This function sets up the mapping between a given 
 *	<host,channel,id,lun> (found in sdp) and new device name 
 *	(e.g. /dev/sda). More precisely it is the block device major 
 *	and minor number that is chosen here.
 *
 *	Assume sd_probe is not re-entrant (for time being)
 *	Also think about sd_probe() and sd_remove() running coincidentally.
 **/
static int sd_probe(struct device *dev)
{
	struct scsi_device *sdp = to_scsi_device(dev);
	struct scsi_disk *sdkp;
	struct gendisk *gd;
	int index;
	int error;

	scsi_autopm_get_device(sdp);
	error = -ENODEV;
	if (sdp->type != TYPE_DISK &&
	    sdp->type != TYPE_ZBC &&
	    sdp->type != TYPE_MOD &&
	    sdp->type != TYPE_RBC)
		goto out;

#ifndef CONFIG_BLK_DEV_ZONED
	if (sdp->type == TYPE_ZBC)
		goto out;
#endif
	SCSI_LOG_HLQUEUE(3, sdev_printk(KERN_INFO, sdp,
					"sd_probe\n"));

	error = -ENOMEM;
	sdkp = kzalloc(sizeof(*sdkp), GFP_KERNEL);
	if (!sdkp)
		goto out;

	gd = alloc_disk(SD_MINORS);
	if (!gd)
		goto out_free;

	do {
		if (!ida_pre_get(&sd_index_ida, GFP_KERNEL))
			goto out_put;

		spin_lock(&sd_index_lock);
		error = ida_get_new(&sd_index_ida, &index);
		spin_unlock(&sd_index_lock);
	} while (error == -EAGAIN);

	if (error) {
		sdev_printk(KERN_WARNING, sdp, "sd_probe: memory exhausted.\n");
		goto out_put;
	}

	error = sd_format_disk_name("sd", index, gd->disk_name, DISK_NAME_LEN);
	if (error) {
		sdev_printk(KERN_WARNING, sdp, "SCSI disk (sd) name length exceeded.\n");
		goto out_free_index;
	}

	sdkp->device = sdp;
	sdkp->driver = &sd_template;
	sdkp->disk = gd;
	sdkp->index = index;
	atomic_set(&sdkp->openers, 0);
	atomic_set(&sdkp->device->ioerr_cnt, 0);

	if (!sdp->request_queue->rq_timeout) {
		if (sdp->type != TYPE_MOD)
			blk_queue_rq_timeout(sdp->request_queue, SD_TIMEOUT);
		else
			blk_queue_rq_timeout(sdp->request_queue,
					     SD_MOD_TIMEOUT);
	}

	device_initialize(&sdkp->dev);
	sdkp->dev.parent = dev;
	sdkp->dev.class = &sd_disk_class;
	dev_set_name(&sdkp->dev, "%s", dev_name(dev));

	error = device_add(&sdkp->dev);
	if (error)
		goto out_free_index;

	get_device(dev);
	dev_set_drvdata(dev, sdkp);

	get_device(&sdkp->dev);	/* prevent release before async_schedule */
	async_schedule_domain(sd_probe_async, sdkp, &scsi_sd_probe_domain);

	return 0;

 out_free_index:
	spin_lock(&sd_index_lock);
	ida_remove(&sd_index_ida, index);
	spin_unlock(&sd_index_lock);
 out_put:
	put_disk(gd);
 out_free:
	kfree(sdkp);
 out:
	scsi_autopm_put_device(sdp);
	return error;
}

/**
 *	sd_remove - called whenever a scsi disk (previously recognized by
 *	sd_probe) is detached from the system. It is called (potentially
 *	multiple times) during sd module unload.
 *	@dev: pointer to device object
 *
 *	Note: this function is invoked from the scsi mid-level.
 *	This function potentially frees up a device name (e.g. /dev/sdc)
 *	that could be re-used by a subsequent sd_probe().
 *	This function is not called when the built-in sd driver is "exit-ed".
 **/
static int sd_remove(struct device *dev)
{
	struct scsi_disk *sdkp;
	dev_t devt;

	sdkp = dev_get_drvdata(dev);
	devt = disk_devt(sdkp->disk);
	scsi_autopm_get_device(sdkp->device);

	async_synchronize_full_domain(&scsi_sd_pm_domain);
	async_synchronize_full_domain(&scsi_sd_probe_domain);
	device_del(&sdkp->dev);
	del_gendisk(sdkp->disk);
	sd_shutdown(dev);

	sd_zbc_remove(sdkp);

	free_opal_dev(sdkp->opal_dev);

	blk_register_region(devt, SD_MINORS, NULL,
			    sd_default_probe, NULL, NULL);

	mutex_lock(&sd_ref_mutex);
	dev_set_drvdata(dev, NULL);
	put_device(&sdkp->dev);
	mutex_unlock(&sd_ref_mutex);

	return 0;
}

/**
 *	scsi_disk_release - Called to free the scsi_disk structure
 *	@dev: pointer to embedded class device
 *
 *	sd_ref_mutex must be held entering this routine.  Because it is
 *	called on last put, you should always use the scsi_disk_get()
 *	scsi_disk_put() helpers which manipulate the semaphore directly
 *	and never do a direct put_device.
 **/
static void scsi_disk_release(struct device *dev)
{
	struct scsi_disk *sdkp = to_scsi_disk(dev);
	struct gendisk *disk = sdkp->disk;
	struct request_queue *q = disk->queue;

	spin_lock(&sd_index_lock);
	ida_remove(&sd_index_ida, sdkp->index);
	spin_unlock(&sd_index_lock);

	/*
	 * Wait until all requests that are in progress have completed.
	 * This is necessary to avoid that e.g. scsi_end_request() crashes
	 * due to clearing the disk->private_data pointer. Wait from inside
	 * scsi_disk_release() instead of from sd_release() to avoid that
	 * freezing and unfreezing the request queue affects user space I/O
	 * in case multiple processes open a /dev/sd... node concurrently.
	 */
	blk_mq_freeze_queue(q);
	blk_mq_unfreeze_queue(q);

	disk->private_data = NULL;
	put_disk(disk);
	put_device(&sdkp->device->sdev_gendev);

	kfree(sdkp);
}

static int sd_start_stop_device(struct scsi_disk *sdkp, int start)
{
	unsigned char cmd[6] = { START_STOP };	/* START_VALID */
	struct scsi_sense_hdr sshdr;
	struct scsi_device *sdp = sdkp->device;
	int res;

	if (start)
		cmd[4] |= 1;	/* START */

	if (sdp->start_stop_pwr_cond)
		cmd[4] |= start ? 1 << 4 : 3 << 4;	/* Active or Standby */

	if (!scsi_device_online(sdp))
		return -ENODEV;

	res = scsi_execute(sdp, cmd, DMA_NONE, NULL, 0, NULL, &sshdr,
			SD_TIMEOUT, SD_MAX_RETRIES, 0, RQF_PM, NULL);
	if (res) {
		sd_print_result(sdkp, "Start/Stop Unit failed", res);
		if (driver_byte(res) & DRIVER_SENSE)
			sd_print_sense_hdr(sdkp, &sshdr);
		if (scsi_sense_valid(&sshdr) &&
			/* 0x3a is medium not present */
			sshdr.asc == 0x3a)
			res = 0;
	}

	/* SCSI error codes must not go to the generic layer */
	if (res)
		return -EIO;

	return 0;
}

/*
 * Send a SYNCHRONIZE CACHE instruction down to the device through
 * the normal SCSI command structure.  Wait for the command to
 * complete.
 */
static void sd_shutdown(struct device *dev)
{
	struct scsi_disk *sdkp = dev_get_drvdata(dev);

	if (!sdkp)
		return;         /* this can happen */

	if (pm_runtime_suspended(dev))
		return;

	if (sdkp->WCE && sdkp->media_present) {
		sd_printk(KERN_NOTICE, sdkp, "Synchronizing SCSI cache\n");
		sd_sync_cache(sdkp, NULL);
	}

	if (system_state != SYSTEM_RESTART && sdkp->device->manage_start_stop) {
		sd_printk(KERN_NOTICE, sdkp, "Stopping disk\n");
		sd_start_stop_device(sdkp, 0);
	}
}

static int sd_suspend_common(struct device *dev, bool ignore_stop_errors)
{
	struct scsi_disk *sdkp = dev_get_drvdata(dev);
	struct scsi_sense_hdr sshdr;
	int ret = 0;

	if (!sdkp)	/* E.g.: runtime suspend following sd_remove() */
		return 0;

	if (sdkp->WCE && sdkp->media_present) {
		ret = sd_sync_cache(sdkp, &sshdr);

		if (ret) {
			/* ignore OFFLINE device */
			if (ret == -ENODEV)
				return 0;

			if (!scsi_sense_valid(&sshdr) ||
			    sshdr.sense_key != ILLEGAL_REQUEST)
				return ret;

			/*
			 * sshdr.sense_key == ILLEGAL_REQUEST means this drive
			 * doesn't support sync. There's not much to do and
			 * suspend shouldn't fail.
			 */
			ret = 0;
		}
	}

	if (sdkp->device->manage_start_stop) {
		sd_printk(KERN_DEBUG, sdkp, "Stopping disk\n");
		/* an error is not worth aborting a system sleep */
		ret = sd_start_stop_device(sdkp, 0);
		if (ignore_stop_errors)
			ret = 0;
	}

	return ret;
}

static int sd_suspend_system(struct device *dev)
{
	return sd_suspend_common(dev, true);
}

static int sd_suspend_runtime(struct device *dev)
{
	return sd_suspend_common(dev, false);
}

static int sd_resume(struct device *dev)
{
	struct scsi_disk *sdkp = dev_get_drvdata(dev);
	int ret;

	if (!sdkp)	/* E.g.: runtime resume at the start of sd_probe() */
		return 0;

	if (!sdkp->device->manage_start_stop)
		return 0;

	sd_printk(KERN_DEBUG, sdkp, "Starting disk\n");
	ret = sd_start_stop_device(sdkp, 1);
	if (!ret)
		opal_unlock_from_suspend(sdkp->opal_dev);
	return ret;
}

/**
 *	init_sd - entry point for this driver (both when built in or when
 *	a module).
 *
 *	Note: this function registers this driver with the scsi mid-level.
 **/
static int __init init_sd(void)
{
	int majors = 0, i, err;

	SCSI_LOG_HLQUEUE(3, printk("init_sd: sd driver entry point\n"));

	for (i = 0; i < SD_MAJORS; i++) {
		if (register_blkdev(sd_major(i), "sd") != 0)
			continue;
		majors++;
		blk_register_region(sd_major(i), SD_MINORS, NULL,
				    sd_default_probe, NULL, NULL);
	}

	if (!majors)
		return -ENODEV;

	err = class_register(&sd_disk_class);
	if (err)
		goto err_out;

	sd_cdb_cache = kmem_cache_create("sd_ext_cdb", SD_EXT_CDB_SIZE,
					 0, 0, NULL);
	if (!sd_cdb_cache) {
		printk(KERN_ERR "sd: can't init extended cdb cache\n");
		err = -ENOMEM;
		goto err_out_class;
	}

	sd_cdb_pool = mempool_create_slab_pool(SD_MEMPOOL_SIZE, sd_cdb_cache);
	if (!sd_cdb_pool) {
		printk(KERN_ERR "sd: can't init extended cdb pool\n");
		err = -ENOMEM;
		goto err_out_cache;
	}

	sd_page_pool = mempool_create_page_pool(SD_MEMPOOL_SIZE, 0);
	if (!sd_page_pool) {
		printk(KERN_ERR "sd: can't init discard page pool\n");
		err = -ENOMEM;
		goto err_out_ppool;
	}

	err = scsi_register_driver(&sd_template.gendrv);
	if (err)
		goto err_out_driver;

	return 0;

err_out_driver:
	mempool_destroy(sd_page_pool);

err_out_ppool:
	mempool_destroy(sd_cdb_pool);

err_out_cache:
	kmem_cache_destroy(sd_cdb_cache);

err_out_class:
	class_unregister(&sd_disk_class);
err_out:
	for (i = 0; i < SD_MAJORS; i++)
		unregister_blkdev(sd_major(i), "sd");
	return err;
}

/**
 *	exit_sd - exit point for this driver (when it is a module).
 *
 *	Note: this function unregisters this driver from the scsi mid-level.
 **/
static void __exit exit_sd(void)
{
	int i;

	SCSI_LOG_HLQUEUE(3, printk("exit_sd: exiting sd driver\n"));

	scsi_unregister_driver(&sd_template.gendrv);
	mempool_destroy(sd_cdb_pool);
	mempool_destroy(sd_page_pool);
	kmem_cache_destroy(sd_cdb_cache);

	class_unregister(&sd_disk_class);

	for (i = 0; i < SD_MAJORS; i++) {
		blk_unregister_region(sd_major(i), SD_MINORS);
		unregister_blkdev(sd_major(i), "sd");
	}
}

module_init(init_sd);
module_exit(exit_sd);

static void sd_print_sense_hdr(struct scsi_disk *sdkp,
			       struct scsi_sense_hdr *sshdr)
{
	scsi_print_sense_hdr(sdkp->device,
			     sdkp->disk ? sdkp->disk->disk_name : NULL, sshdr);
}

static void sd_print_result(const struct scsi_disk *sdkp, const char *msg,
			    int result)
{
	const char *hb_string = scsi_hostbyte_string(result);
	const char *db_string = scsi_driverbyte_string(result);

	if (hb_string || db_string)
		sd_printk(KERN_INFO, sdkp,
			  "%s: Result: hostbyte=%s driverbyte=%s\n", msg,
			  hb_string ? hb_string : "invalid",
			  db_string ? db_string : "invalid");
	else
		sd_printk(KERN_INFO, sdkp,
			  "%s: Result: hostbyte=0x%02x driverbyte=0x%02x\n",
			  msg, host_byte(result), driver_byte(result));
}
<|MERGE_RESOLUTION|>--- conflicted
+++ resolved
@@ -3120,18 +3120,11 @@
 	dev_max = min_not_zero(dev_max, sdkp->max_xfer_blocks);
 	q->limits.max_dev_sectors = logical_to_sectors(sdp, dev_max);
 
-<<<<<<< HEAD
-	if (sd_validate_opt_xfer_size(sdkp, dev_max))
+	if (sd_validate_opt_xfer_size(sdkp, dev_max)) {
 		rw_max = q->limits.io_opt =
 			sdkp->opt_xfer_blocks * sdp->sector_size;
-	else
-=======
-	if (sd_validate_opt_xfer_size(sdkp, dev_max)) {
-		q->limits.io_opt = logical_to_bytes(sdp, sdkp->opt_xfer_blocks);
-		rw_max = logical_to_sectors(sdp, sdkp->opt_xfer_blocks);
 	} else {
 		q->limits.io_opt = 0;
->>>>>>> d6fb2070
 		rw_max = min_not_zero(logical_to_sectors(sdp, dev_max),
 				      (sector_t)BLK_DEF_MAX_SECTORS);
 	}
