/*
 * Copyright (C) 2013 Boris BREZILLON <b.brezillon.dev@gmail.com>
 *
 * Derived from:
 *	https://github.com/yuq/sunxi-nfc-mtd
 *	Copyright (C) 2013 Qiang Yu <yuq825@gmail.com>
 *
 *	https://github.com/hno/Allwinner-Info
 *	Copyright (C) 2013 Henrik Nordström <Henrik Nordström>
 *
 *	Copyright (C) 2013 Dmitriy B. <rzk333@gmail.com>
 *	Copyright (C) 2013 Sergey Lapin <slapin@ossfans.org>
 *
 * This program is free software; you can redistribute it and/or modify
 * it under the terms of the GNU General Public License as published by
 * the Free Software Foundation; either version 2 of the License, or
 * (at your option) any later version.
 *
 * This program is distributed in the hope that it will be useful,
 * but WITHOUT ANY WARRANTY; without even the implied warranty of
 * MERCHANTABILITY or FITNESS FOR A PARTICULAR PURPOSE.  See the
 * GNU General Public License for more details.
 */

#include <linux/dma-mapping.h>
#include <linux/slab.h>
#include <linux/module.h>
#include <linux/moduleparam.h>
#include <linux/platform_device.h>
#include <linux/of.h>
#include <linux/of_device.h>
#include <linux/of_gpio.h>
#include <linux/mtd/mtd.h>
#include <linux/mtd/rawnand.h>
#include <linux/mtd/partitions.h>
#include <linux/clk.h>
#include <linux/delay.h>
#include <linux/dmaengine.h>
#include <linux/gpio.h>
#include <linux/interrupt.h>
#include <linux/iopoll.h>
#include <linux/reset.h>

#define NFC_REG_CTL		0x0000
#define NFC_REG_ST		0x0004
#define NFC_REG_INT		0x0008
#define NFC_REG_TIMING_CTL	0x000C
#define NFC_REG_TIMING_CFG	0x0010
#define NFC_REG_ADDR_LOW	0x0014
#define NFC_REG_ADDR_HIGH	0x0018
#define NFC_REG_SECTOR_NUM	0x001C
#define NFC_REG_CNT		0x0020
#define NFC_REG_CMD		0x0024
#define NFC_REG_RCMD_SET	0x0028
#define NFC_REG_WCMD_SET	0x002C
#define NFC_REG_IO_DATA		0x0030
#define NFC_REG_ECC_CTL		0x0034
#define NFC_REG_ECC_ST		0x0038
#define NFC_REG_DEBUG		0x003C
#define NFC_REG_ECC_ERR_CNT(x)	((0x0040 + (x)) & ~0x3)
#define NFC_REG_USER_DATA(x)	(0x0050 + ((x) * 4))
#define NFC_REG_SPARE_AREA	0x00A0
#define NFC_REG_PAT_ID		0x00A4
#define NFC_RAM0_BASE		0x0400
#define NFC_RAM1_BASE		0x0800

/* define bit use in NFC_CTL */
#define NFC_EN			BIT(0)
#define NFC_RESET		BIT(1)
#define NFC_BUS_WIDTH_MSK	BIT(2)
#define NFC_BUS_WIDTH_8		(0 << 2)
#define NFC_BUS_WIDTH_16	(1 << 2)
#define NFC_RB_SEL_MSK		BIT(3)
#define NFC_RB_SEL(x)		((x) << 3)
#define NFC_CE_SEL_MSK		GENMASK(26, 24)
#define NFC_CE_SEL(x)		((x) << 24)
#define NFC_CE_CTL		BIT(6)
#define NFC_PAGE_SHIFT_MSK	GENMASK(11, 8)
#define NFC_PAGE_SHIFT(x)	(((x) < 10 ? 0 : (x) - 10) << 8)
#define NFC_SAM			BIT(12)
#define NFC_RAM_METHOD		BIT(14)
#define NFC_DEBUG_CTL		BIT(31)

/* define bit use in NFC_ST */
#define NFC_RB_B2R		BIT(0)
#define NFC_CMD_INT_FLAG	BIT(1)
#define NFC_DMA_INT_FLAG	BIT(2)
#define NFC_CMD_FIFO_STATUS	BIT(3)
#define NFC_STA			BIT(4)
#define NFC_NATCH_INT_FLAG	BIT(5)
#define NFC_RB_STATE(x)		BIT(x + 8)

/* define bit use in NFC_INT */
#define NFC_B2R_INT_ENABLE	BIT(0)
#define NFC_CMD_INT_ENABLE	BIT(1)
#define NFC_DMA_INT_ENABLE	BIT(2)
#define NFC_INT_MASK		(NFC_B2R_INT_ENABLE | \
				 NFC_CMD_INT_ENABLE | \
				 NFC_DMA_INT_ENABLE)

/* define bit use in NFC_TIMING_CTL */
#define NFC_TIMING_CTL_EDO	BIT(8)

/* define NFC_TIMING_CFG register layout */
#define NFC_TIMING_CFG(tWB, tADL, tWHR, tRHW, tCAD)		\
	(((tWB) & 0x3) | (((tADL) & 0x3) << 2) |		\
	(((tWHR) & 0x3) << 4) | (((tRHW) & 0x3) << 6) |		\
	(((tCAD) & 0x7) << 8))

/* define bit use in NFC_CMD */
#define NFC_CMD_LOW_BYTE_MSK	GENMASK(7, 0)
#define NFC_CMD_HIGH_BYTE_MSK	GENMASK(15, 8)
#define NFC_CMD(x)		(x)
#define NFC_ADR_NUM_MSK		GENMASK(18, 16)
#define NFC_ADR_NUM(x)		(((x) - 1) << 16)
#define NFC_SEND_ADR		BIT(19)
#define NFC_ACCESS_DIR		BIT(20)
#define NFC_DATA_TRANS		BIT(21)
#define NFC_SEND_CMD1		BIT(22)
#define NFC_WAIT_FLAG		BIT(23)
#define NFC_SEND_CMD2		BIT(24)
#define NFC_SEQ			BIT(25)
#define NFC_DATA_SWAP_METHOD	BIT(26)
#define NFC_ROW_AUTO_INC	BIT(27)
#define NFC_SEND_CMD3		BIT(28)
#define NFC_SEND_CMD4		BIT(29)
#define NFC_CMD_TYPE_MSK	GENMASK(31, 30)
#define NFC_NORMAL_OP		(0 << 30)
#define NFC_ECC_OP		(1 << 30)
#define NFC_PAGE_OP		(2 << 30)

/* define bit use in NFC_RCMD_SET */
#define NFC_READ_CMD_MSK	GENMASK(7, 0)
#define NFC_RND_READ_CMD0_MSK	GENMASK(15, 8)
#define NFC_RND_READ_CMD1_MSK	GENMASK(23, 16)

/* define bit use in NFC_WCMD_SET */
#define NFC_PROGRAM_CMD_MSK	GENMASK(7, 0)
#define NFC_RND_WRITE_CMD_MSK	GENMASK(15, 8)
#define NFC_READ_CMD0_MSK	GENMASK(23, 16)
#define NFC_READ_CMD1_MSK	GENMASK(31, 24)

/* define bit use in NFC_ECC_CTL */
#define NFC_ECC_EN		BIT(0)
#define NFC_ECC_PIPELINE	BIT(3)
#define NFC_ECC_EXCEPTION	BIT(4)
#define NFC_ECC_BLOCK_SIZE_MSK	BIT(5)
#define NFC_ECC_BLOCK_512	BIT(5)
#define NFC_RANDOM_EN		BIT(9)
#define NFC_RANDOM_DIRECTION	BIT(10)
#define NFC_ECC_MODE_MSK	GENMASK(15, 12)
#define NFC_ECC_MODE(x)		((x) << 12)
#define NFC_RANDOM_SEED_MSK	GENMASK(30, 16)
#define NFC_RANDOM_SEED(x)	((x) << 16)

/* define bit use in NFC_ECC_ST */
#define NFC_ECC_ERR(x)		BIT(x)
#define NFC_ECC_ERR_MSK		GENMASK(15, 0)
#define NFC_ECC_PAT_FOUND(x)	BIT(x + 16)
#define NFC_ECC_ERR_CNT(b, x)	(((x) >> (((b) % 4) * 8)) & 0xff)

#define NFC_DEFAULT_TIMEOUT_MS	1000

#define NFC_SRAM_SIZE		1024

#define NFC_MAX_CS		7

/*
 * Ready/Busy detection type: describes the Ready/Busy detection modes
 *
 * @RB_NONE:	no external detection available, rely on STATUS command
 *		and software timeouts
 * @RB_NATIVE:	use sunxi NAND controller Ready/Busy support. The Ready/Busy
 *		pin of the NAND flash chip must be connected to one of the
 *		native NAND R/B pins (those which can be muxed to the NAND
 *		Controller)
 * @RB_GPIO:	use a simple GPIO to handle Ready/Busy status. The Ready/Busy
 *		pin of the NAND flash chip must be connected to a GPIO capable
 *		pin.
 */
enum sunxi_nand_rb_type {
	RB_NONE,
	RB_NATIVE,
	RB_GPIO,
};

/*
 * Ready/Busy structure: stores information related to Ready/Busy detection
 *
 * @type:	the Ready/Busy detection mode
 * @info:	information related to the R/B detection mode. Either a gpio
 *		id or a native R/B id (those supported by the NAND controller).
 */
struct sunxi_nand_rb {
	enum sunxi_nand_rb_type type;
	union {
		int gpio;
		int nativeid;
	} info;
};

/*
 * Chip Select structure: stores information related to NAND Chip Select
 *
 * @cs:		the NAND CS id used to communicate with a NAND Chip
 * @rb:		the Ready/Busy description
 */
struct sunxi_nand_chip_sel {
	u8 cs;
	struct sunxi_nand_rb rb;
};

/*
 * sunxi HW ECC infos: stores information related to HW ECC support
 *
 * @mode:	the sunxi ECC mode field deduced from ECC requirements
 */
struct sunxi_nand_hw_ecc {
	int mode;
};

/*
 * NAND chip structure: stores NAND chip device related information
 *
 * @node:		used to store NAND chips into a list
 * @nand:		base NAND chip structure
 * @mtd:		base MTD structure
 * @clk_rate:		clk_rate required for this NAND chip
 * @timing_cfg		TIMING_CFG register value for this NAND chip
 * @selected:		current active CS
 * @nsels:		number of CS lines required by the NAND chip
 * @sels:		array of CS lines descriptions
 */
struct sunxi_nand_chip {
	struct list_head node;
	struct nand_chip nand;
	unsigned long clk_rate;
	u32 timing_cfg;
	u32 timing_ctl;
	int selected;
	int addr_cycles;
	u32 addr[2];
	int cmd_cycles;
	u8 cmd[2];
	int nsels;
	struct sunxi_nand_chip_sel sels[0];
};

static inline struct sunxi_nand_chip *to_sunxi_nand(struct nand_chip *nand)
{
	return container_of(nand, struct sunxi_nand_chip, nand);
}

/*
 * NAND Controller structure: stores sunxi NAND controller information
 *
 * @controller:		base controller structure
 * @dev:		parent device (used to print error messages)
 * @regs:		NAND controller registers
 * @ahb_clk:		NAND Controller AHB clock
 * @mod_clk:		NAND Controller mod clock
 * @assigned_cs:	bitmask describing already assigned CS lines
 * @clk_rate:		NAND controller current clock rate
 * @chips:		a list containing all the NAND chips attached to
 *			this NAND controller
 * @complete:		a completion object used to wait for NAND
 *			controller events
 */
struct sunxi_nfc {
	struct nand_hw_control controller;
	struct device *dev;
	void __iomem *regs;
	struct clk *ahb_clk;
	struct clk *mod_clk;
	struct reset_control *reset;
	unsigned long assigned_cs;
	unsigned long clk_rate;
	struct list_head chips;
	struct completion complete;
	struct dma_chan *dmac;
};

static inline struct sunxi_nfc *to_sunxi_nfc(struct nand_hw_control *ctrl)
{
	return container_of(ctrl, struct sunxi_nfc, controller);
}

static irqreturn_t sunxi_nfc_interrupt(int irq, void *dev_id)
{
	struct sunxi_nfc *nfc = dev_id;
	u32 st = readl(nfc->regs + NFC_REG_ST);
	u32 ien = readl(nfc->regs + NFC_REG_INT);

	if (!(ien & st))
		return IRQ_NONE;

	if ((ien & st) == ien)
		complete(&nfc->complete);

	writel(st & NFC_INT_MASK, nfc->regs + NFC_REG_ST);
	writel(~st & ien & NFC_INT_MASK, nfc->regs + NFC_REG_INT);

	return IRQ_HANDLED;
}

static int sunxi_nfc_wait_events(struct sunxi_nfc *nfc, u32 events,
				 bool use_polling, unsigned int timeout_ms)
{
	int ret;

	if (events & ~NFC_INT_MASK)
		return -EINVAL;

	if (!timeout_ms)
		timeout_ms = NFC_DEFAULT_TIMEOUT_MS;

	if (!use_polling) {
		init_completion(&nfc->complete);

		writel(events, nfc->regs + NFC_REG_INT);

		ret = wait_for_completion_timeout(&nfc->complete,
						msecs_to_jiffies(timeout_ms));
		if (!ret)
			ret = -ETIMEDOUT;
		else
			ret = 0;

		writel(0, nfc->regs + NFC_REG_INT);
	} else {
		u32 status;

		ret = readl_poll_timeout(nfc->regs + NFC_REG_ST, status,
					 (status & events) == events, 1,
					 timeout_ms * 1000);
	}

	writel(events & NFC_INT_MASK, nfc->regs + NFC_REG_ST);

	if (ret)
		dev_err(nfc->dev, "wait interrupt timedout\n");

	return ret;
}

static int sunxi_nfc_wait_cmd_fifo_empty(struct sunxi_nfc *nfc)
{
	u32 status;
	int ret;

	ret = readl_poll_timeout(nfc->regs + NFC_REG_ST, status,
				 !(status & NFC_CMD_FIFO_STATUS), 1,
				 NFC_DEFAULT_TIMEOUT_MS * 1000);
	if (ret)
		dev_err(nfc->dev, "wait for empty cmd FIFO timedout\n");

	return ret;
}

static int sunxi_nfc_rst(struct sunxi_nfc *nfc)
{
	u32 ctl;
	int ret;

	writel(0, nfc->regs + NFC_REG_ECC_CTL);
	writel(NFC_RESET, nfc->regs + NFC_REG_CTL);

	ret = readl_poll_timeout(nfc->regs + NFC_REG_CTL, ctl,
				 !(ctl & NFC_RESET), 1,
				 NFC_DEFAULT_TIMEOUT_MS * 1000);
	if (ret)
		dev_err(nfc->dev, "wait for NAND controller reset timedout\n");

	return ret;
}

static int sunxi_nfc_dma_op_prepare(struct mtd_info *mtd, const void *buf,
				    int chunksize, int nchunks,
				    enum dma_data_direction ddir,
				    struct scatterlist *sg)
{
	struct nand_chip *nand = mtd_to_nand(mtd);
	struct sunxi_nfc *nfc = to_sunxi_nfc(nand->controller);
	struct dma_async_tx_descriptor *dmad;
	enum dma_transfer_direction tdir;
	dma_cookie_t dmat;
	int ret;

	if (ddir == DMA_FROM_DEVICE)
		tdir = DMA_DEV_TO_MEM;
	else
		tdir = DMA_MEM_TO_DEV;

	sg_init_one(sg, buf, nchunks * chunksize);
	ret = dma_map_sg(nfc->dev, sg, 1, ddir);
	if (!ret)
		return -ENOMEM;

	dmad = dmaengine_prep_slave_sg(nfc->dmac, sg, 1, tdir, DMA_CTRL_ACK);
	if (!dmad) {
		ret = -EINVAL;
		goto err_unmap_buf;
	}

	writel(readl(nfc->regs + NFC_REG_CTL) | NFC_RAM_METHOD,
	       nfc->regs + NFC_REG_CTL);
	writel(nchunks, nfc->regs + NFC_REG_SECTOR_NUM);
	writel(chunksize, nfc->regs + NFC_REG_CNT);
	dmat = dmaengine_submit(dmad);

	ret = dma_submit_error(dmat);
	if (ret)
		goto err_clr_dma_flag;

	return 0;

err_clr_dma_flag:
	writel(readl(nfc->regs + NFC_REG_CTL) & ~NFC_RAM_METHOD,
	       nfc->regs + NFC_REG_CTL);

err_unmap_buf:
	dma_unmap_sg(nfc->dev, sg, 1, ddir);
	return ret;
}

static void sunxi_nfc_dma_op_cleanup(struct mtd_info *mtd,
				     enum dma_data_direction ddir,
				     struct scatterlist *sg)
{
	struct nand_chip *nand = mtd_to_nand(mtd);
	struct sunxi_nfc *nfc = to_sunxi_nfc(nand->controller);

	dma_unmap_sg(nfc->dev, sg, 1, ddir);
	writel(readl(nfc->regs + NFC_REG_CTL) & ~NFC_RAM_METHOD,
	       nfc->regs + NFC_REG_CTL);
}

static int sunxi_nfc_dev_ready(struct mtd_info *mtd)
{
	struct nand_chip *nand = mtd_to_nand(mtd);
	struct sunxi_nand_chip *sunxi_nand = to_sunxi_nand(nand);
	struct sunxi_nfc *nfc = to_sunxi_nfc(sunxi_nand->nand.controller);
	struct sunxi_nand_rb *rb;
	int ret;

	if (sunxi_nand->selected < 0)
		return 0;

	rb = &sunxi_nand->sels[sunxi_nand->selected].rb;

	switch (rb->type) {
	case RB_NATIVE:
		ret = !!(readl(nfc->regs + NFC_REG_ST) &
			 NFC_RB_STATE(rb->info.nativeid));
		break;
	case RB_GPIO:
		ret = gpio_get_value(rb->info.gpio);
		break;
	case RB_NONE:
	default:
		ret = 0;
		dev_err(nfc->dev, "cannot check R/B NAND status!\n");
		break;
	}

	return ret;
}

static void sunxi_nfc_select_chip(struct mtd_info *mtd, int chip)
{
	struct nand_chip *nand = mtd_to_nand(mtd);
	struct sunxi_nand_chip *sunxi_nand = to_sunxi_nand(nand);
	struct sunxi_nfc *nfc = to_sunxi_nfc(sunxi_nand->nand.controller);
	struct sunxi_nand_chip_sel *sel;
	u32 ctl;

	if (chip > 0 && chip >= sunxi_nand->nsels)
		return;

	if (chip == sunxi_nand->selected)
		return;

	ctl = readl(nfc->regs + NFC_REG_CTL) &
	      ~(NFC_PAGE_SHIFT_MSK | NFC_CE_SEL_MSK | NFC_RB_SEL_MSK | NFC_EN);

	if (chip >= 0) {
		sel = &sunxi_nand->sels[chip];

		ctl |= NFC_CE_SEL(sel->cs) | NFC_EN |
		       NFC_PAGE_SHIFT(nand->page_shift);
		if (sel->rb.type == RB_NONE) {
			nand->dev_ready = NULL;
		} else {
			nand->dev_ready = sunxi_nfc_dev_ready;
			if (sel->rb.type == RB_NATIVE)
				ctl |= NFC_RB_SEL(sel->rb.info.nativeid);
		}

		writel(mtd->writesize, nfc->regs + NFC_REG_SPARE_AREA);

		if (nfc->clk_rate != sunxi_nand->clk_rate) {
			clk_set_rate(nfc->mod_clk, sunxi_nand->clk_rate);
			nfc->clk_rate = sunxi_nand->clk_rate;
		}
	}

	writel(sunxi_nand->timing_ctl, nfc->regs + NFC_REG_TIMING_CTL);
	writel(sunxi_nand->timing_cfg, nfc->regs + NFC_REG_TIMING_CFG);
	writel(ctl, nfc->regs + NFC_REG_CTL);

	sunxi_nand->selected = chip;
}

static void sunxi_nfc_read_buf(struct mtd_info *mtd, uint8_t *buf, int len)
{
	struct nand_chip *nand = mtd_to_nand(mtd);
	struct sunxi_nand_chip *sunxi_nand = to_sunxi_nand(nand);
	struct sunxi_nfc *nfc = to_sunxi_nfc(sunxi_nand->nand.controller);
	int ret;
	int cnt;
	int offs = 0;
	u32 tmp;

	while (len > offs) {
		bool poll = false;

		cnt = min(len - offs, NFC_SRAM_SIZE);

		ret = sunxi_nfc_wait_cmd_fifo_empty(nfc);
		if (ret)
			break;

		writel(cnt, nfc->regs + NFC_REG_CNT);
		tmp = NFC_DATA_TRANS | NFC_DATA_SWAP_METHOD;
		writel(tmp, nfc->regs + NFC_REG_CMD);

		/* Arbitrary limit for polling mode */
		if (cnt < 64)
			poll = true;

		ret = sunxi_nfc_wait_events(nfc, NFC_CMD_INT_FLAG, poll, 0);
		if (ret)
			break;

		if (buf)
			memcpy_fromio(buf + offs, nfc->regs + NFC_RAM0_BASE,
				      cnt);
		offs += cnt;
	}
}

static void sunxi_nfc_write_buf(struct mtd_info *mtd, const uint8_t *buf,
				int len)
{
	struct nand_chip *nand = mtd_to_nand(mtd);
	struct sunxi_nand_chip *sunxi_nand = to_sunxi_nand(nand);
	struct sunxi_nfc *nfc = to_sunxi_nfc(sunxi_nand->nand.controller);
	int ret;
	int cnt;
	int offs = 0;
	u32 tmp;

	while (len > offs) {
		bool poll = false;

		cnt = min(len - offs, NFC_SRAM_SIZE);

		ret = sunxi_nfc_wait_cmd_fifo_empty(nfc);
		if (ret)
			break;

		writel(cnt, nfc->regs + NFC_REG_CNT);
		memcpy_toio(nfc->regs + NFC_RAM0_BASE, buf + offs, cnt);
		tmp = NFC_DATA_TRANS | NFC_DATA_SWAP_METHOD |
		      NFC_ACCESS_DIR;
		writel(tmp, nfc->regs + NFC_REG_CMD);

		/* Arbitrary limit for polling mode */
		if (cnt < 64)
			poll = true;

		ret = sunxi_nfc_wait_events(nfc, NFC_CMD_INT_FLAG, poll, 0);
		if (ret)
			break;

		offs += cnt;
	}
}

static uint8_t sunxi_nfc_read_byte(struct mtd_info *mtd)
{
	uint8_t ret;

	sunxi_nfc_read_buf(mtd, &ret, 1);

	return ret;
}

static void sunxi_nfc_cmd_ctrl(struct mtd_info *mtd, int dat,
			       unsigned int ctrl)
{
	struct nand_chip *nand = mtd_to_nand(mtd);
	struct sunxi_nand_chip *sunxi_nand = to_sunxi_nand(nand);
	struct sunxi_nfc *nfc = to_sunxi_nfc(sunxi_nand->nand.controller);
	int ret;

	if (dat == NAND_CMD_NONE && (ctrl & NAND_NCE) &&
	    !(ctrl & (NAND_CLE | NAND_ALE))) {
		u32 cmd = 0;

		if (!sunxi_nand->addr_cycles && !sunxi_nand->cmd_cycles)
			return;

		if (sunxi_nand->cmd_cycles--)
			cmd |= NFC_SEND_CMD1 | sunxi_nand->cmd[0];

		if (sunxi_nand->cmd_cycles--) {
			cmd |= NFC_SEND_CMD2;
			writel(sunxi_nand->cmd[1],
			       nfc->regs + NFC_REG_RCMD_SET);
		}

		sunxi_nand->cmd_cycles = 0;

		if (sunxi_nand->addr_cycles) {
			cmd |= NFC_SEND_ADR |
			       NFC_ADR_NUM(sunxi_nand->addr_cycles);
			writel(sunxi_nand->addr[0],
			       nfc->regs + NFC_REG_ADDR_LOW);
		}

		if (sunxi_nand->addr_cycles > 4)
			writel(sunxi_nand->addr[1],
			       nfc->regs + NFC_REG_ADDR_HIGH);

		ret = sunxi_nfc_wait_cmd_fifo_empty(nfc);
		if (ret)
			return;

		writel(cmd, nfc->regs + NFC_REG_CMD);
		sunxi_nand->addr[0] = 0;
		sunxi_nand->addr[1] = 0;
		sunxi_nand->addr_cycles = 0;
		sunxi_nfc_wait_events(nfc, NFC_CMD_INT_FLAG, true, 0);
	}

	if (ctrl & NAND_CLE) {
		sunxi_nand->cmd[sunxi_nand->cmd_cycles++] = dat;
	} else if (ctrl & NAND_ALE) {
		sunxi_nand->addr[sunxi_nand->addr_cycles / 4] |=
				dat << ((sunxi_nand->addr_cycles % 4) * 8);
		sunxi_nand->addr_cycles++;
	}
}

/* These seed values have been extracted from Allwinner's BSP */
static const u16 sunxi_nfc_randomizer_page_seeds[] = {
	0x2b75, 0x0bd0, 0x5ca3, 0x62d1, 0x1c93, 0x07e9, 0x2162, 0x3a72,
	0x0d67, 0x67f9, 0x1be7, 0x077d, 0x032f, 0x0dac, 0x2716, 0x2436,
	0x7922, 0x1510, 0x3860, 0x5287, 0x480f, 0x4252, 0x1789, 0x5a2d,
	0x2a49, 0x5e10, 0x437f, 0x4b4e, 0x2f45, 0x216e, 0x5cb7, 0x7130,
	0x2a3f, 0x60e4, 0x4dc9, 0x0ef0, 0x0f52, 0x1bb9, 0x6211, 0x7a56,
	0x226d, 0x4ea7, 0x6f36, 0x3692, 0x38bf, 0x0c62, 0x05eb, 0x4c55,
	0x60f4, 0x728c, 0x3b6f, 0x2037, 0x7f69, 0x0936, 0x651a, 0x4ceb,
	0x6218, 0x79f3, 0x383f, 0x18d9, 0x4f05, 0x5c82, 0x2912, 0x6f17,
	0x6856, 0x5938, 0x1007, 0x61ab, 0x3e7f, 0x57c2, 0x542f, 0x4f62,
	0x7454, 0x2eac, 0x7739, 0x42d4, 0x2f90, 0x435a, 0x2e52, 0x2064,
	0x637c, 0x66ad, 0x2c90, 0x0bad, 0x759c, 0x0029, 0x0986, 0x7126,
	0x1ca7, 0x1605, 0x386a, 0x27f5, 0x1380, 0x6d75, 0x24c3, 0x0f8e,
	0x2b7a, 0x1418, 0x1fd1, 0x7dc1, 0x2d8e, 0x43af, 0x2267, 0x7da3,
	0x4e3d, 0x1338, 0x50db, 0x454d, 0x764d, 0x40a3, 0x42e6, 0x262b,
	0x2d2e, 0x1aea, 0x2e17, 0x173d, 0x3a6e, 0x71bf, 0x25f9, 0x0a5d,
	0x7c57, 0x0fbe, 0x46ce, 0x4939, 0x6b17, 0x37bb, 0x3e91, 0x76db,
};

/*
 * sunxi_nfc_randomizer_ecc512_seeds and sunxi_nfc_randomizer_ecc1024_seeds
 * have been generated using
 * sunxi_nfc_randomizer_step(seed, (step_size * 8) + 15), which is what
 * the randomizer engine does internally before de/scrambling OOB data.
 *
 * Those tables are statically defined to avoid calculating randomizer state
 * at runtime.
 */
static const u16 sunxi_nfc_randomizer_ecc512_seeds[] = {
	0x3346, 0x367f, 0x1f18, 0x769a, 0x4f64, 0x068c, 0x2ef1, 0x6b64,
	0x28a9, 0x15d7, 0x30f8, 0x3659, 0x53db, 0x7c5f, 0x71d4, 0x4409,
	0x26eb, 0x03cc, 0x655d, 0x47d4, 0x4daa, 0x0877, 0x712d, 0x3617,
	0x3264, 0x49aa, 0x7f9e, 0x588e, 0x4fbc, 0x7176, 0x7f91, 0x6c6d,
	0x4b95, 0x5fb7, 0x3844, 0x4037, 0x0184, 0x081b, 0x0ee8, 0x5b91,
	0x293d, 0x1f71, 0x0e6f, 0x402b, 0x5122, 0x1e52, 0x22be, 0x3d2d,
	0x75bc, 0x7c60, 0x6291, 0x1a2f, 0x61d4, 0x74aa, 0x4140, 0x29ab,
	0x472d, 0x2852, 0x017e, 0x15e8, 0x5ec2, 0x17cf, 0x7d0f, 0x06b8,
	0x117a, 0x6b94, 0x789b, 0x3126, 0x6ac5, 0x5be7, 0x150f, 0x51f8,
	0x7889, 0x0aa5, 0x663d, 0x77e8, 0x0b87, 0x3dcb, 0x360d, 0x218b,
	0x512f, 0x7dc9, 0x6a4d, 0x630a, 0x3547, 0x1dd2, 0x5aea, 0x69a5,
	0x7bfa, 0x5e4f, 0x1519, 0x6430, 0x3a0e, 0x5eb3, 0x5425, 0x0c7a,
	0x5540, 0x3670, 0x63c1, 0x31e9, 0x5a39, 0x2de7, 0x5979, 0x2891,
	0x1562, 0x014b, 0x5b05, 0x2756, 0x5a34, 0x13aa, 0x6cb5, 0x2c36,
	0x5e72, 0x1306, 0x0861, 0x15ef, 0x1ee8, 0x5a37, 0x7ac4, 0x45dd,
	0x44c4, 0x7266, 0x2f41, 0x3ccc, 0x045e, 0x7d40, 0x7c66, 0x0fa0,
};

static const u16 sunxi_nfc_randomizer_ecc1024_seeds[] = {
	0x2cf5, 0x35f1, 0x63a4, 0x5274, 0x2bd2, 0x778b, 0x7285, 0x32b6,
	0x6a5c, 0x70d6, 0x757d, 0x6769, 0x5375, 0x1e81, 0x0cf3, 0x3982,
	0x6787, 0x042a, 0x6c49, 0x1925, 0x56a8, 0x40a9, 0x063e, 0x7bd9,
	0x4dbf, 0x55ec, 0x672e, 0x7334, 0x5185, 0x4d00, 0x232a, 0x7e07,
	0x445d, 0x6b92, 0x528f, 0x4255, 0x53ba, 0x7d82, 0x2a2e, 0x3a4e,
	0x75eb, 0x450c, 0x6844, 0x1b5d, 0x581a, 0x4cc6, 0x0379, 0x37b2,
	0x419f, 0x0e92, 0x6b27, 0x5624, 0x01e3, 0x07c1, 0x44a5, 0x130c,
	0x13e8, 0x5910, 0x0876, 0x60c5, 0x54e3, 0x5b7f, 0x2269, 0x509f,
	0x7665, 0x36fd, 0x3e9a, 0x0579, 0x6295, 0x14ef, 0x0a81, 0x1bcc,
	0x4b16, 0x64db, 0x0514, 0x4f07, 0x0591, 0x3576, 0x6853, 0x0d9e,
	0x259f, 0x38b7, 0x64fb, 0x3094, 0x4693, 0x6ddd, 0x29bb, 0x0bc8,
	0x3f47, 0x490e, 0x0c0e, 0x7933, 0x3c9e, 0x5840, 0x398d, 0x3e68,
	0x4af1, 0x71f5, 0x57cf, 0x1121, 0x64eb, 0x3579, 0x15ac, 0x584d,
	0x5f2a, 0x47e2, 0x6528, 0x6eac, 0x196e, 0x6b96, 0x0450, 0x0179,
	0x609c, 0x06e1, 0x4626, 0x42c7, 0x273e, 0x486f, 0x0705, 0x1601,
	0x145b, 0x407e, 0x062b, 0x57a5, 0x53f9, 0x5659, 0x4410, 0x3ccd,
};

static u16 sunxi_nfc_randomizer_step(u16 state, int count)
{
	state &= 0x7fff;

	/*
	 * This loop is just a simple implementation of a Fibonacci LFSR using
	 * the x16 + x15 + 1 polynomial.
	 */
	while (count--)
		state = ((state >> 1) |
			 (((state ^ (state >> 1)) & 1) << 14)) & 0x7fff;

	return state;
}

static u16 sunxi_nfc_randomizer_state(struct mtd_info *mtd, int page, bool ecc)
{
	const u16 *seeds = sunxi_nfc_randomizer_page_seeds;
	int mod = mtd_div_by_ws(mtd->erasesize, mtd);

	if (mod > ARRAY_SIZE(sunxi_nfc_randomizer_page_seeds))
		mod = ARRAY_SIZE(sunxi_nfc_randomizer_page_seeds);

	if (ecc) {
		if (mtd->ecc_step_size == 512)
			seeds = sunxi_nfc_randomizer_ecc512_seeds;
		else
			seeds = sunxi_nfc_randomizer_ecc1024_seeds;
	}

	return seeds[page % mod];
}

static void sunxi_nfc_randomizer_config(struct mtd_info *mtd,
					int page, bool ecc)
{
	struct nand_chip *nand = mtd_to_nand(mtd);
	struct sunxi_nfc *nfc = to_sunxi_nfc(nand->controller);
	u32 ecc_ctl = readl(nfc->regs + NFC_REG_ECC_CTL);
	u16 state;

	if (!(nand->options & NAND_NEED_SCRAMBLING))
		return;

	ecc_ctl = readl(nfc->regs + NFC_REG_ECC_CTL);
	state = sunxi_nfc_randomizer_state(mtd, page, ecc);
	ecc_ctl = readl(nfc->regs + NFC_REG_ECC_CTL) & ~NFC_RANDOM_SEED_MSK;
	writel(ecc_ctl | NFC_RANDOM_SEED(state), nfc->regs + NFC_REG_ECC_CTL);
}

static void sunxi_nfc_randomizer_enable(struct mtd_info *mtd)
{
	struct nand_chip *nand = mtd_to_nand(mtd);
	struct sunxi_nfc *nfc = to_sunxi_nfc(nand->controller);

	if (!(nand->options & NAND_NEED_SCRAMBLING))
		return;

	writel(readl(nfc->regs + NFC_REG_ECC_CTL) | NFC_RANDOM_EN,
	       nfc->regs + NFC_REG_ECC_CTL);
}

static void sunxi_nfc_randomizer_disable(struct mtd_info *mtd)
{
	struct nand_chip *nand = mtd_to_nand(mtd);
	struct sunxi_nfc *nfc = to_sunxi_nfc(nand->controller);

	if (!(nand->options & NAND_NEED_SCRAMBLING))
		return;

	writel(readl(nfc->regs + NFC_REG_ECC_CTL) & ~NFC_RANDOM_EN,
	       nfc->regs + NFC_REG_ECC_CTL);
}

static void sunxi_nfc_randomize_bbm(struct mtd_info *mtd, int page, u8 *bbm)
{
	u16 state = sunxi_nfc_randomizer_state(mtd, page, true);

	bbm[0] ^= state;
	bbm[1] ^= sunxi_nfc_randomizer_step(state, 8);
}

static void sunxi_nfc_randomizer_write_buf(struct mtd_info *mtd,
					   const uint8_t *buf, int len,
					   bool ecc, int page)
{
	sunxi_nfc_randomizer_config(mtd, page, ecc);
	sunxi_nfc_randomizer_enable(mtd);
	sunxi_nfc_write_buf(mtd, buf, len);
	sunxi_nfc_randomizer_disable(mtd);
}

static void sunxi_nfc_randomizer_read_buf(struct mtd_info *mtd, uint8_t *buf,
					  int len, bool ecc, int page)
{
	sunxi_nfc_randomizer_config(mtd, page, ecc);
	sunxi_nfc_randomizer_enable(mtd);
	sunxi_nfc_read_buf(mtd, buf, len);
	sunxi_nfc_randomizer_disable(mtd);
}

static void sunxi_nfc_hw_ecc_enable(struct mtd_info *mtd)
{
	struct nand_chip *nand = mtd_to_nand(mtd);
	struct sunxi_nfc *nfc = to_sunxi_nfc(nand->controller);
	struct sunxi_nand_hw_ecc *data = nand->ecc.priv;
	u32 ecc_ctl;

	ecc_ctl = readl(nfc->regs + NFC_REG_ECC_CTL);
	ecc_ctl &= ~(NFC_ECC_MODE_MSK | NFC_ECC_PIPELINE |
		     NFC_ECC_BLOCK_SIZE_MSK);
	ecc_ctl |= NFC_ECC_EN | NFC_ECC_MODE(data->mode) | NFC_ECC_EXCEPTION |
		   NFC_ECC_PIPELINE;

	if (nand->ecc.size == 512)
		ecc_ctl |= NFC_ECC_BLOCK_512;

	writel(ecc_ctl, nfc->regs + NFC_REG_ECC_CTL);
}

static void sunxi_nfc_hw_ecc_disable(struct mtd_info *mtd)
{
	struct nand_chip *nand = mtd_to_nand(mtd);
	struct sunxi_nfc *nfc = to_sunxi_nfc(nand->controller);

	writel(readl(nfc->regs + NFC_REG_ECC_CTL) & ~NFC_ECC_EN,
	       nfc->regs + NFC_REG_ECC_CTL);
}

static inline void sunxi_nfc_user_data_to_buf(u32 user_data, u8 *buf)
{
	buf[0] = user_data;
	buf[1] = user_data >> 8;
	buf[2] = user_data >> 16;
	buf[3] = user_data >> 24;
}

static inline u32 sunxi_nfc_buf_to_user_data(const u8 *buf)
{
	return buf[0] | (buf[1] << 8) | (buf[2] << 16) | (buf[3] << 24);
}

static void sunxi_nfc_hw_ecc_get_prot_oob_bytes(struct mtd_info *mtd, u8 *oob,
						int step, bool bbm, int page)
{
	struct nand_chip *nand = mtd_to_nand(mtd);
	struct sunxi_nfc *nfc = to_sunxi_nfc(nand->controller);

	sunxi_nfc_user_data_to_buf(readl(nfc->regs + NFC_REG_USER_DATA(step)),
				   oob);

	/* De-randomize the Bad Block Marker. */
	if (bbm && (nand->options & NAND_NEED_SCRAMBLING))
		sunxi_nfc_randomize_bbm(mtd, page, oob);
}

static void sunxi_nfc_hw_ecc_set_prot_oob_bytes(struct mtd_info *mtd,
						const u8 *oob, int step,
						bool bbm, int page)
{
	struct nand_chip *nand = mtd_to_nand(mtd);
	struct sunxi_nfc *nfc = to_sunxi_nfc(nand->controller);
	u8 user_data[4];

	/* Randomize the Bad Block Marker. */
	if (bbm && (nand->options & NAND_NEED_SCRAMBLING)) {
		memcpy(user_data, oob, sizeof(user_data));
		sunxi_nfc_randomize_bbm(mtd, page, user_data);
		oob = user_data;
	}

	writel(sunxi_nfc_buf_to_user_data(oob),
	       nfc->regs + NFC_REG_USER_DATA(step));
}

static void sunxi_nfc_hw_ecc_update_stats(struct mtd_info *mtd,
					  unsigned int *max_bitflips, int ret)
{
	if (ret < 0) {
		mtd->ecc_stats.failed++;
	} else {
		mtd->ecc_stats.corrected += ret;
		*max_bitflips = max_t(unsigned int, *max_bitflips, ret);
	}
}

static int sunxi_nfc_hw_ecc_correct(struct mtd_info *mtd, u8 *data, u8 *oob,
				    int step, u32 status, bool *erased)
{
	struct nand_chip *nand = mtd_to_nand(mtd);
	struct sunxi_nfc *nfc = to_sunxi_nfc(nand->controller);
	struct nand_ecc_ctrl *ecc = &nand->ecc;
	u32 tmp;

	*erased = false;

	if (status & NFC_ECC_ERR(step))
		return -EBADMSG;

	if (status & NFC_ECC_PAT_FOUND(step)) {
		u8 pattern;

		if (unlikely(!(readl(nfc->regs + NFC_REG_PAT_ID) & 0x1))) {
			pattern = 0x0;
		} else {
			pattern = 0xff;
			*erased = true;
		}

		if (data)
			memset(data, pattern, ecc->size);

		if (oob)
			memset(oob, pattern, ecc->bytes + 4);

		return 0;
	}

	tmp = readl(nfc->regs + NFC_REG_ECC_ERR_CNT(step));

	return NFC_ECC_ERR_CNT(step, tmp);
}

static int sunxi_nfc_hw_ecc_read_chunk(struct mtd_info *mtd,
				       u8 *data, int data_off,
				       u8 *oob, int oob_off,
				       int *cur_off,
				       unsigned int *max_bitflips,
				       bool bbm, bool oob_required, int page)
{
	struct nand_chip *nand = mtd_to_nand(mtd);
	struct sunxi_nfc *nfc = to_sunxi_nfc(nand->controller);
	struct nand_ecc_ctrl *ecc = &nand->ecc;
	int raw_mode = 0;
	bool erased;
	int ret;

	if (*cur_off != data_off)
		nand->cmdfunc(mtd, NAND_CMD_RNDOUT, data_off, -1);

	sunxi_nfc_randomizer_read_buf(mtd, NULL, ecc->size, false, page);

	if (data_off + ecc->size != oob_off)
		nand->cmdfunc(mtd, NAND_CMD_RNDOUT, oob_off, -1);

	ret = sunxi_nfc_wait_cmd_fifo_empty(nfc);
	if (ret)
		return ret;

	sunxi_nfc_randomizer_enable(mtd);
	writel(NFC_DATA_TRANS | NFC_DATA_SWAP_METHOD | NFC_ECC_OP,
	       nfc->regs + NFC_REG_CMD);

	ret = sunxi_nfc_wait_events(nfc, NFC_CMD_INT_FLAG, false, 0);
	sunxi_nfc_randomizer_disable(mtd);
	if (ret)
		return ret;

	*cur_off = oob_off + ecc->bytes + 4;

	ret = sunxi_nfc_hw_ecc_correct(mtd, data, oob_required ? oob : NULL, 0,
				       readl(nfc->regs + NFC_REG_ECC_ST),
				       &erased);
	if (erased)
		return 1;

	if (ret < 0) {
		/*
		 * Re-read the data with the randomizer disabled to identify
		 * bitflips in erased pages.
		 */
		if (nand->options & NAND_NEED_SCRAMBLING) {
			nand->cmdfunc(mtd, NAND_CMD_RNDOUT, data_off, -1);
			nand->read_buf(mtd, data, ecc->size);
		} else {
			memcpy_fromio(data, nfc->regs + NFC_RAM0_BASE,
				      ecc->size);
		}

		nand->cmdfunc(mtd, NAND_CMD_RNDOUT, oob_off, -1);
		nand->read_buf(mtd, oob, ecc->bytes + 4);

		ret = nand_check_erased_ecc_chunk(data,	ecc->size,
						  oob, ecc->bytes + 4,
						  NULL, 0, ecc->strength);
		if (ret >= 0)
			raw_mode = 1;
	} else {
		memcpy_fromio(data, nfc->regs + NFC_RAM0_BASE, ecc->size);

		if (oob_required) {
			nand->cmdfunc(mtd, NAND_CMD_RNDOUT, oob_off, -1);
			sunxi_nfc_randomizer_read_buf(mtd, oob, ecc->bytes + 4,
						      true, page);

			sunxi_nfc_hw_ecc_get_prot_oob_bytes(mtd, oob, 0,
							    bbm, page);
		}
	}

	sunxi_nfc_hw_ecc_update_stats(mtd, max_bitflips, ret);

	return raw_mode;
}

static void sunxi_nfc_hw_ecc_read_extra_oob(struct mtd_info *mtd,
					    u8 *oob, int *cur_off,
					    bool randomize, int page)
{
	struct nand_chip *nand = mtd_to_nand(mtd);
	struct nand_ecc_ctrl *ecc = &nand->ecc;
	int offset = ((ecc->bytes + 4) * ecc->steps);
	int len = mtd->oobsize - offset;

	if (len <= 0)
		return;

	if (!cur_off || *cur_off != offset)
		nand->cmdfunc(mtd, NAND_CMD_RNDOUT,
			      offset + mtd->writesize, -1);

	if (!randomize)
		sunxi_nfc_read_buf(mtd, oob + offset, len);
	else
		sunxi_nfc_randomizer_read_buf(mtd, oob + offset, len,
					      false, page);

	if (cur_off)
		*cur_off = mtd->oobsize + mtd->writesize;
}

static int sunxi_nfc_hw_ecc_read_chunks_dma(struct mtd_info *mtd, uint8_t *buf,
					    int oob_required, int page,
					    int nchunks)
{
	struct nand_chip *nand = mtd_to_nand(mtd);
	bool randomized = nand->options & NAND_NEED_SCRAMBLING;
	struct sunxi_nfc *nfc = to_sunxi_nfc(nand->controller);
	struct nand_ecc_ctrl *ecc = &nand->ecc;
	unsigned int max_bitflips = 0;
	int ret, i, raw_mode = 0;
	struct scatterlist sg;
	u32 status;

	ret = sunxi_nfc_wait_cmd_fifo_empty(nfc);
	if (ret)
		return ret;

	ret = sunxi_nfc_dma_op_prepare(mtd, buf, ecc->size, nchunks,
				       DMA_FROM_DEVICE, &sg);
	if (ret)
		return ret;

	sunxi_nfc_hw_ecc_enable(mtd);
	sunxi_nfc_randomizer_config(mtd, page, false);
	sunxi_nfc_randomizer_enable(mtd);

	writel((NAND_CMD_RNDOUTSTART << 16) | (NAND_CMD_RNDOUT << 8) |
	       NAND_CMD_READSTART, nfc->regs + NFC_REG_RCMD_SET);

	dma_async_issue_pending(nfc->dmac);

	writel(NFC_PAGE_OP | NFC_DATA_SWAP_METHOD | NFC_DATA_TRANS,
	       nfc->regs + NFC_REG_CMD);

	ret = sunxi_nfc_wait_events(nfc, NFC_CMD_INT_FLAG, false, 0);
	if (ret)
		dmaengine_terminate_all(nfc->dmac);

	sunxi_nfc_randomizer_disable(mtd);
	sunxi_nfc_hw_ecc_disable(mtd);

	sunxi_nfc_dma_op_cleanup(mtd, DMA_FROM_DEVICE, &sg);

	if (ret)
		return ret;

	status = readl(nfc->regs + NFC_REG_ECC_ST);

	for (i = 0; i < nchunks; i++) {
		int data_off = i * ecc->size;
		int oob_off = i * (ecc->bytes + 4);
		u8 *data = buf + data_off;
		u8 *oob = nand->oob_poi + oob_off;
		bool erased;

		ret = sunxi_nfc_hw_ecc_correct(mtd, randomized ? data : NULL,
					       oob_required ? oob : NULL,
					       i, status, &erased);

		/* ECC errors are handled in the second loop. */
		if (ret < 0)
			continue;

		if (oob_required && !erased) {
			/* TODO: use DMA to retrieve OOB */
			nand->cmdfunc(mtd, NAND_CMD_RNDOUT,
				      mtd->writesize + oob_off, -1);
			nand->read_buf(mtd, oob, ecc->bytes + 4);

			sunxi_nfc_hw_ecc_get_prot_oob_bytes(mtd, oob, i,
							    !i, page);
		}

		if (erased)
			raw_mode = 1;

		sunxi_nfc_hw_ecc_update_stats(mtd, &max_bitflips, ret);
	}

	if (status & NFC_ECC_ERR_MSK) {
		for (i = 0; i < nchunks; i++) {
			int data_off = i * ecc->size;
			int oob_off = i * (ecc->bytes + 4);
			u8 *data = buf + data_off;
			u8 *oob = nand->oob_poi + oob_off;

			if (!(status & NFC_ECC_ERR(i)))
				continue;

			/*
			 * Re-read the data with the randomizer disabled to
			 * identify bitflips in erased pages.
			 */
			if (randomized) {
				/* TODO: use DMA to read page in raw mode */
				nand->cmdfunc(mtd, NAND_CMD_RNDOUT,
					      data_off, -1);
				nand->read_buf(mtd, data, ecc->size);
			}

			/* TODO: use DMA to retrieve OOB */
			nand->cmdfunc(mtd, NAND_CMD_RNDOUT,
				      mtd->writesize + oob_off, -1);
			nand->read_buf(mtd, oob, ecc->bytes + 4);

			ret = nand_check_erased_ecc_chunk(data,	ecc->size,
							  oob, ecc->bytes + 4,
							  NULL, 0,
							  ecc->strength);
			if (ret >= 0)
				raw_mode = 1;

			sunxi_nfc_hw_ecc_update_stats(mtd, &max_bitflips, ret);
		}
	}

	if (oob_required)
		sunxi_nfc_hw_ecc_read_extra_oob(mtd, nand->oob_poi,
						NULL, !raw_mode,
						page);

	return max_bitflips;
}

static int sunxi_nfc_hw_ecc_write_chunk(struct mtd_info *mtd,
					const u8 *data, int data_off,
					const u8 *oob, int oob_off,
					int *cur_off, bool bbm,
					int page)
{
	struct nand_chip *nand = mtd_to_nand(mtd);
	struct sunxi_nfc *nfc = to_sunxi_nfc(nand->controller);
	struct nand_ecc_ctrl *ecc = &nand->ecc;
	int ret;

	if (data_off != *cur_off)
		nand->cmdfunc(mtd, NAND_CMD_RNDIN, data_off, -1);

	sunxi_nfc_randomizer_write_buf(mtd, data, ecc->size, false, page);

	if (data_off + ecc->size != oob_off)
		nand->cmdfunc(mtd, NAND_CMD_RNDIN, oob_off, -1);

	ret = sunxi_nfc_wait_cmd_fifo_empty(nfc);
	if (ret)
		return ret;

	sunxi_nfc_randomizer_enable(mtd);
	sunxi_nfc_hw_ecc_set_prot_oob_bytes(mtd, oob, 0, bbm, page);

	writel(NFC_DATA_TRANS | NFC_DATA_SWAP_METHOD |
	       NFC_ACCESS_DIR | NFC_ECC_OP,
	       nfc->regs + NFC_REG_CMD);

	ret = sunxi_nfc_wait_events(nfc, NFC_CMD_INT_FLAG, false, 0);
	sunxi_nfc_randomizer_disable(mtd);
	if (ret)
		return ret;

	*cur_off = oob_off + ecc->bytes + 4;

	return 0;
}

static void sunxi_nfc_hw_ecc_write_extra_oob(struct mtd_info *mtd,
					     u8 *oob, int *cur_off,
					     int page)
{
	struct nand_chip *nand = mtd_to_nand(mtd);
	struct nand_ecc_ctrl *ecc = &nand->ecc;
	int offset = ((ecc->bytes + 4) * ecc->steps);
	int len = mtd->oobsize - offset;

	if (len <= 0)
		return;

	if (!cur_off || *cur_off != offset)
		nand->cmdfunc(mtd, NAND_CMD_RNDIN,
			      offset + mtd->writesize, -1);

	sunxi_nfc_randomizer_write_buf(mtd, oob + offset, len, false, page);

	if (cur_off)
		*cur_off = mtd->oobsize + mtd->writesize;
}

static int sunxi_nfc_hw_ecc_read_page(struct mtd_info *mtd,
				      struct nand_chip *chip, uint8_t *buf,
				      int oob_required, int page)
{
	struct nand_ecc_ctrl *ecc = &chip->ecc;
	unsigned int max_bitflips = 0;
	int ret, i, cur_off = 0;
	bool raw_mode = false;

	sunxi_nfc_hw_ecc_enable(mtd);

	for (i = 0; i < ecc->steps; i++) {
		int data_off = i * ecc->size;
		int oob_off = i * (ecc->bytes + 4);
		u8 *data = buf + data_off;
		u8 *oob = chip->oob_poi + oob_off;

		ret = sunxi_nfc_hw_ecc_read_chunk(mtd, data, data_off, oob,
						  oob_off + mtd->writesize,
						  &cur_off, &max_bitflips,
						  !i, oob_required, page);
		if (ret < 0)
			return ret;
		else if (ret)
			raw_mode = true;
	}

	if (oob_required)
		sunxi_nfc_hw_ecc_read_extra_oob(mtd, chip->oob_poi, &cur_off,
						!raw_mode, page);

	sunxi_nfc_hw_ecc_disable(mtd);

	return max_bitflips;
}

static int sunxi_nfc_hw_ecc_read_page_dma(struct mtd_info *mtd,
					  struct nand_chip *chip, u8 *buf,
					  int oob_required, int page)
{
	int ret;

	ret = sunxi_nfc_hw_ecc_read_chunks_dma(mtd, buf, oob_required, page,
					       chip->ecc.steps);
	if (ret >= 0)
		return ret;

	/* Fallback to PIO mode */
	chip->cmdfunc(mtd, NAND_CMD_RNDOUT, 0, -1);

	return sunxi_nfc_hw_ecc_read_page(mtd, chip, buf, oob_required, page);
}

static int sunxi_nfc_hw_ecc_read_subpage(struct mtd_info *mtd,
					 struct nand_chip *chip,
					 u32 data_offs, u32 readlen,
					 u8 *bufpoi, int page)
{
	struct nand_ecc_ctrl *ecc = &chip->ecc;
	int ret, i, cur_off = 0;
	unsigned int max_bitflips = 0;

	sunxi_nfc_hw_ecc_enable(mtd);

	for (i = data_offs / ecc->size;
	     i < DIV_ROUND_UP(data_offs + readlen, ecc->size); i++) {
		int data_off = i * ecc->size;
		int oob_off = i * (ecc->bytes + 4);
		u8 *data = bufpoi + data_off;
		u8 *oob = chip->oob_poi + oob_off;

		ret = sunxi_nfc_hw_ecc_read_chunk(mtd, data, data_off,
						  oob,
						  oob_off + mtd->writesize,
						  &cur_off, &max_bitflips, !i,
						  false, page);
		if (ret < 0)
			return ret;
	}

	sunxi_nfc_hw_ecc_disable(mtd);

	return max_bitflips;
}

static int sunxi_nfc_hw_ecc_read_subpage_dma(struct mtd_info *mtd,
					     struct nand_chip *chip,
					     u32 data_offs, u32 readlen,
					     u8 *buf, int page)
{
	int nchunks = DIV_ROUND_UP(data_offs + readlen, chip->ecc.size);
	int ret;

	ret = sunxi_nfc_hw_ecc_read_chunks_dma(mtd, buf, false, page, nchunks);
	if (ret >= 0)
		return ret;

	/* Fallback to PIO mode */
	chip->cmdfunc(mtd, NAND_CMD_RNDOUT, 0, -1);

	return sunxi_nfc_hw_ecc_read_subpage(mtd, chip, data_offs, readlen,
					     buf, page);
}

static int sunxi_nfc_hw_ecc_write_page(struct mtd_info *mtd,
				       struct nand_chip *chip,
				       const uint8_t *buf, int oob_required,
				       int page)
{
	struct nand_ecc_ctrl *ecc = &chip->ecc;
	int ret, i, cur_off = 0;

	sunxi_nfc_hw_ecc_enable(mtd);

	for (i = 0; i < ecc->steps; i++) {
		int data_off = i * ecc->size;
		int oob_off = i * (ecc->bytes + 4);
		const u8 *data = buf + data_off;
		const u8 *oob = chip->oob_poi + oob_off;

		ret = sunxi_nfc_hw_ecc_write_chunk(mtd, data, data_off, oob,
						   oob_off + mtd->writesize,
						   &cur_off, !i, page);
		if (ret)
			return ret;
	}

	if (oob_required || (chip->options & NAND_NEED_SCRAMBLING))
		sunxi_nfc_hw_ecc_write_extra_oob(mtd, chip->oob_poi,
						 &cur_off, page);

	sunxi_nfc_hw_ecc_disable(mtd);

	return 0;
}

static int sunxi_nfc_hw_ecc_write_subpage(struct mtd_info *mtd,
					  struct nand_chip *chip,
					  u32 data_offs, u32 data_len,
					  const u8 *buf, int oob_required,
					  int page)
{
	struct nand_ecc_ctrl *ecc = &chip->ecc;
	int ret, i, cur_off = 0;

	sunxi_nfc_hw_ecc_enable(mtd);

	for (i = data_offs / ecc->size;
	     i < DIV_ROUND_UP(data_offs + data_len, ecc->size); i++) {
		int data_off = i * ecc->size;
		int oob_off = i * (ecc->bytes + 4);
		const u8 *data = buf + data_off;
		const u8 *oob = chip->oob_poi + oob_off;

		ret = sunxi_nfc_hw_ecc_write_chunk(mtd, data, data_off, oob,
						   oob_off + mtd->writesize,
						   &cur_off, !i, page);
		if (ret)
			return ret;
	}

	sunxi_nfc_hw_ecc_disable(mtd);

	return 0;
}

static int sunxi_nfc_hw_ecc_write_page_dma(struct mtd_info *mtd,
					   struct nand_chip *chip,
					   const u8 *buf,
					   int oob_required,
					   int page)
{
	struct nand_chip *nand = mtd_to_nand(mtd);
	struct sunxi_nfc *nfc = to_sunxi_nfc(nand->controller);
	struct nand_ecc_ctrl *ecc = &nand->ecc;
	struct scatterlist sg;
	int ret, i;

	ret = sunxi_nfc_wait_cmd_fifo_empty(nfc);
	if (ret)
		return ret;

	ret = sunxi_nfc_dma_op_prepare(mtd, buf, ecc->size, ecc->steps,
				       DMA_TO_DEVICE, &sg);
	if (ret)
		goto pio_fallback;

	for (i = 0; i < ecc->steps; i++) {
		const u8 *oob = nand->oob_poi + (i * (ecc->bytes + 4));

		sunxi_nfc_hw_ecc_set_prot_oob_bytes(mtd, oob, i, !i, page);
	}

	sunxi_nfc_hw_ecc_enable(mtd);
	sunxi_nfc_randomizer_config(mtd, page, false);
	sunxi_nfc_randomizer_enable(mtd);

	writel((NAND_CMD_RNDIN << 8) | NAND_CMD_PAGEPROG,
	       nfc->regs + NFC_REG_WCMD_SET);

	dma_async_issue_pending(nfc->dmac);

	writel(NFC_PAGE_OP | NFC_DATA_SWAP_METHOD |
	       NFC_DATA_TRANS | NFC_ACCESS_DIR,
	       nfc->regs + NFC_REG_CMD);

	ret = sunxi_nfc_wait_events(nfc, NFC_CMD_INT_FLAG, false, 0);
	if (ret)
		dmaengine_terminate_all(nfc->dmac);

	sunxi_nfc_randomizer_disable(mtd);
	sunxi_nfc_hw_ecc_disable(mtd);

	sunxi_nfc_dma_op_cleanup(mtd, DMA_TO_DEVICE, &sg);

	if (ret)
		return ret;

	if (oob_required || (chip->options & NAND_NEED_SCRAMBLING))
		/* TODO: use DMA to transfer extra OOB bytes ? */
		sunxi_nfc_hw_ecc_write_extra_oob(mtd, chip->oob_poi,
						 NULL, page);

	return 0;

pio_fallback:
	return sunxi_nfc_hw_ecc_write_page(mtd, chip, buf, oob_required, page);
}

static int sunxi_nfc_hw_syndrome_ecc_read_page(struct mtd_info *mtd,
					       struct nand_chip *chip,
					       uint8_t *buf, int oob_required,
					       int page)
{
	struct nand_ecc_ctrl *ecc = &chip->ecc;
	unsigned int max_bitflips = 0;
	int ret, i, cur_off = 0;
	bool raw_mode = false;

	sunxi_nfc_hw_ecc_enable(mtd);

	for (i = 0; i < ecc->steps; i++) {
		int data_off = i * (ecc->size + ecc->bytes + 4);
		int oob_off = data_off + ecc->size;
		u8 *data = buf + (i * ecc->size);
		u8 *oob = chip->oob_poi + (i * (ecc->bytes + 4));

		ret = sunxi_nfc_hw_ecc_read_chunk(mtd, data, data_off, oob,
						  oob_off, &cur_off,
						  &max_bitflips, !i,
						  oob_required,
						  page);
		if (ret < 0)
			return ret;
		else if (ret)
			raw_mode = true;
	}

	if (oob_required)
		sunxi_nfc_hw_ecc_read_extra_oob(mtd, chip->oob_poi, &cur_off,
						!raw_mode, page);

	sunxi_nfc_hw_ecc_disable(mtd);

	return max_bitflips;
}

static int sunxi_nfc_hw_syndrome_ecc_write_page(struct mtd_info *mtd,
						struct nand_chip *chip,
						const uint8_t *buf,
						int oob_required, int page)
{
	struct nand_ecc_ctrl *ecc = &chip->ecc;
	int ret, i, cur_off = 0;

	sunxi_nfc_hw_ecc_enable(mtd);

	for (i = 0; i < ecc->steps; i++) {
		int data_off = i * (ecc->size + ecc->bytes + 4);
		int oob_off = data_off + ecc->size;
		const u8 *data = buf + (i * ecc->size);
		const u8 *oob = chip->oob_poi + (i * (ecc->bytes + 4));

		ret = sunxi_nfc_hw_ecc_write_chunk(mtd, data, data_off,
						   oob, oob_off, &cur_off,
						   false, page);
		if (ret)
			return ret;
	}

	if (oob_required || (chip->options & NAND_NEED_SCRAMBLING))
		sunxi_nfc_hw_ecc_write_extra_oob(mtd, chip->oob_poi,
						 &cur_off, page);

	sunxi_nfc_hw_ecc_disable(mtd);

	return 0;
}

static int sunxi_nfc_hw_common_ecc_read_oob(struct mtd_info *mtd,
					    struct nand_chip *chip,
					    int page)
{
	chip->cmdfunc(mtd, NAND_CMD_READ0, 0, page);

	chip->pagebuf = -1;

	return chip->ecc.read_page(mtd, chip, chip->buffers->databuf, 1, page);
}

static int sunxi_nfc_hw_common_ecc_write_oob(struct mtd_info *mtd,
					     struct nand_chip *chip,
					     int page)
{
	int ret, status;

	chip->cmdfunc(mtd, NAND_CMD_SEQIN, 0, page);

	chip->pagebuf = -1;

	memset(chip->buffers->databuf, 0xff, mtd->writesize);
	ret = chip->ecc.write_page(mtd, chip, chip->buffers->databuf, 1, page);
	if (ret)
		return ret;

	/* Send command to program the OOB data */
	chip->cmdfunc(mtd, NAND_CMD_PAGEPROG, -1, -1);

	status = chip->waitfunc(mtd, chip);

	return status & NAND_STATUS_FAIL ? -EIO : 0;
}

static const s32 tWB_lut[] = {6, 12, 16, 20};
static const s32 tRHW_lut[] = {4, 8, 12, 20};

static int _sunxi_nand_lookup_timing(const s32 *lut, int lut_size, u32 duration,
		u32 clk_period)
{
	u32 clk_cycles = DIV_ROUND_UP(duration, clk_period);
	int i;

	for (i = 0; i < lut_size; i++) {
		if (clk_cycles <= lut[i])
			return i;
	}

	/* Doesn't fit */
	return -EINVAL;
}

#define sunxi_nand_lookup_timing(l, p, c) \
			_sunxi_nand_lookup_timing(l, ARRAY_SIZE(l), p, c)

static int sunxi_nfc_setup_data_interface(struct mtd_info *mtd, int csline,
					const struct nand_data_interface *conf)
{
	struct nand_chip *nand = mtd_to_nand(mtd);
	struct sunxi_nand_chip *chip = to_sunxi_nand(nand);
	struct sunxi_nfc *nfc = to_sunxi_nfc(chip->nand.controller);
	const struct nand_sdr_timings *timings;
	u32 min_clk_period = 0;
	s32 tWB, tADL, tWHR, tRHW, tCAD;
	long real_clk_rate;

	timings = nand_get_sdr_timings(conf);
	if (IS_ERR(timings))
		return -ENOTSUPP;

	/* T1 <=> tCLS */
	if (timings->tCLS_min > min_clk_period)
		min_clk_period = timings->tCLS_min;

	/* T2 <=> tCLH */
	if (timings->tCLH_min > min_clk_period)
		min_clk_period = timings->tCLH_min;

	/* T3 <=> tCS */
	if (timings->tCS_min > min_clk_period)
		min_clk_period = timings->tCS_min;

	/* T4 <=> tCH */
	if (timings->tCH_min > min_clk_period)
		min_clk_period = timings->tCH_min;

	/* T5 <=> tWP */
	if (timings->tWP_min > min_clk_period)
		min_clk_period = timings->tWP_min;

	/* T6 <=> tWH */
	if (timings->tWH_min > min_clk_period)
		min_clk_period = timings->tWH_min;

	/* T7 <=> tALS */
	if (timings->tALS_min > min_clk_period)
		min_clk_period = timings->tALS_min;

	/* T8 <=> tDS */
	if (timings->tDS_min > min_clk_period)
		min_clk_period = timings->tDS_min;

	/* T9 <=> tDH */
	if (timings->tDH_min > min_clk_period)
		min_clk_period = timings->tDH_min;

	/* T10 <=> tRR */
	if (timings->tRR_min > (min_clk_period * 3))
		min_clk_period = DIV_ROUND_UP(timings->tRR_min, 3);

	/* T11 <=> tALH */
	if (timings->tALH_min > min_clk_period)
		min_clk_period = timings->tALH_min;

	/* T12 <=> tRP */
	if (timings->tRP_min > min_clk_period)
		min_clk_period = timings->tRP_min;

	/* T13 <=> tREH */
	if (timings->tREH_min > min_clk_period)
		min_clk_period = timings->tREH_min;

	/* T14 <=> tRC */
	if (timings->tRC_min > (min_clk_period * 2))
		min_clk_period = DIV_ROUND_UP(timings->tRC_min, 2);

	/* T15 <=> tWC */
	if (timings->tWC_min > (min_clk_period * 2))
		min_clk_period = DIV_ROUND_UP(timings->tWC_min, 2);

	/* T16 - T19 + tCAD */
	if (timings->tWB_max > (min_clk_period * 20))
		min_clk_period = DIV_ROUND_UP(timings->tWB_max, 20);

	if (timings->tADL_min > (min_clk_period * 32))
		min_clk_period = DIV_ROUND_UP(timings->tADL_min, 32);

	if (timings->tWHR_min > (min_clk_period * 32))
		min_clk_period = DIV_ROUND_UP(timings->tWHR_min, 32);

	if (timings->tRHW_min > (min_clk_period * 20))
		min_clk_period = DIV_ROUND_UP(timings->tRHW_min, 20);

	tWB  = sunxi_nand_lookup_timing(tWB_lut, timings->tWB_max,
					min_clk_period);
	if (tWB < 0) {
		dev_err(nfc->dev, "unsupported tWB\n");
		return tWB;
	}

	tADL = DIV_ROUND_UP(timings->tADL_min, min_clk_period) >> 3;
	if (tADL > 3) {
		dev_err(nfc->dev, "unsupported tADL\n");
		return -EINVAL;
	}

	tWHR = DIV_ROUND_UP(timings->tWHR_min, min_clk_period) >> 3;
	if (tWHR > 3) {
		dev_err(nfc->dev, "unsupported tWHR\n");
		return -EINVAL;
	}

	tRHW = sunxi_nand_lookup_timing(tRHW_lut, timings->tRHW_min,
					min_clk_period);
	if (tRHW < 0) {
		dev_err(nfc->dev, "unsupported tRHW\n");
		return tRHW;
	}

	if (csline == NAND_DATA_IFACE_CHECK_ONLY)
		return 0;

	/*
	 * TODO: according to ONFI specs this value only applies for DDR NAND,
	 * but Allwinner seems to set this to 0x7. Mimic them for now.
	 */
	tCAD = 0x7;

	/* TODO: A83 has some more bits for CDQSS, CS, CLHZ, CCS, WC */
	chip->timing_cfg = NFC_TIMING_CFG(tWB, tADL, tWHR, tRHW, tCAD);

	/* Convert min_clk_period from picoseconds to nanoseconds */
	min_clk_period = DIV_ROUND_UP(min_clk_period, 1000);

	/*
	 * Unlike what is stated in Allwinner datasheet, the clk_rate should
	 * be set to (1 / min_clk_period), and not (2 / min_clk_period).
	 * This new formula was verified with a scope and validated by
	 * Allwinner engineers.
	 */
	chip->clk_rate = NSEC_PER_SEC / min_clk_period;
	real_clk_rate = clk_round_rate(nfc->mod_clk, chip->clk_rate);
	if (real_clk_rate <= 0) {
		dev_err(nfc->dev, "Unable to round clk %lu\n", chip->clk_rate);
		return -EINVAL;
	}

	/*
	 * ONFI specification 3.1, paragraph 4.15.2 dictates that EDO data
	 * output cycle timings shall be used if the host drives tRC less than
	 * 30 ns.
	 */
	min_clk_period = NSEC_PER_SEC / real_clk_rate;
	chip->timing_ctl = ((min_clk_period * 2) < 30) ?
			   NFC_TIMING_CTL_EDO : 0;

	return 0;
}

static int sunxi_nand_ooblayout_ecc(struct mtd_info *mtd, int section,
				    struct mtd_oob_region *oobregion)
{
	struct nand_chip *nand = mtd_to_nand(mtd);
	struct nand_ecc_ctrl *ecc = &nand->ecc;

	if (section >= ecc->steps)
		return -ERANGE;

	oobregion->offset = section * (ecc->bytes + 4) + 4;
	oobregion->length = ecc->bytes;

	return 0;
}

static int sunxi_nand_ooblayout_free(struct mtd_info *mtd, int section,
				     struct mtd_oob_region *oobregion)
{
	struct nand_chip *nand = mtd_to_nand(mtd);
	struct nand_ecc_ctrl *ecc = &nand->ecc;

	if (section > ecc->steps)
		return -ERANGE;

	/*
	 * The first 2 bytes are used for BB markers, hence we
	 * only have 2 bytes available in the first user data
	 * section.
	 */
	if (!section && ecc->mode == NAND_ECC_HW) {
		oobregion->offset = 2;
		oobregion->length = 2;

		return 0;
	}

	oobregion->offset = section * (ecc->bytes + 4);

	if (section < ecc->steps)
		oobregion->length = 4;
	else
		oobregion->offset = mtd->oobsize - oobregion->offset;

	return 0;
}

static const struct mtd_ooblayout_ops sunxi_nand_ooblayout_ops = {
	.ecc = sunxi_nand_ooblayout_ecc,
	.free = sunxi_nand_ooblayout_free,
};

static int sunxi_nand_hw_common_ecc_ctrl_init(struct mtd_info *mtd,
					      struct nand_ecc_ctrl *ecc,
					      struct device_node *np)
{
	static const u8 strengths[] = { 16, 24, 28, 32, 40, 48, 56, 60, 64 };
	struct nand_chip *nand = mtd_to_nand(mtd);
	struct sunxi_nand_chip *sunxi_nand = to_sunxi_nand(nand);
	struct sunxi_nfc *nfc = to_sunxi_nfc(sunxi_nand->nand.controller);
	struct sunxi_nand_hw_ecc *data;
	int nsectors;
	int ret;
	int i;

	if (ecc->options & NAND_ECC_MAXIMIZE) {
		int bytes;

		ecc->size = 1024;
		nsectors = mtd->writesize / ecc->size;

		/* Reserve 2 bytes for the BBM */
		bytes = (mtd->oobsize - 2) / nsectors;

		/* 4 non-ECC bytes are added before each ECC bytes section */
		bytes -= 4;

		/* and bytes has to be even. */
		if (bytes % 2)
			bytes--;

		ecc->strength = bytes * 8 / fls(8 * ecc->size);

		for (i = 0; i < ARRAY_SIZE(strengths); i++) {
			if (strengths[i] > ecc->strength)
				break;
		}

		if (!i)
			ecc->strength = 0;
		else
			ecc->strength = strengths[i - 1];
	}

	if (ecc->size != 512 && ecc->size != 1024)
		return -EINVAL;

	data = kzalloc(sizeof(*data), GFP_KERNEL);
	if (!data)
		return -ENOMEM;

	/* Prefer 1k ECC chunk over 512 ones */
	if (ecc->size == 512 && mtd->writesize > 512) {
		ecc->size = 1024;
		ecc->strength *= 2;
	}

	/* Add ECC info retrieval from DT */
	for (i = 0; i < ARRAY_SIZE(strengths); i++) {
		if (ecc->strength <= strengths[i]) {
			/*
			 * Update ecc->strength value with the actual strength
			 * that will be used by the ECC engine.
			 */
			ecc->strength = strengths[i];
			break;
		}
	}

	if (i >= ARRAY_SIZE(strengths)) {
		dev_err(nfc->dev, "unsupported strength\n");
		ret = -ENOTSUPP;
		goto err;
	}

	data->mode = i;

	/* HW ECC always request ECC bytes for 1024 bytes blocks */
	ecc->bytes = DIV_ROUND_UP(ecc->strength * fls(8 * 1024), 8);

	/* HW ECC always work with even numbers of ECC bytes */
	ecc->bytes = ALIGN(ecc->bytes, 2);

	nsectors = mtd->writesize / ecc->size;

	if (mtd->oobsize < ((ecc->bytes + 4) * nsectors)) {
		ret = -EINVAL;
		goto err;
	}

	ecc->read_oob = sunxi_nfc_hw_common_ecc_read_oob;
	ecc->write_oob = sunxi_nfc_hw_common_ecc_write_oob;
	mtd_set_ooblayout(mtd, &sunxi_nand_ooblayout_ops);
	ecc->priv = data;

	return 0;

err:
	kfree(data);

	return ret;
}

static void sunxi_nand_hw_common_ecc_ctrl_cleanup(struct nand_ecc_ctrl *ecc)
{
	kfree(ecc->priv);
}

static int sunxi_nand_hw_ecc_ctrl_init(struct mtd_info *mtd,
				       struct nand_ecc_ctrl *ecc,
				       struct device_node *np)
{
	struct nand_chip *nand = mtd_to_nand(mtd);
	struct sunxi_nand_chip *sunxi_nand = to_sunxi_nand(nand);
	struct sunxi_nfc *nfc = to_sunxi_nfc(sunxi_nand->nand.controller);
	int ret;

	ret = sunxi_nand_hw_common_ecc_ctrl_init(mtd, ecc, np);
	if (ret)
		return ret;

	if (nfc->dmac) {
		ecc->read_page = sunxi_nfc_hw_ecc_read_page_dma;
		ecc->read_subpage = sunxi_nfc_hw_ecc_read_subpage_dma;
		ecc->write_page = sunxi_nfc_hw_ecc_write_page_dma;
		nand->options |= NAND_USE_BOUNCE_BUFFER;
	} else {
		ecc->read_page = sunxi_nfc_hw_ecc_read_page;
		ecc->read_subpage = sunxi_nfc_hw_ecc_read_subpage;
		ecc->write_page = sunxi_nfc_hw_ecc_write_page;
	}

	/* TODO: support DMA for raw accesses and subpage write */
	ecc->write_subpage = sunxi_nfc_hw_ecc_write_subpage;
	ecc->read_oob_raw = nand_read_oob_std;
	ecc->write_oob_raw = nand_write_oob_std;

	return 0;
}

static int sunxi_nand_hw_syndrome_ecc_ctrl_init(struct mtd_info *mtd,
						struct nand_ecc_ctrl *ecc,
						struct device_node *np)
{
	int ret;

	ret = sunxi_nand_hw_common_ecc_ctrl_init(mtd, ecc, np);
	if (ret)
		return ret;

	ecc->prepad = 4;
	ecc->read_page = sunxi_nfc_hw_syndrome_ecc_read_page;
	ecc->write_page = sunxi_nfc_hw_syndrome_ecc_write_page;
	ecc->read_oob_raw = nand_read_oob_syndrome;
	ecc->write_oob_raw = nand_write_oob_syndrome;

	return 0;
}

static void sunxi_nand_ecc_cleanup(struct nand_ecc_ctrl *ecc)
{
	switch (ecc->mode) {
	case NAND_ECC_HW:
	case NAND_ECC_HW_SYNDROME:
		sunxi_nand_hw_common_ecc_ctrl_cleanup(ecc);
		break;
	case NAND_ECC_NONE:
	default:
		break;
	}
}

static int sunxi_nand_ecc_init(struct mtd_info *mtd, struct nand_ecc_ctrl *ecc,
			       struct device_node *np)
{
	struct nand_chip *nand = mtd_to_nand(mtd);
	int ret;

	if (!ecc->size) {
		ecc->size = nand->ecc_step_ds;
		ecc->strength = nand->ecc_strength_ds;
	}

	if (!ecc->size || !ecc->strength)
		return -EINVAL;

	switch (ecc->mode) {
	case NAND_ECC_HW:
		ret = sunxi_nand_hw_ecc_ctrl_init(mtd, ecc, np);
		if (ret)
			return ret;
		break;
	case NAND_ECC_HW_SYNDROME:
		ret = sunxi_nand_hw_syndrome_ecc_ctrl_init(mtd, ecc, np);
		if (ret)
			return ret;
		break;
	case NAND_ECC_NONE:
	case NAND_ECC_SOFT:
		break;
	default:
		return -EINVAL;
	}

	return 0;
}

static int sunxi_nand_chip_init(struct device *dev, struct sunxi_nfc *nfc,
				struct device_node *np)
{
	struct sunxi_nand_chip *chip;
	struct mtd_info *mtd;
	struct nand_chip *nand;
	int nsels;
	int ret;
	int i;
	u32 tmp;

	if (!of_get_property(np, "reg", &nsels))
		return -EINVAL;

	nsels /= sizeof(u32);
	if (!nsels) {
		dev_err(dev, "invalid reg property size\n");
		return -EINVAL;
	}

	chip = devm_kzalloc(dev,
			    sizeof(*chip) +
			    (nsels * sizeof(struct sunxi_nand_chip_sel)),
			    GFP_KERNEL);
	if (!chip) {
		dev_err(dev, "could not allocate chip\n");
		return -ENOMEM;
	}

	chip->nsels = nsels;
	chip->selected = -1;

	for (i = 0; i < nsels; i++) {
		ret = of_property_read_u32_index(np, "reg", i, &tmp);
		if (ret) {
			dev_err(dev, "could not retrieve reg property: %d\n",
				ret);
			return ret;
		}

		if (tmp > NFC_MAX_CS) {
			dev_err(dev,
				"invalid reg value: %u (max CS = 7)\n",
				tmp);
			return -EINVAL;
		}

		if (test_and_set_bit(tmp, &nfc->assigned_cs)) {
			dev_err(dev, "CS %d already assigned\n", tmp);
			return -EINVAL;
		}

		chip->sels[i].cs = tmp;

		if (!of_property_read_u32_index(np, "allwinner,rb", i, &tmp) &&
		    tmp < 2) {
			chip->sels[i].rb.type = RB_NATIVE;
			chip->sels[i].rb.info.nativeid = tmp;
		} else {
			ret = of_get_named_gpio(np, "rb-gpios", i);
			if (ret >= 0) {
				tmp = ret;
				chip->sels[i].rb.type = RB_GPIO;
				chip->sels[i].rb.info.gpio = tmp;
				ret = devm_gpio_request(dev, tmp, "nand-rb");
				if (ret)
					return ret;

				ret = gpio_direction_input(tmp);
				if (ret)
					return ret;
			} else {
				chip->sels[i].rb.type = RB_NONE;
			}
		}
	}

	nand = &chip->nand;
	/* Default tR value specified in the ONFI spec (chapter 4.15.1) */
	nand->chip_delay = 200;
	nand->controller = &nfc->controller;
	/*
	 * Set the ECC mode to the default value in case nothing is specified
	 * in the DT.
	 */
	nand->ecc.mode = NAND_ECC_HW;
	nand_set_flash_node(nand, np);
	nand->select_chip = sunxi_nfc_select_chip;
	nand->cmd_ctrl = sunxi_nfc_cmd_ctrl;
	nand->read_buf = sunxi_nfc_read_buf;
	nand->write_buf = sunxi_nfc_write_buf;
	nand->read_byte = sunxi_nfc_read_byte;
	nand->setup_data_interface = sunxi_nfc_setup_data_interface;

	mtd = nand_to_mtd(nand);
	mtd->dev.parent = dev;

	ret = nand_scan_ident(mtd, nsels, NULL);
	if (ret)
		return ret;

	if (nand->bbt_options & NAND_BBT_USE_FLASH)
		nand->bbt_options |= NAND_BBT_NO_OOB;

	if (nand->options & NAND_NEED_SCRAMBLING)
		nand->options |= NAND_NO_SUBPAGE_WRITE;

	nand->options |= NAND_SUBPAGE_READ;

	ret = sunxi_nand_ecc_init(mtd, &nand->ecc, np);
	if (ret) {
		dev_err(dev, "ECC init failed: %d\n", ret);
		return ret;
	}

	ret = nand_scan_tail(mtd);
	if (ret) {
		dev_err(dev, "nand_scan_tail failed: %d\n", ret);
		return ret;
	}

	ret = mtd_device_register(mtd, NULL, 0);
	if (ret) {
		dev_err(dev, "failed to register mtd device: %d\n", ret);
<<<<<<< HEAD
		nand_release(nand);
=======
		nand_cleanup(nand);
>>>>>>> 75c9a7e9
		return ret;
	}

	list_add_tail(&chip->node, &nfc->chips);

	return 0;
}

static int sunxi_nand_chips_init(struct device *dev, struct sunxi_nfc *nfc)
{
	struct device_node *np = dev->of_node;
	struct device_node *nand_np;
	int nchips = of_get_child_count(np);
	int ret;

	if (nchips > 8) {
		dev_err(dev, "too many NAND chips: %d (max = 8)\n", nchips);
		return -EINVAL;
	}

	for_each_child_of_node(np, nand_np) {
		ret = sunxi_nand_chip_init(dev, nfc, nand_np);
		if (ret) {
			of_node_put(nand_np);
			return ret;
		}
	}

	return 0;
}

static void sunxi_nand_chips_cleanup(struct sunxi_nfc *nfc)
{
	struct sunxi_nand_chip *chip;

	while (!list_empty(&nfc->chips)) {
		chip = list_first_entry(&nfc->chips, struct sunxi_nand_chip,
					node);
		nand_release(&chip->nand);
		sunxi_nand_ecc_cleanup(&chip->nand.ecc);
		list_del(&chip->node);
	}
}

static int sunxi_nfc_probe(struct platform_device *pdev)
{
	struct device *dev = &pdev->dev;
	struct resource *r;
	struct sunxi_nfc *nfc;
	int irq;
	int ret;

	nfc = devm_kzalloc(dev, sizeof(*nfc), GFP_KERNEL);
	if (!nfc)
		return -ENOMEM;

	nfc->dev = dev;
	nand_hw_control_init(&nfc->controller);
	INIT_LIST_HEAD(&nfc->chips);

	r = platform_get_resource(pdev, IORESOURCE_MEM, 0);
	nfc->regs = devm_ioremap_resource(dev, r);
	if (IS_ERR(nfc->regs))
		return PTR_ERR(nfc->regs);

	irq = platform_get_irq(pdev, 0);
	if (irq < 0) {
		dev_err(dev, "failed to retrieve irq\n");
		return irq;
	}

	nfc->ahb_clk = devm_clk_get(dev, "ahb");
	if (IS_ERR(nfc->ahb_clk)) {
		dev_err(dev, "failed to retrieve ahb clk\n");
		return PTR_ERR(nfc->ahb_clk);
	}

	ret = clk_prepare_enable(nfc->ahb_clk);
	if (ret)
		return ret;

	nfc->mod_clk = devm_clk_get(dev, "mod");
	if (IS_ERR(nfc->mod_clk)) {
		dev_err(dev, "failed to retrieve mod clk\n");
		ret = PTR_ERR(nfc->mod_clk);
		goto out_ahb_clk_unprepare;
	}

	ret = clk_prepare_enable(nfc->mod_clk);
	if (ret)
		goto out_ahb_clk_unprepare;

	nfc->reset = devm_reset_control_get_optional_exclusive(dev, "ahb");
	if (IS_ERR(nfc->reset)) {
		ret = PTR_ERR(nfc->reset);
		goto out_mod_clk_unprepare;
	}

	ret = reset_control_deassert(nfc->reset);
	if (ret) {
		dev_err(dev, "reset err %d\n", ret);
		goto out_mod_clk_unprepare;
	}

	ret = sunxi_nfc_rst(nfc);
	if (ret)
		goto out_ahb_reset_reassert;

	writel(0, nfc->regs + NFC_REG_INT);
	ret = devm_request_irq(dev, irq, sunxi_nfc_interrupt,
			       0, "sunxi-nand", nfc);
	if (ret)
		goto out_ahb_reset_reassert;

	nfc->dmac = dma_request_slave_channel(dev, "rxtx");
	if (nfc->dmac) {
		struct dma_slave_config dmac_cfg = { };

		dmac_cfg.src_addr = r->start + NFC_REG_IO_DATA;
		dmac_cfg.dst_addr = dmac_cfg.src_addr;
		dmac_cfg.src_addr_width = DMA_SLAVE_BUSWIDTH_4_BYTES;
		dmac_cfg.dst_addr_width = dmac_cfg.src_addr_width;
		dmac_cfg.src_maxburst = 4;
		dmac_cfg.dst_maxburst = 4;
		dmaengine_slave_config(nfc->dmac, &dmac_cfg);
	} else {
		dev_warn(dev, "failed to request rxtx DMA channel\n");
	}

	platform_set_drvdata(pdev, nfc);

	ret = sunxi_nand_chips_init(dev, nfc);
	if (ret) {
		dev_err(dev, "failed to init nand chips\n");
		goto out_release_dmac;
	}

	return 0;

out_release_dmac:
	if (nfc->dmac)
		dma_release_channel(nfc->dmac);
out_ahb_reset_reassert:
	reset_control_assert(nfc->reset);
out_mod_clk_unprepare:
	clk_disable_unprepare(nfc->mod_clk);
out_ahb_clk_unprepare:
	clk_disable_unprepare(nfc->ahb_clk);

	return ret;
}

static int sunxi_nfc_remove(struct platform_device *pdev)
{
	struct sunxi_nfc *nfc = platform_get_drvdata(pdev);

	sunxi_nand_chips_cleanup(nfc);

	reset_control_assert(nfc->reset);

	if (nfc->dmac)
		dma_release_channel(nfc->dmac);
	clk_disable_unprepare(nfc->mod_clk);
	clk_disable_unprepare(nfc->ahb_clk);

	return 0;
}

static const struct of_device_id sunxi_nfc_ids[] = {
	{ .compatible = "allwinner,sun4i-a10-nand" },
	{ /* sentinel */ }
};
MODULE_DEVICE_TABLE(of, sunxi_nfc_ids);

static struct platform_driver sunxi_nfc_driver = {
	.driver = {
		.name = "sunxi_nand",
		.of_match_table = sunxi_nfc_ids,
	},
	.probe = sunxi_nfc_probe,
	.remove = sunxi_nfc_remove,
};
module_platform_driver(sunxi_nfc_driver);

MODULE_LICENSE("GPL v2");
MODULE_AUTHOR("Boris BREZILLON");
MODULE_DESCRIPTION("Allwinner NAND Flash Controller driver");
MODULE_ALIAS("platform:sunxi_nand");<|MERGE_RESOLUTION|>--- conflicted
+++ resolved
@@ -2125,11 +2125,7 @@
 	ret = mtd_device_register(mtd, NULL, 0);
 	if (ret) {
 		dev_err(dev, "failed to register mtd device: %d\n", ret);
-<<<<<<< HEAD
-		nand_release(nand);
-=======
 		nand_cleanup(nand);
->>>>>>> 75c9a7e9
 		return ret;
 	}
 
