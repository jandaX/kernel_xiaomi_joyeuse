/*
 * Copyright (C) 2003-2008 Takahiro Hirofuchi
 *
 * This is free software; you can redistribute it and/or modify
 * it under the terms of the GNU General Public License as published by
 * the Free Software Foundation; either version 2 of the License, or
 * (at your option) any later version.
 *
 * This is distributed in the hope that it will be useful,
 * but WITHOUT ANY WARRANTY; without even the implied warranty of
 * MERCHANTABILITY or FITNESS FOR A PARTICULAR PURPOSE.  See the
 * GNU General Public License for more details.
 *
 * You should have received a copy of the GNU General Public License
 * along with this program; if not, write to the Free Software
 * Foundation, Inc., 59 Temple Place - Suite 330, Boston, MA 02111-1307,
 * USA.
 */

#include <linux/device.h>
#include <linux/file.h>
#include <linux/kthread.h>
#include <linux/module.h>

#include "usbip_common.h"
#include "stub.h"

/*
 * usbip_status shows the status of usbip-host as long as this driver is bound
 * to the target device.
 */
static ssize_t usbip_status_show(struct device *dev,
				 struct device_attribute *attr, char *buf)
{
	struct stub_device *sdev = dev_get_drvdata(dev);
	int status;

	if (!sdev) {
		dev_err(dev, "sdev is null\n");
		return -ENODEV;
	}

	spin_lock_irq(&sdev->ud.lock);
	status = sdev->ud.status;
	spin_unlock_irq(&sdev->ud.lock);

	return snprintf(buf, PAGE_SIZE, "%d\n", status);
}
static DEVICE_ATTR_RO(usbip_status);

/*
 * usbip_sockfd gets a socket descriptor of an established TCP connection that
 * is used to transfer usbip requests by kernel threads. -1 is a magic number
 * by which usbip connection is finished.
 */
static ssize_t store_sockfd(struct device *dev, struct device_attribute *attr,
			    const char *buf, size_t count)
{
	struct stub_device *sdev = dev_get_drvdata(dev);
	int sockfd = 0;
	struct socket *socket;
	int rv;
	struct task_struct *tcp_rx = NULL;
	struct task_struct *tcp_tx = NULL;

	if (!sdev) {
		dev_err(dev, "sdev is null\n");
		return -ENODEV;
	}

	rv = sscanf(buf, "%d", &sockfd);
	if (rv != 1)
		return -EINVAL;

	if (sockfd != -1) {
		int err;

		dev_info(dev, "stub up\n");

		mutex_lock(&sdev->ud.sysfs_lock);
		spin_lock_irq(&sdev->ud.lock);

		if (sdev->ud.status != SDEV_ST_AVAILABLE) {
			dev_err(dev, "not ready\n");
			goto err;
		}

		socket = sockfd_lookup(sockfd, &err);
		if (!socket) {
			dev_err(dev, "failed to lookup sock");
			goto err;
		}

		if (socket->type != SOCK_STREAM) {
			dev_err(dev, "Expecting SOCK_STREAM - found %d",
				socket->type);
			goto sock_err;
		}

		/* unlock and create threads and get tasks */
		spin_unlock_irq(&sdev->ud.lock);
		tcp_rx = kthread_create(stub_rx_loop, &sdev->ud, "stub_rx");
		if (IS_ERR(tcp_rx)) {
			sockfd_put(socket);
<<<<<<< HEAD
			return -EINVAL;
=======
			goto unlock_mutex;
>>>>>>> cf256fbc
		}
		tcp_tx = kthread_create(stub_tx_loop, &sdev->ud, "stub_tx");
		if (IS_ERR(tcp_tx)) {
			kthread_stop(tcp_rx);
			sockfd_put(socket);
<<<<<<< HEAD
			return -EINVAL;
=======
			goto unlock_mutex;
>>>>>>> cf256fbc
		}

		/* get task structs now */
		get_task_struct(tcp_rx);
		get_task_struct(tcp_tx);

		/* lock and update sdev->ud state */
		spin_lock_irq(&sdev->ud.lock);
		sdev->ud.tcp_socket = socket;
		sdev->ud.sockfd = sockfd;
		sdev->ud.tcp_rx = tcp_rx;
		sdev->ud.tcp_tx = tcp_tx;
		sdev->ud.status = SDEV_ST_USED;
		spin_unlock_irq(&sdev->ud.lock);

		wake_up_process(sdev->ud.tcp_rx);
		wake_up_process(sdev->ud.tcp_tx);

<<<<<<< HEAD
=======
		mutex_unlock(&sdev->ud.sysfs_lock);

>>>>>>> cf256fbc
	} else {
		dev_info(dev, "stub down\n");

		spin_lock_irq(&sdev->ud.lock);
		if (sdev->ud.status != SDEV_ST_USED)
			goto err;

		spin_unlock_irq(&sdev->ud.lock);

		usbip_event_add(&sdev->ud, SDEV_EVENT_DOWN);
		mutex_unlock(&sdev->ud.sysfs_lock);
	}

	return count;

sock_err:
	sockfd_put(socket);
err:
	spin_unlock_irq(&sdev->ud.lock);
unlock_mutex:
	mutex_unlock(&sdev->ud.sysfs_lock);
	return -EINVAL;
}
static DEVICE_ATTR(usbip_sockfd, S_IWUSR, NULL, store_sockfd);

static int stub_add_files(struct device *dev)
{
	int err = 0;

	err = device_create_file(dev, &dev_attr_usbip_status);
	if (err)
		goto err_status;

	err = device_create_file(dev, &dev_attr_usbip_sockfd);
	if (err)
		goto err_sockfd;

	err = device_create_file(dev, &dev_attr_usbip_debug);
	if (err)
		goto err_debug;

	return 0;

err_debug:
	device_remove_file(dev, &dev_attr_usbip_sockfd);
err_sockfd:
	device_remove_file(dev, &dev_attr_usbip_status);
err_status:
	return err;
}

static void stub_remove_files(struct device *dev)
{
	device_remove_file(dev, &dev_attr_usbip_status);
	device_remove_file(dev, &dev_attr_usbip_sockfd);
	device_remove_file(dev, &dev_attr_usbip_debug);
}

static void stub_shutdown_connection(struct usbip_device *ud)
{
	struct stub_device *sdev = container_of(ud, struct stub_device, ud);

	/*
	 * When removing an exported device, kernel panic sometimes occurred
	 * and then EIP was sk_wait_data of stub_rx thread. Is this because
	 * sk_wait_data returned though stub_rx thread was already finished by
	 * step 1?
	 */
	if (ud->tcp_socket) {
		dev_dbg(&sdev->udev->dev, "shutdown sockfd %d\n", ud->sockfd);
		kernel_sock_shutdown(ud->tcp_socket, SHUT_RDWR);
	}

	/* 1. stop threads */
	if (ud->tcp_rx) {
		kthread_stop_put(ud->tcp_rx);
		ud->tcp_rx = NULL;
	}
	if (ud->tcp_tx) {
		kthread_stop_put(ud->tcp_tx);
		ud->tcp_tx = NULL;
	}

	/*
	 * 2. close the socket
	 *
	 * tcp_socket is freed after threads are killed so that usbip_xmit does
	 * not touch NULL socket.
	 */
	if (ud->tcp_socket) {
		sockfd_put(ud->tcp_socket);
		ud->tcp_socket = NULL;
		ud->sockfd = -1;
	}

	/* 3. free used data */
	stub_device_cleanup_urbs(sdev);

	/* 4. free stub_unlink */
	{
		unsigned long flags;
		struct stub_unlink *unlink, *tmp;

		spin_lock_irqsave(&sdev->priv_lock, flags);
		list_for_each_entry_safe(unlink, tmp, &sdev->unlink_tx, list) {
			list_del(&unlink->list);
			kfree(unlink);
		}
		list_for_each_entry_safe(unlink, tmp, &sdev->unlink_free,
					 list) {
			list_del(&unlink->list);
			kfree(unlink);
		}
		spin_unlock_irqrestore(&sdev->priv_lock, flags);
	}
}

static void stub_device_reset(struct usbip_device *ud)
{
	struct stub_device *sdev = container_of(ud, struct stub_device, ud);
	struct usb_device *udev = sdev->udev;
	int ret;

	dev_dbg(&udev->dev, "device reset");

	ret = usb_lock_device_for_reset(udev, NULL);
	if (ret < 0) {
		dev_err(&udev->dev, "lock for reset\n");
		spin_lock_irq(&ud->lock);
		ud->status = SDEV_ST_ERROR;
		spin_unlock_irq(&ud->lock);
		return;
	}

	/* try to reset the device */
	ret = usb_reset_device(udev);
	usb_unlock_device(udev);

	spin_lock_irq(&ud->lock);
	if (ret) {
		dev_err(&udev->dev, "device reset\n");
		ud->status = SDEV_ST_ERROR;
	} else {
		dev_info(&udev->dev, "device reset\n");
		ud->status = SDEV_ST_AVAILABLE;
	}
	spin_unlock_irq(&ud->lock);
}

static void stub_device_unusable(struct usbip_device *ud)
{
	spin_lock_irq(&ud->lock);
	ud->status = SDEV_ST_ERROR;
	spin_unlock_irq(&ud->lock);
}

/**
 * stub_device_alloc - allocate a new stub_device struct
 * @udev: usb_device of a new device
 *
 * Allocates and initializes a new stub_device struct.
 */
static struct stub_device *stub_device_alloc(struct usb_device *udev)
{
	struct stub_device *sdev;
	int busnum = udev->bus->busnum;
	int devnum = udev->devnum;

	dev_dbg(&udev->dev, "allocating stub device");

	/* yes, it's a new device */
	sdev = kzalloc(sizeof(struct stub_device), GFP_KERNEL);
	if (!sdev)
		return NULL;

	sdev->udev = usb_get_dev(udev);

	/*
	 * devid is defined with devnum when this driver is first allocated.
	 * devnum may change later if a device is reset. However, devid never
	 * changes during a usbip connection.
	 */
	sdev->devid		= (busnum << 16) | devnum;
	sdev->ud.side		= USBIP_STUB;
	sdev->ud.status		= SDEV_ST_AVAILABLE;
	spin_lock_init(&sdev->ud.lock);
	mutex_init(&sdev->ud.sysfs_lock);
	sdev->ud.tcp_socket	= NULL;
	sdev->ud.sockfd		= -1;

	INIT_LIST_HEAD(&sdev->priv_init);
	INIT_LIST_HEAD(&sdev->priv_tx);
	INIT_LIST_HEAD(&sdev->priv_free);
	INIT_LIST_HEAD(&sdev->unlink_free);
	INIT_LIST_HEAD(&sdev->unlink_tx);
	spin_lock_init(&sdev->priv_lock);

	init_waitqueue_head(&sdev->tx_waitq);

	sdev->ud.eh_ops.shutdown = stub_shutdown_connection;
	sdev->ud.eh_ops.reset    = stub_device_reset;
	sdev->ud.eh_ops.unusable = stub_device_unusable;

	usbip_start_eh(&sdev->ud);

	dev_dbg(&udev->dev, "register new device\n");

	return sdev;
}

static void stub_device_free(struct stub_device *sdev)
{
	kfree(sdev);
}

static int stub_probe(struct usb_device *udev)
{
	struct stub_device *sdev = NULL;
	const char *udev_busid = dev_name(&udev->dev);
	struct bus_id_priv *busid_priv;
	int rc = 0;
	char save_status;

	dev_dbg(&udev->dev, "Enter probe\n");

	/* Not sure if this is our device. Allocate here to avoid
	 * calling alloc while holding busid_table lock.
	 */
	sdev = stub_device_alloc(udev);
	if (!sdev)
		return -ENOMEM;

	/* check we should claim or not by busid_table */
	busid_priv = get_busid_priv(udev_busid);
	if (!busid_priv || (busid_priv->status == STUB_BUSID_REMOV) ||
	    (busid_priv->status == STUB_BUSID_OTHER)) {
		dev_info(&udev->dev,
			"%s is not in match_busid table... skip!\n",
			udev_busid);

		/*
		 * Return value should be ENODEV or ENOXIO to continue trying
		 * other matched drivers by the driver core.
		 * See driver_probe_device() in driver/base/dd.c
		 */
		rc = -ENODEV;
		if (!busid_priv)
			goto sdev_free;

		goto call_put_busid_priv;
	}

	if (udev->descriptor.bDeviceClass == USB_CLASS_HUB) {
		dev_dbg(&udev->dev, "%s is a usb hub device... skip!\n",
			 udev_busid);
		rc = -ENODEV;
		goto call_put_busid_priv;
	}

	if (!strcmp(udev->bus->bus_name, "vhci_hcd")) {
		dev_dbg(&udev->dev,
			"%s is attached on vhci_hcd... skip!\n",
			udev_busid);

		rc = -ENODEV;
		goto call_put_busid_priv;
	}


	dev_info(&udev->dev,
		"usbip-host: register new device (bus %u dev %u)\n",
		udev->bus->busnum, udev->devnum);

	busid_priv->shutdown_busid = 0;

	/* set private data to usb_device */
	dev_set_drvdata(&udev->dev, sdev);

	busid_priv->sdev = sdev;
	busid_priv->udev = udev;

	save_status = busid_priv->status;
	busid_priv->status = STUB_BUSID_ALLOC;

	/* release the busid_lock */
	put_busid_priv(busid_priv);

	/*
	 * Claim this hub port.
	 * It doesn't matter what value we pass as owner
	 * (struct dev_state) as long as it is unique.
	 */
	rc = usb_hub_claim_port(udev->parent, udev->portnum,
			(struct usb_dev_state *) udev);
	if (rc) {
		dev_dbg(&udev->dev, "unable to claim port\n");
		goto err_port;
	}

	rc = stub_add_files(&udev->dev);
	if (rc) {
		dev_err(&udev->dev, "stub_add_files for %s\n", udev_busid);
		goto err_files;
	}

	return 0;

err_files:
	usb_hub_release_port(udev->parent, udev->portnum,
			     (struct usb_dev_state *) udev);
err_port:
	dev_set_drvdata(&udev->dev, NULL);
	usb_put_dev(udev);

	/* we already have busid_priv, just lock busid_lock */
	spin_lock(&busid_priv->busid_lock);
	busid_priv->sdev = NULL;
	busid_priv->status = save_status;
	spin_unlock(&busid_priv->busid_lock);
	/* lock is released - go to free */
	goto sdev_free;

call_put_busid_priv:
	/* release the busid_lock */
	put_busid_priv(busid_priv);

sdev_free:
	stub_device_free(sdev);

	return rc;
}

static void shutdown_busid(struct bus_id_priv *busid_priv)
{
	usbip_event_add(&busid_priv->sdev->ud, SDEV_EVENT_REMOVED);

	/* wait for the stop of the event handler */
	usbip_stop_eh(&busid_priv->sdev->ud);
}

/*
 * called in usb_disconnect() or usb_deregister()
 * but only if actconfig(active configuration) exists
 */
static void stub_disconnect(struct usb_device *udev)
{
	struct stub_device *sdev;
	const char *udev_busid = dev_name(&udev->dev);
	struct bus_id_priv *busid_priv;
	int rc;

	dev_dbg(&udev->dev, "Enter disconnect\n");

	busid_priv = get_busid_priv(udev_busid);
	if (!busid_priv) {
		BUG();
		return;
	}

	sdev = dev_get_drvdata(&udev->dev);

	/* get stub_device */
	if (!sdev) {
		dev_err(&udev->dev, "could not get device");
		/* release busid_lock */
		put_busid_priv(busid_priv);
		return;
	}

	dev_set_drvdata(&udev->dev, NULL);

	/* release busid_lock before call to remove device files */
	put_busid_priv(busid_priv);

	/*
	 * NOTE: rx/tx threads are invoked for each usb_device.
	 */
	stub_remove_files(&udev->dev);

	/* release port */
	rc = usb_hub_release_port(udev->parent, udev->portnum,
				  (struct usb_dev_state *) udev);
	if (rc) {
		dev_dbg(&udev->dev, "unable to release port\n");
		return;
	}

	/* If usb reset is called from event handler */
	if (usbip_in_eh(current))
		return;

	/* we already have busid_priv, just lock busid_lock */
	spin_lock(&busid_priv->busid_lock);
	if (!busid_priv->shutdown_busid)
		busid_priv->shutdown_busid = 1;
	/* release busid_lock */
	spin_unlock(&busid_priv->busid_lock);

	/* shutdown the current connection */
	shutdown_busid(busid_priv);

	usb_put_dev(sdev->udev);

	/* we already have busid_priv, just lock busid_lock */
	spin_lock(&busid_priv->busid_lock);
	/* free sdev */
	busid_priv->sdev = NULL;
	stub_device_free(sdev);

	if (busid_priv->status == STUB_BUSID_ALLOC)
		busid_priv->status = STUB_BUSID_ADDED;
	/* release busid_lock */
	spin_unlock(&busid_priv->busid_lock);
	return;
}

#ifdef CONFIG_PM

/* These functions need usb_port_suspend and usb_port_resume,
 * which reside in drivers/usb/core/usb.h. Skip for now. */

static int stub_suspend(struct usb_device *udev, pm_message_t message)
{
	dev_dbg(&udev->dev, "stub_suspend\n");

	return 0;
}

static int stub_resume(struct usb_device *udev, pm_message_t message)
{
	dev_dbg(&udev->dev, "stub_resume\n");

	return 0;
}

#endif	/* CONFIG_PM */

struct usb_device_driver stub_driver = {
	.name		= "usbip-host",
	.probe		= stub_probe,
	.disconnect	= stub_disconnect,
#ifdef CONFIG_PM
	.suspend	= stub_suspend,
	.resume		= stub_resume,
#endif
	.supports_autosuspend	=	0,
};<|MERGE_RESOLUTION|>--- conflicted
+++ resolved
@@ -102,21 +102,13 @@
 		tcp_rx = kthread_create(stub_rx_loop, &sdev->ud, "stub_rx");
 		if (IS_ERR(tcp_rx)) {
 			sockfd_put(socket);
-<<<<<<< HEAD
-			return -EINVAL;
-=======
 			goto unlock_mutex;
->>>>>>> cf256fbc
 		}
 		tcp_tx = kthread_create(stub_tx_loop, &sdev->ud, "stub_tx");
 		if (IS_ERR(tcp_tx)) {
 			kthread_stop(tcp_rx);
 			sockfd_put(socket);
-<<<<<<< HEAD
-			return -EINVAL;
-=======
 			goto unlock_mutex;
->>>>>>> cf256fbc
 		}
 
 		/* get task structs now */
@@ -135,11 +127,8 @@
 		wake_up_process(sdev->ud.tcp_rx);
 		wake_up_process(sdev->ud.tcp_tx);
 
-<<<<<<< HEAD
-=======
 		mutex_unlock(&sdev->ud.sysfs_lock);
 
->>>>>>> cf256fbc
 	} else {
 		dev_info(dev, "stub down\n");
 
