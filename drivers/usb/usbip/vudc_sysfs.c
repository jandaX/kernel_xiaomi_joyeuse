--- conflicted
+++ resolved
@@ -160,11 +160,6 @@
 			ret = -EINVAL;
 			goto sock_err;
 		}
-<<<<<<< HEAD
-
-		udc->ud.tcp_socket = socket;
-=======
->>>>>>> cf256fbc
 
 		/* unlock and create threads and get tasks */
 		spin_unlock_irq(&udc->ud.lock);
