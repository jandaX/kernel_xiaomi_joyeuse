/*
 * USB device quirk handling logic and table
 *
 * Copyright (c) 2007 Oliver Neukum
 * Copyright (c) 2007 Greg Kroah-Hartman <gregkh@suse.de>
 *
 * This program is free software; you can redistribute it and/or modify it
 * under the terms of the GNU General Public License as published by the Free
 * Software Foundation, version 2.
 *
 *
 */

#include <linux/usb.h>
#include <linux/usb/quirks.h>
#include <linux/usb/hcd.h>
#include "usb.h"

/* Lists of quirky USB devices, split in device quirks and interface quirks.
 * Device quirks are applied at the very beginning of the enumeration process,
 * right after reading the device descriptor. They can thus only match on device
 * information.
 *
 * Interface quirks are applied after reading all the configuration descriptors.
 * They can match on both device and interface information.
 *
 * Note that the DELAY_INIT and HONOR_BNUMINTERFACES quirks do not make sense as
 * interface quirks, as they only influence the enumeration process which is run
 * before processing the interface quirks.
 *
 * Please keep the lists ordered by:
 * 	1) Vendor ID
 * 	2) Product ID
 * 	3) Class ID
 */
static const struct usb_device_id usb_quirk_list[] = {
	/* CBM - Flash disk */
	{ USB_DEVICE(0x0204, 0x6025), .driver_info = USB_QUIRK_RESET_RESUME },

	/* WORLDE Controller KS49 or Prodipe MIDI 49C USB controller */
	{ USB_DEVICE(0x0218, 0x0201), .driver_info =
			USB_QUIRK_CONFIG_INTF_STRINGS },

	/* WORLDE easy key (easykey.25) MIDI controller  */
	{ USB_DEVICE(0x0218, 0x0401), .driver_info =
			USB_QUIRK_CONFIG_INTF_STRINGS },

	/* HP 5300/5370C scanner */
	{ USB_DEVICE(0x03f0, 0x0701), .driver_info =
			USB_QUIRK_STRING_FETCH_255 },

	/* HP v222w 16GB Mini USB Drive */
	{ USB_DEVICE(0x03f0, 0x3f40), .driver_info = USB_QUIRK_DELAY_INIT },

	/* Creative SB Audigy 2 NX */
	{ USB_DEVICE(0x041e, 0x3020), .driver_info = USB_QUIRK_RESET_RESUME },

	/* USB3503 */
	{ USB_DEVICE(0x0424, 0x3503), .driver_info = USB_QUIRK_RESET_RESUME },

	/* Microsoft Wireless Laser Mouse 6000 Receiver */
	{ USB_DEVICE(0x045e, 0x00e1), .driver_info = USB_QUIRK_RESET_RESUME },

	/* Microsoft LifeCam-VX700 v2.0 */
	{ USB_DEVICE(0x045e, 0x0770), .driver_info = USB_QUIRK_RESET_RESUME },

	/* Microsoft Surface Dock Ethernet (RTL8153 GigE) */
	{ USB_DEVICE(0x045e, 0x07c6), .driver_info = USB_QUIRK_NO_LPM },

	/* Cherry Stream G230 2.0 (G85-231) and 3.0 (G85-232) */
	{ USB_DEVICE(0x046a, 0x0023), .driver_info = USB_QUIRK_RESET_RESUME },

	/* Logitech HD Webcam C270 */
	{ USB_DEVICE(0x046d, 0x0825), .driver_info = USB_QUIRK_RESET_RESUME },

	/* Logitech HD Pro Webcams C920, C920-C, C922, C925e and C930e */
	{ USB_DEVICE(0x046d, 0x082d), .driver_info = USB_QUIRK_DELAY_INIT },
	{ USB_DEVICE(0x046d, 0x0841), .driver_info = USB_QUIRK_DELAY_INIT },
	{ USB_DEVICE(0x046d, 0x0843), .driver_info = USB_QUIRK_DELAY_INIT },
	{ USB_DEVICE(0x046d, 0x085b), .driver_info = USB_QUIRK_DELAY_INIT },
	{ USB_DEVICE(0x046d, 0x085c), .driver_info = USB_QUIRK_DELAY_INIT },

	/* Logitech ConferenceCam CC3000e */
	{ USB_DEVICE(0x046d, 0x0847), .driver_info = USB_QUIRK_DELAY_INIT },
	{ USB_DEVICE(0x046d, 0x0848), .driver_info = USB_QUIRK_DELAY_INIT },

	/* Logitech PTZ Pro Camera */
	{ USB_DEVICE(0x046d, 0x0853), .driver_info = USB_QUIRK_DELAY_INIT },

	/* Logitech Screen Share */
	{ USB_DEVICE(0x046d, 0x086c), .driver_info = USB_QUIRK_NO_LPM },

	/* Logitech Quickcam Fusion */
	{ USB_DEVICE(0x046d, 0x08c1), .driver_info = USB_QUIRK_RESET_RESUME },

	/* Logitech Quickcam Orbit MP */
	{ USB_DEVICE(0x046d, 0x08c2), .driver_info = USB_QUIRK_RESET_RESUME },

	/* Logitech Quickcam Pro for Notebook */
	{ USB_DEVICE(0x046d, 0x08c3), .driver_info = USB_QUIRK_RESET_RESUME },

	/* Logitech Quickcam Pro 5000 */
	{ USB_DEVICE(0x046d, 0x08c5), .driver_info = USB_QUIRK_RESET_RESUME },

	/* Logitech Quickcam OEM Dell Notebook */
	{ USB_DEVICE(0x046d, 0x08c6), .driver_info = USB_QUIRK_RESET_RESUME },

	/* Logitech Quickcam OEM Cisco VT Camera II */
	{ USB_DEVICE(0x046d, 0x08c7), .driver_info = USB_QUIRK_RESET_RESUME },

	/* Logitech Harmony 700-series */
	{ USB_DEVICE(0x046d, 0xc122), .driver_info = USB_QUIRK_DELAY_INIT },

	/* Philips PSC805 audio device */
	{ USB_DEVICE(0x0471, 0x0155), .driver_info = USB_QUIRK_RESET_RESUME },

	/* Plantronic Audio 655 DSP */
	{ USB_DEVICE(0x047f, 0xc008), .driver_info = USB_QUIRK_RESET_RESUME },

	/* Plantronic Audio 648 USB */
	{ USB_DEVICE(0x047f, 0xc013), .driver_info = USB_QUIRK_RESET_RESUME },

	/* Artisman Watchdog Dongle */
	{ USB_DEVICE(0x04b4, 0x0526), .driver_info =
			USB_QUIRK_CONFIG_INTF_STRINGS },

	/* Microchip Joss Optical infrared touchboard device */
	{ USB_DEVICE(0x04d8, 0x000c), .driver_info =
			USB_QUIRK_CONFIG_INTF_STRINGS },

	/* CarrolTouch 4000U */
	{ USB_DEVICE(0x04e7, 0x0009), .driver_info = USB_QUIRK_RESET_RESUME },

	/* CarrolTouch 4500U */
	{ USB_DEVICE(0x04e7, 0x0030), .driver_info = USB_QUIRK_RESET_RESUME },

	/* Samsung Android phone modem - ID conflict with SPH-I500 */
	{ USB_DEVICE(0x04e8, 0x6601), .driver_info =
			USB_QUIRK_CONFIG_INTF_STRINGS },

	/* Elan Touchscreen */
	{ USB_DEVICE(0x04f3, 0x0089), .driver_info =
			USB_QUIRK_DEVICE_QUALIFIER },

	{ USB_DEVICE(0x04f3, 0x009b), .driver_info =
			USB_QUIRK_DEVICE_QUALIFIER },

	{ USB_DEVICE(0x04f3, 0x010c), .driver_info =
			USB_QUIRK_DEVICE_QUALIFIER },

	{ USB_DEVICE(0x04f3, 0x0125), .driver_info =
			USB_QUIRK_DEVICE_QUALIFIER },

	{ USB_DEVICE(0x04f3, 0x016f), .driver_info =
			USB_QUIRK_DEVICE_QUALIFIER },

	{ USB_DEVICE(0x04f3, 0x0381), .driver_info =
			USB_QUIRK_NO_LPM },

	{ USB_DEVICE(0x04f3, 0x21b8), .driver_info =
			USB_QUIRK_DEVICE_QUALIFIER },

	/* Roland SC-8820 */
	{ USB_DEVICE(0x0582, 0x0007), .driver_info = USB_QUIRK_RESET_RESUME },

	/* Edirol SD-20 */
	{ USB_DEVICE(0x0582, 0x0027), .driver_info = USB_QUIRK_RESET_RESUME },

	/* Alcor Micro Corp. Hub */
	{ USB_DEVICE(0x058f, 0x9254), .driver_info = USB_QUIRK_RESET_RESUME },

	/* appletouch */
	{ USB_DEVICE(0x05ac, 0x021a), .driver_info = USB_QUIRK_RESET_RESUME },

	/* Genesys Logic hub, internally used by KY-688 USB 3.1 Type-C Hub */
	{ USB_DEVICE(0x05e3, 0x0612), .driver_info = USB_QUIRK_NO_LPM },

	/* ELSA MicroLink 56K */
	{ USB_DEVICE(0x05cc, 0x2267), .driver_info = USB_QUIRK_RESET_RESUME },

	/* Genesys Logic hub, internally used by Moshi USB to Ethernet Adapter */
	{ USB_DEVICE(0x05e3, 0x0616), .driver_info = USB_QUIRK_NO_LPM },

	/* Avision AV600U */
	{ USB_DEVICE(0x0638, 0x0a13), .driver_info =
	  USB_QUIRK_STRING_FETCH_255 },

	/* Saitek Cyborg Gold Joystick */
	{ USB_DEVICE(0x06a3, 0x0006), .driver_info =
			USB_QUIRK_CONFIG_INTF_STRINGS },

	/* Agfa SNAPSCAN 1212U */
	{ USB_DEVICE(0x06bd, 0x0001), .driver_info = USB_QUIRK_RESET_RESUME },

	/* Guillemot Webcam Hercules Dualpix Exchange (2nd ID) */
	{ USB_DEVICE(0x06f8, 0x0804), .driver_info = USB_QUIRK_RESET_RESUME },

	/* Guillemot Webcam Hercules Dualpix Exchange*/
	{ USB_DEVICE(0x06f8, 0x3005), .driver_info = USB_QUIRK_RESET_RESUME },

	/* Guillemot Hercules DJ Console audio card (BZ 208357) */
	{ USB_DEVICE(0x06f8, 0xb000), .driver_info =
			USB_QUIRK_ENDPOINT_BLACKLIST },

	/* Midiman M-Audio Keystation 88es */
	{ USB_DEVICE(0x0763, 0x0192), .driver_info = USB_QUIRK_RESET_RESUME },

	/* SanDisk Ultra Fit and Ultra Flair */
	{ USB_DEVICE(0x0781, 0x5583), .driver_info = USB_QUIRK_NO_LPM },
	{ USB_DEVICE(0x0781, 0x5591), .driver_info = USB_QUIRK_NO_LPM },

	/* M-Systems Flash Disk Pioneers */
	{ USB_DEVICE(0x08ec, 0x1000), .driver_info = USB_QUIRK_RESET_RESUME },

	/* Baum Vario Ultra */
	{ USB_DEVICE(0x0904, 0x6101), .driver_info =
			USB_QUIRK_LINEAR_FRAME_INTR_BINTERVAL },
	{ USB_DEVICE(0x0904, 0x6102), .driver_info =
			USB_QUIRK_LINEAR_FRAME_INTR_BINTERVAL },
	{ USB_DEVICE(0x0904, 0x6103), .driver_info =
			USB_QUIRK_LINEAR_FRAME_INTR_BINTERVAL },

	/* Keytouch QWERTY Panel keyboard */
	{ USB_DEVICE(0x0926, 0x3333), .driver_info =
			USB_QUIRK_CONFIG_INTF_STRINGS },

	/* Kingston DataTraveler 3.0 */
	{ USB_DEVICE(0x0951, 0x1666), .driver_info = USB_QUIRK_NO_LPM },

	/* X-Rite/Gretag-Macbeth Eye-One Pro display colorimeter */
	{ USB_DEVICE(0x0971, 0x2000), .driver_info = USB_QUIRK_NO_SET_INTF },

	/* ELMO L-12F document camera */
	{ USB_DEVICE(0x09a1, 0x0028), .driver_info = USB_QUIRK_DELAY_CTRL_MSG },

	/* Broadcom BCM92035DGROM BT dongle */
	{ USB_DEVICE(0x0a5c, 0x2021), .driver_info = USB_QUIRK_RESET_RESUME },

	/* MAYA44USB sound device */
	{ USB_DEVICE(0x0a92, 0x0091), .driver_info = USB_QUIRK_RESET_RESUME },

	/* ASUS Base Station(T100) */
	{ USB_DEVICE(0x0b05, 0x17e0), .driver_info =
			USB_QUIRK_IGNORE_REMOTE_WAKEUP },

	/* Realtek hub in Dell WD19 (Type-C) */
	{ USB_DEVICE(0x0bda, 0x0487), .driver_info = USB_QUIRK_NO_LPM },

	/* Generic RTL8153 based ethernet adapters */
	{ USB_DEVICE(0x0bda, 0x8153), .driver_info = USB_QUIRK_NO_LPM },

	/* SONiX USB DEVICE Touchpad */
	{ USB_DEVICE(0x0c45, 0x7056), .driver_info =
			USB_QUIRK_IGNORE_REMOTE_WAKEUP },

	/* Action Semiconductor flash disk */
	{ USB_DEVICE(0x10d6, 0x2200), .driver_info =
			USB_QUIRK_STRING_FETCH_255 },

	/* SKYMEDI USB_DRIVE */
	{ USB_DEVICE(0x1516, 0x8628), .driver_info = USB_QUIRK_RESET_RESUME },

	/* Razer - Razer Blade Keyboard */
	{ USB_DEVICE(0x1532, 0x0116), .driver_info =
			USB_QUIRK_LINEAR_UFRAME_INTR_BINTERVAL },

	/* BUILDWIN Photo Frame */
	{ USB_DEVICE(0x1908, 0x1315), .driver_info =
			USB_QUIRK_HONOR_BNUMINTERFACES },

	/* Protocol and OTG Electrical Test Device */
	{ USB_DEVICE(0x1a0a, 0x0200), .driver_info =
			USB_QUIRK_LINEAR_UFRAME_INTR_BINTERVAL },

	/* Corsair K70 RGB */
	{ USB_DEVICE(0x1b1c, 0x1b13), .driver_info = USB_QUIRK_DELAY_INIT |
	  USB_QUIRK_DELAY_CTRL_MSG },

	/* Corsair Strafe */
	{ USB_DEVICE(0x1b1c, 0x1b15), .driver_info = USB_QUIRK_DELAY_INIT |
	  USB_QUIRK_DELAY_CTRL_MSG },

	/* Corsair Strafe RGB */
	{ USB_DEVICE(0x1b1c, 0x1b20), .driver_info = USB_QUIRK_DELAY_INIT |
	  USB_QUIRK_DELAY_CTRL_MSG },

	/* Corsair K70 LUX RGB */
	{ USB_DEVICE(0x1b1c, 0x1b33), .driver_info = USB_QUIRK_DELAY_INIT },

	/* Corsair K70 LUX */
	{ USB_DEVICE(0x1b1c, 0x1b36), .driver_info = USB_QUIRK_DELAY_INIT },

	/* Corsair K70 RGB RAPDIFIRE */
	{ USB_DEVICE(0x1b1c, 0x1b38), .driver_info = USB_QUIRK_DELAY_INIT |
	  USB_QUIRK_DELAY_CTRL_MSG },

	/* MIDI keyboard WORLDE MINI */
	{ USB_DEVICE(0x1c75, 0x0204), .driver_info =
			USB_QUIRK_CONFIG_INTF_STRINGS },

	/* Acer C120 LED Projector */
	{ USB_DEVICE(0x1de1, 0xc102), .driver_info = USB_QUIRK_NO_LPM },

	/* Blackmagic Design Intensity Shuttle */
	{ USB_DEVICE(0x1edb, 0xbd3b), .driver_info = USB_QUIRK_NO_LPM },

	/* Blackmagic Design UltraStudio SDI */
	{ USB_DEVICE(0x1edb, 0xbd4f), .driver_info = USB_QUIRK_NO_LPM },

	/* Hauppauge HVR-950q */
	{ USB_DEVICE(0x2040, 0x7200), .driver_info =
			USB_QUIRK_CONFIG_INTF_STRINGS },

	/* Raydium Touchscreen */
	{ USB_DEVICE(0x2386, 0x3114), .driver_info = USB_QUIRK_NO_LPM },

	{ USB_DEVICE(0x2386, 0x3119), .driver_info = USB_QUIRK_NO_LPM },

	{ USB_DEVICE(0x2386, 0x350e), .driver_info = USB_QUIRK_NO_LPM },

	/* DJI CineSSD */
	{ USB_DEVICE(0x2ca3, 0x0031), .driver_info = USB_QUIRK_NO_LPM },

<<<<<<< HEAD
	/* Kingston DataTraveler 3.0 */
	{ USB_DEVICE(0x0951, 0x1666), .driver_info = USB_QUIRK_NO_LPM },

	/* Galaxy series, misc. (MTP mode) */
	{ USB_DEVICE(0x04e8, 0x6860), .driver_info = USB_QUIRK_NO_LPM },
=======
	/* Fibocom L850-GL LTE Modem */
	{ USB_DEVICE(0x2cb7, 0x0007), .driver_info =
			USB_QUIRK_IGNORE_REMOTE_WAKEUP },
>>>>>>> 0cc24401

	/* INTEL VALUE SSD */
	{ USB_DEVICE(0x8086, 0xf1a5), .driver_info = USB_QUIRK_RESET_RESUME },

	/* novation SoundControl XL */
	{ USB_DEVICE(0x1235, 0x0061), .driver_info = USB_QUIRK_RESET_RESUME },

	{ }  /* terminating entry must be last */
};

static const struct usb_device_id usb_interface_quirk_list[] = {
	/* Logitech UVC Cameras */
	{ USB_VENDOR_AND_INTERFACE_INFO(0x046d, USB_CLASS_VIDEO, 1, 0),
	  .driver_info = USB_QUIRK_RESET_RESUME },

	{ }  /* terminating entry must be last */
};

static const struct usb_device_id usb_amd_resume_quirk_list[] = {
	/* Lenovo Mouse with Pixart controller */
	{ USB_DEVICE(0x17ef, 0x602e), .driver_info = USB_QUIRK_RESET_RESUME },

	/* Pixart Mouse */
	{ USB_DEVICE(0x093a, 0x2500), .driver_info = USB_QUIRK_RESET_RESUME },
	{ USB_DEVICE(0x093a, 0x2510), .driver_info = USB_QUIRK_RESET_RESUME },
	{ USB_DEVICE(0x093a, 0x2521), .driver_info = USB_QUIRK_RESET_RESUME },
	{ USB_DEVICE(0x03f0, 0x2b4a), .driver_info = USB_QUIRK_RESET_RESUME },

	/* Logitech Optical Mouse M90/M100 */
	{ USB_DEVICE(0x046d, 0xc05a), .driver_info = USB_QUIRK_RESET_RESUME },

	{ }  /* terminating entry must be last */
};

/*
 * Entries for blacklisted endpoints that should be ignored when parsing
 * configuration descriptors.
 *
 * Matched for devices with USB_QUIRK_ENDPOINT_BLACKLIST.
 */
static const struct usb_device_id usb_endpoint_blacklist[] = {
	{ USB_DEVICE_INTERFACE_NUMBER(0x06f8, 0xb000, 5), .driver_info = 0x01 },
	{ USB_DEVICE_INTERFACE_NUMBER(0x06f8, 0xb000, 5), .driver_info = 0x81 },
	{ }
};

bool usb_endpoint_is_blacklisted(struct usb_device *udev,
		struct usb_host_interface *intf,
		struct usb_endpoint_descriptor *epd)
{
	const struct usb_device_id *id;
	unsigned int address;

	for (id = usb_endpoint_blacklist; id->match_flags; ++id) {
		if (!usb_match_device(udev, id))
			continue;

		if (!usb_match_one_id_intf(udev, intf, id))
			continue;

		address = id->driver_info;
		if (address == epd->bEndpointAddress)
			return true;
	}

	return false;
}

static bool usb_match_any_interface(struct usb_device *udev,
				    const struct usb_device_id *id)
{
	unsigned int i;

	for (i = 0; i < udev->descriptor.bNumConfigurations; ++i) {
		struct usb_host_config *cfg = &udev->config[i];
		unsigned int j;

		for (j = 0; j < cfg->desc.bNumInterfaces; ++j) {
			struct usb_interface_cache *cache;
			struct usb_host_interface *intf;

			cache = cfg->intf_cache[j];
			if (cache->num_altsetting == 0)
				continue;

			intf = &cache->altsetting[0];
			if (usb_match_one_id_intf(udev, intf, id))
				return true;
		}
	}

	return false;
}

static int usb_amd_resume_quirk(struct usb_device *udev)
{
	struct usb_hcd *hcd;

	hcd = bus_to_hcd(udev->bus);
	/* The device should be attached directly to root hub */
	if (udev->level == 1 && hcd->amd_resume_bug == 1)
		return 1;

	return 0;
}

static u32 __usb_detect_quirks(struct usb_device *udev,
			       const struct usb_device_id *id)
{
	u32 quirks = 0;

	for (; id->match_flags; id++) {
		if (!usb_match_device(udev, id))
			continue;

		if ((id->match_flags & USB_DEVICE_ID_MATCH_INT_INFO) &&
		    !usb_match_any_interface(udev, id))
			continue;

		quirks |= (u32)(id->driver_info);
	}

	return quirks;
}

/*
 * Detect any quirks the device has, and do any housekeeping for it if needed.
 */
void usb_detect_quirks(struct usb_device *udev)
{
	udev->quirks = __usb_detect_quirks(udev, usb_quirk_list);

	/*
	 * Pixart-based mice would trigger remote wakeup issue on AMD
	 * Yangtze chipset, so set them as RESET_RESUME flag.
	 */
	if (usb_amd_resume_quirk(udev))
		udev->quirks |= __usb_detect_quirks(udev,
				usb_amd_resume_quirk_list);

	if (udev->quirks)
		dev_dbg(&udev->dev, "USB quirks for this device: %x\n",
			udev->quirks);

#ifdef CONFIG_USB_DEFAULT_PERSIST
	if (!(udev->quirks & USB_QUIRK_RESET))
		udev->persist_enabled = 1;
#else
	/* Hubs are automatically enabled for USB-PERSIST */
	if (udev->descriptor.bDeviceClass == USB_CLASS_HUB)
		udev->persist_enabled = 1;
#endif	/* CONFIG_USB_DEFAULT_PERSIST */
}

void usb_detect_interface_quirks(struct usb_device *udev)
{
	u32 quirks;

	quirks = __usb_detect_quirks(udev, usb_interface_quirk_list);
	if (quirks == 0)
		return;

	dev_dbg(&udev->dev, "USB interface quirks for this device: %x\n",
		quirks);
	udev->quirks |= quirks;
}<|MERGE_RESOLUTION|>--- conflicted
+++ resolved
@@ -321,17 +321,15 @@
 	/* DJI CineSSD */
 	{ USB_DEVICE(0x2ca3, 0x0031), .driver_info = USB_QUIRK_NO_LPM },
 
-<<<<<<< HEAD
 	/* Kingston DataTraveler 3.0 */
 	{ USB_DEVICE(0x0951, 0x1666), .driver_info = USB_QUIRK_NO_LPM },
 
 	/* Galaxy series, misc. (MTP mode) */
 	{ USB_DEVICE(0x04e8, 0x6860), .driver_info = USB_QUIRK_NO_LPM },
-=======
+ 
 	/* Fibocom L850-GL LTE Modem */
 	{ USB_DEVICE(0x2cb7, 0x0007), .driver_info =
 			USB_QUIRK_IGNORE_REMOTE_WAKEUP },
->>>>>>> 0cc24401
 
 	/* INTEL VALUE SSD */
 	{ USB_DEVICE(0x8086, 0xf1a5), .driver_info = USB_QUIRK_RESET_RESUME },
