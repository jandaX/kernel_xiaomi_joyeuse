/*
 * gadget.c - DesignWare USB3 DRD Controller Gadget Framework Link
 *
 * Copyright (C) 2010-2011 Texas Instruments Incorporated - http://www.ti.com
 *
 * Authors: Felipe Balbi <balbi@ti.com>,
 *	    Sebastian Andrzej Siewior <bigeasy@linutronix.de>
 *
 * This program is free software: you can redistribute it and/or modify
 * it under the terms of the GNU General Public License version 2  of
 * the License as published by the Free Software Foundation.
 *
 * This program is distributed in the hope that it will be useful,
 * but WITHOUT ANY WARRANTY; without even the implied warranty of
 * MERCHANTABILITY or FITNESS FOR A PARTICULAR PURPOSE.  See the
 * GNU General Public License for more details.
 */

#include <linux/kernel.h>
#include <linux/delay.h>
#include <linux/slab.h>
#include <linux/spinlock.h>
#include <linux/platform_device.h>
#include <linux/pm_runtime.h>
#include <linux/interrupt.h>
#include <linux/io.h>
#include <linux/list.h>
#include <linux/dma-mapping.h>

#include <linux/usb/ch9.h>
#include <linux/usb/composite.h>
#include <linux/usb/gadget.h>

#include "debug.h"
#include "core.h"
#include "gadget.h"
#include "io.h"

static void dwc3_gadget_wakeup_interrupt(struct dwc3 *dwc, bool remote_wakeup);
static int dwc3_gadget_wakeup_int(struct dwc3 *dwc);
static int __dwc3_gadget_start(struct dwc3 *dwc);
static void dwc3_gadget_disconnect_interrupt(struct dwc3 *dwc);

/**
 * dwc3_gadget_set_test_mode - enables usb2 test modes
 * @dwc: pointer to our context structure
 * @mode: the mode to set (J, K SE0 NAK, Force Enable)
 *
 * Caller should take care of locking. This function will return 0 on
 * success or -EINVAL if wrong Test Selector is passed.
 */
int dwc3_gadget_set_test_mode(struct dwc3 *dwc, int mode)
{
	u32		reg;

	reg = dwc3_readl(dwc->regs, DWC3_DCTL);
	reg &= ~DWC3_DCTL_TSTCTRL_MASK;

	switch (mode) {
	case TEST_J:
	case TEST_K:
	case TEST_SE0_NAK:
	case TEST_PACKET:
	case TEST_FORCE_EN:
		reg |= mode << 1;
		break;
	default:
		return -EINVAL;
	}

	dwc3_writel(dwc->regs, DWC3_DCTL, reg);

	return 0;
}

/**
 * dwc3_gadget_get_link_state - gets current state of usb link
 * @dwc: pointer to our context structure
 *
 * Caller should take care of locking. This function will
 * return the link state on success (>= 0) or -ETIMEDOUT.
 */
int dwc3_gadget_get_link_state(struct dwc3 *dwc)
{
	u32		reg;

	reg = dwc3_readl(dwc->regs, DWC3_DSTS);

	return DWC3_DSTS_USBLNKST(reg);
}

/**
 * dwc3_gadget_set_link_state - sets usb link to a particular state
 * @dwc: pointer to our context structure
 * @state: the state to put link into
 *
 * Caller should take care of locking. This function will
 * return 0 on success or -ETIMEDOUT.
 */
int dwc3_gadget_set_link_state(struct dwc3 *dwc, enum dwc3_link_state state)
{
	int		retries = 10000;
	u32		reg;

	/*
	 * Wait until device controller is ready. Only applies to 1.94a and
	 * later RTL.
	 */
	if (dwc->revision >= DWC3_REVISION_194A) {
		while (--retries) {
			reg = dwc3_readl(dwc->regs, DWC3_DSTS);
			if (reg & DWC3_DSTS_DCNRD)
				udelay(5);
			else
				break;
		}

		if (retries <= 0)
			return -ETIMEDOUT;
	}

	reg = dwc3_readl(dwc->regs, DWC3_DCTL);
	reg &= ~DWC3_DCTL_ULSTCHNGREQ_MASK;

	/* set requested state */
	reg |= DWC3_DCTL_ULSTCHNGREQ(state);
	dwc3_writel(dwc->regs, DWC3_DCTL, reg);

	/*
	 * The following code is racy when called from dwc3_gadget_wakeup,
	 * and is not needed, at least on newer versions
	 */
	if (dwc->revision >= DWC3_REVISION_194A)
		return 0;

	/* wait for a change in DSTS */
	retries = 10000;
	while (--retries) {
		reg = dwc3_readl(dwc->regs, DWC3_DSTS);

		if (DWC3_DSTS_USBLNKST(reg) == state)
			return 0;

		udelay(5);
	}

	return -ETIMEDOUT;
}

/**
 * dwc3_ep_inc_trb - increment a trb index.
 * @index: Pointer to the TRB index to increment.
 *
 * The index should never point to the link TRB. After incrementing,
 * if it is point to the link TRB, wrap around to the beginning. The
 * link TRB is always at the last TRB entry.
 */
static void dwc3_ep_inc_trb(u8 *index)
{
	(*index)++;
	if (*index == (DWC3_TRB_NUM - 1))
		*index = 0;
}

/**
 * dwc3_ep_inc_enq - increment endpoint's enqueue pointer
 * @dep: The endpoint whose enqueue pointer we're incrementing
 */
void dwc3_ep_inc_enq(struct dwc3_ep *dep)
{
	dwc3_ep_inc_trb(&dep->trb_enqueue);
}

/**
 * dwc3_ep_inc_deq - increment endpoint's dequeue pointer
 * @dep: The endpoint whose enqueue pointer we're incrementing
 */
void dwc3_ep_inc_deq(struct dwc3_ep *dep)
{
	dwc3_ep_inc_trb(&dep->trb_dequeue);
}

/*
 * dwc3_gadget_resize_tx_fifos - reallocate fifo spaces for current use-case
 * @dwc: pointer to our context structure
 *
 * This function will a best effort FIFO allocation in order
 * to improve FIFO usage and throughput, while still allowing
 * us to enable as many endpoints as possible.
 *
 * Keep in mind that this operation will be highly dependent
 * on the configured size for RAM1 - which contains TxFifo -,
 * the amount of endpoints enabled on coreConsultant tool, and
 * the width of the Master Bus.
 *
 * In the ideal world, we would always be able to satisfy the
 * following equation:
 *
 * ((512 + 2 * MDWIDTH-Bytes) + (Number of IN Endpoints - 1) * \
 * (3 * (1024 + MDWIDTH-Bytes) + MDWIDTH-Bytes)) / MDWIDTH-Bytes
 *
 * Unfortunately, due to many variables that's not always the case.
 */
int dwc3_gadget_resize_tx_fifos(struct dwc3 *dwc, struct dwc3_ep *dep)
{
	int		fifo_size, mdwidth, max_packet = 1024;
	int		tmp, mult = 1, fifo_0_start;

	if (!dwc->needs_fifo_resize || !dwc->tx_fifo_size)
		return 0;

	/* resize IN endpoints excepts ep0 */
	if (!usb_endpoint_dir_in(dep->endpoint.desc) ||
			dep->endpoint.ep_num == 0)
		return 0;

	/* Don't resize already resized IN endpoint */
	if (dep->fifo_depth) {
		dev_dbg(dwc->dev, "%s fifo_depth:%d is already set\n",
				dep->endpoint.name, dep->fifo_depth);
		return 0;
	}

	mdwidth = DWC3_MDWIDTH(dwc->hwparams.hwparams0);
	/* MDWIDTH is represented in bits, we need it in bytes */
	mdwidth >>= 3;

	if (((dep->endpoint.maxburst > 1) &&
			usb_endpoint_xfer_bulk(dep->endpoint.desc))
			|| usb_endpoint_xfer_isoc(dep->endpoint.desc))
		mult = 3;

	if ((dep->endpoint.maxburst > 6) &&
			usb_endpoint_xfer_bulk(dep->endpoint.desc)
			&& dwc3_is_usb31(dwc))
		mult = 6;

	if ((dep->endpoint.maxburst > 6) &&
			usb_endpoint_xfer_isoc(dep->endpoint.desc))
		mult = 6;

	tmp = ((max_packet + mdwidth) * mult) + mdwidth;
	fifo_size = DIV_ROUND_UP(tmp, mdwidth);
	dep->fifo_depth = fifo_size;

	/* Check if TXFIFOs start at non-zero addr */
	tmp = dwc3_readl(dwc->regs, DWC3_GTXFIFOSIZ(0));
	fifo_0_start = DWC3_GTXFIFOSIZ_TXFSTADDR(tmp);

	fifo_size |= (fifo_0_start + (dwc->last_fifo_depth << 16));
	if (dwc3_is_usb31(dwc))
		dwc->last_fifo_depth += DWC31_GTXFIFOSIZ_TXFDEF(fifo_size);
	else
		dwc->last_fifo_depth += DWC3_GTXFIFOSIZ_TXFDEF(fifo_size);

	dev_dbg(dwc->dev, "%s ep_num:%d last_fifo_depth:%04x fifo_depth:%d\n",
		dep->endpoint.name, dep->endpoint.ep_num, dwc->last_fifo_depth,
		dep->fifo_depth);

	dbg_event(0xFF, "resize_fifo", dep->number);
	dbg_event(0xFF, "fifo_depth", dep->fifo_depth);
	/* Check fifo size allocation doesn't exceed available RAM size. */
	if ((dwc->last_fifo_depth * mdwidth) >= dwc->tx_fifo_size) {
		dev_err(dwc->dev, "Fifosize(%d) > RAM size(%d) %s depth:%d\n",
			(dwc->last_fifo_depth * mdwidth), dwc->tx_fifo_size,
			dep->endpoint.name, fifo_size);
		if (dwc3_is_usb31(dwc))
			fifo_size = DWC31_GTXFIFOSIZ_TXFDEF(fifo_size);
		else
			fifo_size = DWC3_GTXFIFOSIZ_TXFDEF(fifo_size);
		dwc->last_fifo_depth -= fifo_size;
		dep->fifo_depth = 0;
		WARN_ON(1);
		return -ENOMEM;
	}

	if ((dwc->revision == DWC3_USB31_REVISION_170A) &&
		(dwc->versiontype == DWC3_USB31_VER_TYPE_EA06) &&
		usb_endpoint_xfer_isoc(dep->endpoint.desc))
		fifo_size |= DWC31_GTXFIFOSIZ_TXFRAMNUM;

	dwc3_writel(dwc->regs, DWC3_GTXFIFOSIZ(dep->endpoint.ep_num),
							fifo_size);
	return 0;
}

void dwc3_gadget_del_and_unmap_request(struct dwc3_ep *dep,
		struct dwc3_request *req, int status)
{
	struct dwc3			*dwc = dep->dwc;

	req->started = false;
	list_del(&req->list);
	req->remaining = 0;
	req->unaligned = false;
	req->zero = false;

	if (req->request.status == -EINPROGRESS)
		req->request.status = status;

	if (req->trb) {
		dbg_ep_unmap(dep->number, req);
		usb_gadget_unmap_request_by_dev(dwc->sysdev,
				&req->request, req->direction);
	}

	req->trb = NULL;
	trace_dwc3_gadget_giveback(req);
}

/**
 * dwc3_gadget_giveback - call struct usb_request's ->complete callback
 * @dep: The endpoint to whom the request belongs to
 * @req: The request we're giving back
 * @status: completion code for the request
 *
 * Must be called with controller's lock held and interrupts disabled. This
 * function will unmap @req and call its ->complete() callback to notify upper
 * layers that it has completed.
 */
void dwc3_gadget_giveback(struct dwc3_ep *dep, struct dwc3_request *req,
		int status)
{
	struct dwc3			*dwc = dep->dwc;

	dwc3_gadget_del_and_unmap_request(dep, req, status);

	if (usb_endpoint_xfer_isoc(dep->endpoint.desc)) {
		if (list_empty(&dep->started_list)) {
			dep->flags |= DWC3_EP_PENDING_REQUEST;
			dbg_event(dep->number, "STARTEDLISTEMPTY", 0);
		}

		dbg_log_string("%s(%d): Give back req %pK len(%d) actual(%d))",
			dep->name, dep->number, &req->request,
			req->request.length, req->request.actual);
	}

	spin_unlock(&dwc->lock);
	usb_gadget_giveback_request(&dep->endpoint, &req->request);
	spin_lock(&dwc->lock);
}

/**
 * dwc3_send_gadget_generic_command - issue a generic command for the controller
 * @dwc: pointer to the controller context
 * @cmd: the command to be issued
 * @param: command parameter
 *
 * Caller should take care of locking. Issue @cmd with a given @param to @dwc
 * and wait for its completion.
 */
int dwc3_send_gadget_generic_command(struct dwc3 *dwc, unsigned cmd, u32 param)
{
	u32		timeout = 500;
	int		status = 0;
	int		ret = 0;
	u32		reg;

	dwc3_writel(dwc->regs, DWC3_DGCMDPAR, param);
	dwc3_writel(dwc->regs, DWC3_DGCMD, cmd | DWC3_DGCMD_CMDACT);

	do {
		reg = dwc3_readl(dwc->regs, DWC3_DGCMD);
		if (!(reg & DWC3_DGCMD_CMDACT)) {
			status = DWC3_DGCMD_STATUS(reg);
			if (status)
				ret = -EINVAL;
			break;
		}
	} while (--timeout);

	if (!timeout) {
		ret = -ETIMEDOUT;
		status = -ETIMEDOUT;
	}

	trace_dwc3_gadget_generic_cmd(cmd, param, status);

	return ret;
}

/**
 * dwc3_send_gadget_ep_cmd - issue an endpoint command
 * @dep: the endpoint to which the command is going to be issued
 * @cmd: the command to be issued
 * @params: parameters to the command
 *
 * Caller should handle locking. This function will issue @cmd with given
 * @params to @dep and wait for its completion.
 */
int dwc3_send_gadget_ep_cmd(struct dwc3_ep *dep, unsigned cmd,
		struct dwc3_gadget_ep_cmd_params *params)
{
	const struct usb_endpoint_descriptor *desc = dep->endpoint.desc;
	struct dwc3		*dwc = dep->dwc;
	u32			timeout = 5000;
	u32			saved_config = 0;
	u32			reg;

	int			cmd_status = 0;
	int			ret = -EINVAL;

	/*
	 * When operating in USB 2.0 speeds (HS/FS), if GUSB2PHYCFG.ENBLSLPM or
	 * GUSB2PHYCFG.SUSPHY is set, it must be cleared before issuing an
	 * endpoint command.
	 *
	 * Save and clear both GUSB2PHYCFG.ENBLSLPM and GUSB2PHYCFG.SUSPHY
	 * settings. Restore them after the command is completed.
	 *
	 * DWC_usb3 3.30a and DWC_usb31 1.90a programming guide section 3.2.2
	 */
	if (dwc->gadget.speed <= USB_SPEED_HIGH) {
		reg = dwc3_readl(dwc->regs, DWC3_GUSB2PHYCFG(0));
		if (unlikely(reg & DWC3_GUSB2PHYCFG_SUSPHY)) {
			saved_config |= DWC3_GUSB2PHYCFG_SUSPHY;
			reg &= ~DWC3_GUSB2PHYCFG_SUSPHY;
		}

		if (reg & DWC3_GUSB2PHYCFG_ENBLSLPM) {
			saved_config |= DWC3_GUSB2PHYCFG_ENBLSLPM;
			reg &= ~DWC3_GUSB2PHYCFG_ENBLSLPM;
		}

		if (saved_config)
			dwc3_writel(dwc->regs, DWC3_GUSB2PHYCFG(0), reg);
	}

	if (DWC3_DEPCMD_CMD(cmd) == DWC3_DEPCMD_STARTTRANSFER) {
		int link_state;

		link_state = dwc3_gadget_get_link_state(dwc);
		if (link_state == DWC3_LINK_STATE_U1 ||
		    link_state == DWC3_LINK_STATE_U2 ||
		    link_state == DWC3_LINK_STATE_U3) {
<<<<<<< HEAD
=======
			ret = __dwc3_gadget_wakeup(dwc);
>>>>>>> 3d3abdc8
			dev_WARN_ONCE(dwc->dev, ret, "wakeup failed --> %d\n",
					ret);
		}
	}

	dwc3_writel(dep->regs, DWC3_DEPCMDPAR0, params->param0);
	dwc3_writel(dep->regs, DWC3_DEPCMDPAR1, params->param1);
	dwc3_writel(dep->regs, DWC3_DEPCMDPAR2, params->param2);

	/*
	 * Synopsys Databook 2.60a states in section 6.3.2.5.6 of that if we're
	 * not relying on XferNotReady, we can make use of a special "No
	 * Response Update Transfer" command where we should clear both CmdAct
	 * and CmdIOC bits.
	 *
	 * With this, we don't need to wait for command completion and can
	 * straight away issue further commands to the endpoint.
	 *
	 * NOTICE: We're making an assumption that control endpoints will never
	 * make use of Update Transfer command. This is a safe assumption
	 * because we can never have more than one request at a time with
	 * Control Endpoints. If anybody changes that assumption, this chunk
	 * needs to be updated accordingly.
	 */
	if (DWC3_DEPCMD_CMD(cmd) == DWC3_DEPCMD_UPDATETRANSFER &&
			!usb_endpoint_xfer_isoc(desc))
		cmd &= ~(DWC3_DEPCMD_CMDIOC | DWC3_DEPCMD_CMDACT);
	else
		cmd |= DWC3_DEPCMD_CMDACT;

	dwc3_writel(dep->regs, DWC3_DEPCMD, cmd);
	do {
		reg = dwc3_readl(dep->regs, DWC3_DEPCMD);
		if (!(reg & DWC3_DEPCMD_CMDACT)) {
			cmd_status = DWC3_DEPCMD_STATUS(reg);

			switch (cmd_status) {
			case 0:
				ret = 0;
				break;
			case DEPEVT_TRANSFER_NO_RESOURCE:
				ret = -EINVAL;
				break;
			case DEPEVT_TRANSFER_BUS_EXPIRY:
				/*
				 * SW issues START TRANSFER command to
				 * isochronous ep with future frame interval. If
				 * future interval time has already passed when
				 * core receives the command, it will respond
				 * with an error status of 'Bus Expiry'.
				 *
				 * Instead of always returning -EINVAL, let's
				 * give a hint to the gadget driver that this is
				 * the case by returning -EAGAIN.
				 */
				ret = -EAGAIN;
				break;
			default:
				dev_WARN(dwc->dev, "UNKNOWN cmd status\n");
			}

			break;
		}
	} while (--timeout);

	if (timeout == 0) {
		ret = -ETIMEDOUT;
		dev_err(dwc->dev, "%s command timeout for %s\n",
			dwc3_gadget_ep_cmd_string(cmd), dep->name);
		if (DWC3_DEPCMD_CMD(cmd) != DWC3_DEPCMD_ENDTRANSFER) {
			dwc->ep_cmd_timeout_cnt++;
			dwc3_notify_event(dwc,
				DWC3_CONTROLLER_RESTART_USB_SESSION, 0);
		}
		cmd_status = -ETIMEDOUT;
	}

	trace_dwc3_gadget_ep_cmd(dep, cmd, params, cmd_status);

	if (ret == 0) {
		switch (DWC3_DEPCMD_CMD(cmd)) {
		case DWC3_DEPCMD_STARTTRANSFER:
			dep->flags |= DWC3_EP_TRANSFER_STARTED;
			break;
		case DWC3_DEPCMD_ENDTRANSFER:
			dep->flags &= ~DWC3_EP_TRANSFER_STARTED;
			break;
		default:
			/* nothing */
			break;
		}
	}

	if (saved_config) {
		reg = dwc3_readl(dwc->regs, DWC3_GUSB2PHYCFG(0));
		reg |= saved_config;
		dwc3_writel(dwc->regs, DWC3_GUSB2PHYCFG(0), reg);
	}

	return ret;
}

static int dwc3_send_clear_stall_ep_cmd(struct dwc3_ep *dep)
{
	struct dwc3 *dwc = dep->dwc;
	struct dwc3_gadget_ep_cmd_params params;
	u32 cmd = DWC3_DEPCMD_CLEARSTALL;

	/*
	 * As of core revision 2.60a the recommended programming model
	 * is to set the ClearPendIN bit when issuing a Clear Stall EP
	 * command for IN endpoints. This is to prevent an issue where
	 * some (non-compliant) hosts may not send ACK TPs for pending
	 * IN transfers due to a mishandled error condition. Synopsys
	 * STAR 9000614252.
	 */
	if (dep->direction && (dwc->revision >= DWC3_REVISION_260A) &&
	    (dwc->gadget.speed >= USB_SPEED_SUPER))
		cmd |= DWC3_DEPCMD_CLEARPENDIN;

	memset(&params, 0, sizeof(params));

	return dwc3_send_gadget_ep_cmd(dep, cmd, &params);
}

static int dwc3_alloc_trb_pool(struct dwc3_ep *dep)
{
	struct dwc3		*dwc = dep->dwc;
	u32			num_trbs = DWC3_TRB_NUM;

	if (dep->trb_pool)
		return 0;

	dep->trb_pool = dma_zalloc_coherent(dwc->sysdev,
			sizeof(struct dwc3_trb) * num_trbs,
			&dep->trb_pool_dma, GFP_KERNEL);
	if (!dep->trb_pool) {
		dev_err(dep->dwc->dev, "failed to allocate trb pool for %s\n",
				dep->name);
		return -ENOMEM;
	}
	dep->num_trbs = num_trbs;

	return 0;
}

static void dwc3_free_trb_pool(struct dwc3_ep *dep)
{
	struct dwc3		*dwc = dep->dwc;

	/* Freeing of GSI EP TRBs are handled by GSI EP ops. */
	if (dep->endpoint.ep_type == EP_TYPE_GSI)
		return;

	/*
	 * Clean up ep ring to avoid getting xferInProgress due to stale trbs
	 * with HWO bit set from previous composition when update transfer cmd
	 * is issued.
	 */
	if (dep->number > 1 && dep->trb_pool && dep->trb_pool_dma) {
		memset(&dep->trb_pool[0], 0,
			sizeof(struct dwc3_trb) * dep->num_trbs);
		dbg_event(dep->number, "Clr_TRB", 0);
		dev_dbg(dwc->dev, "Clr_TRB ring of %s\n", dep->name);

		dma_free_coherent(dwc->sysdev,
				sizeof(struct dwc3_trb) * DWC3_TRB_NUM,
				dep->trb_pool, dep->trb_pool_dma);
		dep->trb_pool = NULL;
		dep->trb_pool_dma = 0;
	}
}

static int dwc3_gadget_set_xfer_resource(struct dwc3 *dwc, struct dwc3_ep *dep);

/**
 * dwc3_gadget_start_config - configure ep resources
 * @dwc: pointer to our controller context structure
 * @dep: endpoint that is being enabled
 *
 * Issue a %DWC3_DEPCMD_DEPSTARTCFG command to @dep. After the command's
 * completion, it will set Transfer Resource for all available endpoints.
 *
 * The assignment of transfer resources cannot perfectly follow the data book
 * due to the fact that the controller driver does not have all knowledge of the
 * configuration in advance. It is given this information piecemeal by the
 * composite gadget framework after every SET_CONFIGURATION and
 * SET_INTERFACE. Trying to follow the databook programming model in this
 * scenario can cause errors. For two reasons:
 *
 * 1) The databook says to do %DWC3_DEPCMD_DEPSTARTCFG for every
 * %USB_REQ_SET_CONFIGURATION and %USB_REQ_SET_INTERFACE (8.1.5). This is
 * incorrect in the scenario of multiple interfaces.
 *
 * 2) The databook does not mention doing more %DWC3_DEPCMD_DEPXFERCFG for new
 * endpoint on alt setting (8.1.6).
 *
 * The following simplified method is used instead:
 *
 * All hardware endpoints can be assigned a transfer resource and this setting
 * will stay persistent until either a core reset or hibernation. So whenever we
 * do a %DWC3_DEPCMD_DEPSTARTCFG(0) we can go ahead and do
 * %DWC3_DEPCMD_DEPXFERCFG for every hardware endpoint as well. We are
 * guaranteed that there are as many transfer resources as endpoints.
 *
 * This function is called for each endpoint when it is being enabled but is
 * triggered only when called for EP0-out, which always happens first, and which
 * should only happen in one of the above conditions.
 */
static int dwc3_gadget_start_config(struct dwc3 *dwc, struct dwc3_ep *dep)
{
	struct dwc3_gadget_ep_cmd_params params;
	u32			cmd;
	int			i;
	int			ret;

	if (dep->number)
		return 0;

	memset(&params, 0x00, sizeof(params));
	cmd = DWC3_DEPCMD_DEPSTARTCFG;

	ret = dwc3_send_gadget_ep_cmd(dep, cmd, &params);
	if (ret)
		return ret;

	for (i = 0; i < DWC3_ENDPOINTS_NUM; i++) {
		struct dwc3_ep *dep = dwc->eps[i];

		if (!dep)
			continue;

		ret = dwc3_gadget_set_xfer_resource(dwc, dep);
		if (ret)
			return ret;
	}

	return 0;
}

static int dwc3_gadget_set_ep_config(struct dwc3 *dwc, struct dwc3_ep *dep,
		bool modify, bool restore)
{
	const struct usb_ss_ep_comp_descriptor *comp_desc;
	const struct usb_endpoint_descriptor *desc;
	struct dwc3_gadget_ep_cmd_params params;

	if (dev_WARN_ONCE(dwc->dev, modify && restore,
					"Can't modify and restore\n"))
		return -EINVAL;

	comp_desc = dep->endpoint.comp_desc;
	desc = dep->endpoint.desc;

	memset(&params, 0x00, sizeof(params));

	params.param0 = DWC3_DEPCFG_EP_TYPE(usb_endpoint_type(desc))
		| DWC3_DEPCFG_MAX_PACKET_SIZE(usb_endpoint_maxp(desc));

	/* Burst size is only needed in SuperSpeed mode */
	if (dwc->gadget.speed >= USB_SPEED_SUPER) {
		u32 burst = dep->endpoint.maxburst;
		params.param0 |= DWC3_DEPCFG_BURST_SIZE(burst - 1);
	}

	if (modify) {
		params.param0 |= DWC3_DEPCFG_ACTION_MODIFY;
	} else if (restore) {
		params.param0 |= DWC3_DEPCFG_ACTION_RESTORE;
		params.param2 |= dep->saved_state;
	} else {
		params.param0 |= DWC3_DEPCFG_ACTION_INIT;
	}

	if (usb_endpoint_xfer_control(desc))
		params.param1 = DWC3_DEPCFG_XFER_COMPLETE_EN;

	if (dep->number <= 1 || usb_endpoint_xfer_isoc(desc))
		params.param1 |= DWC3_DEPCFG_XFER_NOT_READY_EN;

	if (usb_ss_max_streams(comp_desc) && usb_endpoint_xfer_bulk(desc)) {
		params.param1 |= DWC3_DEPCFG_STREAM_CAPABLE
			| DWC3_DEPCFG_STREAM_EVENT_EN;
		dep->stream_capable = true;
	}

	if (!usb_endpoint_xfer_control(desc))
		params.param1 |= DWC3_DEPCFG_XFER_IN_PROGRESS_EN;

	/*
	 * We are doing 1:1 mapping for endpoints, meaning
	 * Physical Endpoints 2 maps to Logical Endpoint 2 and
	 * so on. We consider the direction bit as part of the physical
	 * endpoint number. So USB endpoint 0x81 is 0x03.
	 */
	params.param1 |= DWC3_DEPCFG_EP_NUMBER(dep->number);

	/*
	 * We must use the lower 16 TX FIFOs even though
	 * HW might have more
	 */
	if (dep->direction)
		params.param0 |= DWC3_DEPCFG_FIFO_NUMBER(dep->number >> 1);

	if (desc->bInterval) {
		u8 bInterval_m1;

		/*
		 * Valid range for DEPCFG.bInterval_m1 is from 0 to 13, and it
		 * must be set to 0 when the controller operates in full-speed.
		 */
		bInterval_m1 = min_t(u8, desc->bInterval - 1, 13);
		if (dwc->gadget.speed == USB_SPEED_FULL)
			bInterval_m1 = 0;

		if (usb_endpoint_type(desc) == USB_ENDPOINT_XFER_INT &&
		    dwc->gadget.speed == USB_SPEED_FULL)
			dep->interval = desc->bInterval;
		else
			dep->interval = 1 << (desc->bInterval - 1);

		params.param1 |= DWC3_DEPCFG_BINTERVAL_M1(bInterval_m1);
	}

	return dwc3_send_gadget_ep_cmd(dep, DWC3_DEPCMD_SETEPCONFIG, &params);
}

static int dwc3_gadget_set_xfer_resource(struct dwc3 *dwc, struct dwc3_ep *dep)
{
	struct dwc3_gadget_ep_cmd_params params;

	memset(&params, 0x00, sizeof(params));

	params.param0 = DWC3_DEPXFERCFG_NUM_XFER_RES(1);

	return dwc3_send_gadget_ep_cmd(dep, DWC3_DEPCMD_SETTRANSFRESOURCE,
			&params);
}

/**
 * __dwc3_gadget_ep_enable - initializes a hw endpoint
 * @dep: endpoint to be initialized
 * @modify: if true, modify existing endpoint configuration
 * @restore: if true, restore endpoint configuration from scratch buffer
 *
 * Caller should take care of locking. Execute all necessary commands to
 * initialize a HW endpoint so it can be used by a gadget driver.
 */
static int __dwc3_gadget_ep_enable(struct dwc3_ep *dep,
		bool modify, bool restore)
{
	const struct usb_endpoint_descriptor *desc = dep->endpoint.desc;
	struct dwc3		*dwc = dep->dwc;

	u32			reg;
	int			ret;

	if (!(dep->flags & DWC3_EP_ENABLED)) {
		ret = dwc3_gadget_resize_tx_fifos(dwc, dep);
		if (ret)
			return ret;

		ret = dwc3_gadget_start_config(dwc, dep);
		if (ret) {
			dev_err(dwc->dev, "start_config() failed for %s\n",
								dep->name);
			return ret;
		}
	}

	ret = dwc3_gadget_set_ep_config(dwc, dep, modify, restore);
	if (ret) {
		dev_err(dwc->dev, "set_ep_config() failed for %s\n", dep->name);
		return ret;
	}

	if (!(dep->flags & DWC3_EP_ENABLED)) {
		struct dwc3_trb	*trb_st_hw;
		struct dwc3_trb	*trb_link;

		dep->type = usb_endpoint_type(desc);
		dep->flags |= DWC3_EP_ENABLED;
		dep->flags &= ~DWC3_EP_END_TRANSFER_PENDING;

		reg = dwc3_readl(dwc->regs, DWC3_DALEPENA);
		reg |= DWC3_DALEPENA_EP(dep->number);
		dwc3_writel(dwc->regs, DWC3_DALEPENA, reg);

		init_waitqueue_head(&dep->wait_end_transfer);

		dep->trb_dequeue = 0;
		dep->trb_enqueue = 0;

		if (usb_endpoint_xfer_control(desc))
			goto out;

		/* Initialize the TRB ring */
		memset(dep->trb_pool, 0,
		       sizeof(struct dwc3_trb) * DWC3_TRB_NUM);

		/* Link TRB. The HWO bit is never reset */
		trb_st_hw = &dep->trb_pool[0];

		trb_link = &dep->trb_pool[DWC3_TRB_NUM - 1];
		trb_link->bpl = lower_32_bits(dwc3_trb_dma_offset(dep, trb_st_hw));
		trb_link->bph = upper_32_bits(dwc3_trb_dma_offset(dep, trb_st_hw));
		trb_link->ctrl |= DWC3_TRBCTL_LINK_TRB;
		trb_link->ctrl |= DWC3_TRB_CTRL_HWO;
	}

	/*
	 * Issue StartTransfer here with no-op TRB so we can always rely on No
	 * Response Update Transfer command.
	 */
	if (usb_endpoint_xfer_bulk(desc) && !dep->endpoint.endless) {
		struct dwc3_gadget_ep_cmd_params params;
		struct dwc3_trb	*trb;
		dma_addr_t trb_dma;
		u32 cmd;

		memset(&params, 0, sizeof(params));
		trb = &dep->trb_pool[0];
		trb_dma = dwc3_trb_dma_offset(dep, trb);

		params.param0 = upper_32_bits(trb_dma);
		params.param1 = lower_32_bits(trb_dma);

		cmd = DWC3_DEPCMD_STARTTRANSFER;

		ret = dwc3_send_gadget_ep_cmd(dep, cmd, &params);
		if (ret < 0)
			return ret;

		dep->flags |= DWC3_EP_BUSY;

		dep->resource_index = dwc3_gadget_ep_get_transfer_index(dep);
		WARN_ON_ONCE(!dep->resource_index);
	}


out:
	trace_dwc3_gadget_ep_enable(dep);

	return 0;
}

static void dwc3_remove_requests(struct dwc3 *dwc, struct dwc3_ep *dep)
{
	struct dwc3_request		*req;

	dbg_log_string("START for %s(%d)", dep->name, dep->number);
	dwc3_stop_active_transfer(dwc, dep->number, true);

	if (dep->number == 1 && dwc->ep0state != EP0_SETUP_PHASE) {
		unsigned int dir;

		dbg_log_string("CTRLPEND(%d)", dwc->ep0state);
		dir = !!dwc->ep0_expect_in;
		if (dwc->ep0state == EP0_DATA_PHASE)
			dwc3_ep0_end_control_data(dwc, dwc->eps[dir]);
		else
			dwc3_ep0_end_control_data(dwc, dwc->eps[!dir]);

		dwc->eps[0]->trb_enqueue = 0;
		dwc->eps[1]->trb_enqueue = 0;
	}

	/* - giveback all requests to gadget driver */
	while (!list_empty(&dep->started_list)) {
		req = next_request(&dep->started_list);
		if (req)
			dwc3_gadget_giveback(dep, req, -ESHUTDOWN);
	}

	while (!list_empty(&dep->pending_list)) {
		req = next_request(&dep->pending_list);
		if (req)
			dwc3_gadget_giveback(dep, req, -ESHUTDOWN);
	}

	dbg_log_string("DONE for %s(%d)", dep->name, dep->number);
}

static void dwc3_stop_active_transfers(struct dwc3 *dwc)
{
	u32 epnum;

	dbg_log_string("START");
	for (epnum = 2; epnum < DWC3_ENDPOINTS_NUM; epnum++) {
		struct dwc3_ep *dep;

		dep = dwc->eps[epnum];
		if (!dep)
			continue;

		if (!(dep->flags & DWC3_EP_ENABLED))
			continue;

		dwc3_remove_requests(dwc, dep);
	}
	dwc3_notify_event(dwc, DWC3_CONTROLLER_NOTIFY_CLEAR_DB, 0);
	dbg_log_string("DONE");
}

/**
 * __dwc3_gadget_ep_disable - disables a hw endpoint
 * @dep: the endpoint to disable
 *
 * This function undoes what __dwc3_gadget_ep_enable did and also removes
 * requests which are currently being processed by the hardware and those which
 * are not yet scheduled.
 *
 * Caller should take care of locking.
 */
static int __dwc3_gadget_ep_disable(struct dwc3_ep *dep)
{
	struct dwc3		*dwc = dep->dwc;
	u32			reg;

	trace_dwc3_gadget_ep_disable(dep);

	if (dep->endpoint.ep_type == EP_TYPE_NORMAL)
		dwc3_remove_requests(dwc, dep);
	else if (dep->endpoint.ep_type == EP_TYPE_GSI)
		dwc3_stop_active_transfer(dwc, dep->number, true);

	/* make sure HW endpoint isn't stalled */
	if (dep->flags & DWC3_EP_STALL)
		__dwc3_gadget_ep_set_halt(dep, 0, false);

	reg = dwc3_readl(dwc->regs, DWC3_DALEPENA);
	reg &= ~DWC3_DALEPENA_EP(dep->number);
	dwc3_writel(dwc->regs, DWC3_DALEPENA, reg);

	dep->stream_capable = false;
	dep->type = 0;
	dep->flags &= DWC3_EP_END_TRANSFER_PENDING;

	/* Clear out the ep descriptors for non-ep0 */
	if (dep->number > 1) {
		dep->endpoint.comp_desc = NULL;
		dep->endpoint.desc = NULL;
	}

	return 0;
}

/* -------------------------------------------------------------------------- */

static int dwc3_gadget_ep0_enable(struct usb_ep *ep,
		const struct usb_endpoint_descriptor *desc)
{
	return -EINVAL;
}

static int dwc3_gadget_ep0_disable(struct usb_ep *ep)
{
	return -EINVAL;
}

/* -------------------------------------------------------------------------- */

static int dwc3_gadget_ep_enable(struct usb_ep *ep,
		const struct usb_endpoint_descriptor *desc)
{
	struct dwc3_ep			*dep;
	struct dwc3			*dwc;
	unsigned long			flags;
	int				ret;

	if (!ep || !desc || desc->bDescriptorType != USB_DT_ENDPOINT) {
		pr_debug("dwc3: invalid parameters\n");
		return -EINVAL;
	}

	if (!desc->wMaxPacketSize) {
		pr_debug("dwc3: missing wMaxPacketSize\n");
		return -EINVAL;
	}

	dep = to_dwc3_ep(ep);
	dwc = dep->dwc;

	if (dev_WARN_ONCE(dwc->dev, dep->flags & DWC3_EP_ENABLED,
					"%s is already enabled\n",
					dep->name))
		return 0;

	spin_lock_irqsave(&dwc->lock, flags);
	ret = __dwc3_gadget_ep_enable(dep, false, false);
	dbg_event(dep->number, "ENABLE", ret);
	spin_unlock_irqrestore(&dwc->lock, flags);

	return ret;
}

static int dwc3_gadget_ep_disable(struct usb_ep *ep)
{
	struct dwc3_ep			*dep;
	struct dwc3			*dwc;
	unsigned long			flags;
	int				ret;

	if (!ep) {
		pr_debug("dwc3: invalid parameters\n");
		return -EINVAL;
	}

	dep = to_dwc3_ep(ep);
	dwc = dep->dwc;

	if (dev_WARN_ONCE(dwc->dev, !(dep->flags & DWC3_EP_ENABLED),
					"%s is already disabled\n",
					dep->name))
		return 0;

	spin_lock_irqsave(&dwc->lock, flags);
	ret = __dwc3_gadget_ep_disable(dep);
	dbg_event(dep->number, "DISABLE", ret);
	dbg_event(dep->number, "DISABLEFAILPKT", dep->failedpkt_counter);
	dep->failedpkt_counter = 0;
	spin_unlock_irqrestore(&dwc->lock, flags);

	return ret;
}

static struct usb_request *dwc3_gadget_ep_alloc_request(struct usb_ep *ep,
	gfp_t gfp_flags)
{
	struct dwc3_request		*req;
	struct dwc3_ep			*dep = to_dwc3_ep(ep);

	req = kzalloc(sizeof(*req), gfp_flags);
	if (!req)
		return NULL;

	req->epnum	= dep->number;
	req->dep	= dep;

	dep->allocated_requests++;

	trace_dwc3_alloc_request(req);

	return &req->request;
}

static void dwc3_gadget_ep_free_request(struct usb_ep *ep,
		struct usb_request *request)
{
	struct dwc3_request		*req = to_dwc3_request(request);
	struct dwc3_ep			*dep = to_dwc3_ep(ep);

	dep->allocated_requests--;
	trace_dwc3_free_request(req);
	kfree(req);
}

static u32 dwc3_calc_trbs_left(struct dwc3_ep *dep);

static void __dwc3_prepare_one_trb(struct dwc3_ep *dep, struct dwc3_trb *trb,
		dma_addr_t dma, unsigned length, unsigned chain, unsigned node,
		unsigned stream_id, unsigned short_not_ok, unsigned no_interrupt)
{
	struct dwc3		*dwc = dep->dwc;
	struct usb_gadget	*gadget = &dwc->gadget;
	enum usb_device_speed	speed = gadget->speed;

	trb->size = DWC3_TRB_SIZE_LENGTH(length);
	trb->bpl = lower_32_bits(dma);
	trb->bph = upper_32_bits(dma);

	switch (usb_endpoint_type(dep->endpoint.desc)) {
	case USB_ENDPOINT_XFER_CONTROL:
		trb->ctrl = DWC3_TRBCTL_CONTROL_SETUP;
		break;

	case USB_ENDPOINT_XFER_ISOC:
		if (!node) {
			trb->ctrl = DWC3_TRBCTL_ISOCHRONOUS_FIRST;

			/*
			 * USB Specification 2.0 Section 5.9.2 states that: "If
			 * there is only a single transaction in the microframe,
			 * only a DATA0 data packet PID is used.  If there are
			 * two transactions per microframe, DATA1 is used for
			 * the first transaction data packet and DATA0 is used
			 * for the second transaction data packet.  If there are
			 * three transactions per microframe, DATA2 is used for
			 * the first transaction data packet, DATA1 is used for
			 * the second, and DATA0 is used for the third."
			 *
			 * IOW, we should satisfy the following cases:
			 *
			 * 1) length <= maxpacket
			 *	- DATA0
			 *
			 * 2) maxpacket < length <= (2 * maxpacket)
			 *	- DATA1, DATA0
			 *
			 * 3) (2 * maxpacket) < length <= (3 * maxpacket)
			 *	- DATA2, DATA1, DATA0
			 */
			if (speed == USB_SPEED_HIGH) {
				struct usb_ep *ep = &dep->endpoint;
				unsigned int mult = 2;
				unsigned int maxp = usb_endpoint_maxp(ep->desc);

				if (length <= (2 * maxp))
					mult--;

				if (length <= maxp)
					mult--;

				trb->size |= DWC3_TRB_SIZE_PCM1(mult);
			}
		} else {
			trb->ctrl = DWC3_TRBCTL_ISOCHRONOUS;
		}

		/* always enable Interrupt on Missed ISOC */
		trb->ctrl |= DWC3_TRB_CTRL_ISP_IMI;
		break;

	case USB_ENDPOINT_XFER_BULK:
	case USB_ENDPOINT_XFER_INT:
		trb->ctrl = DWC3_TRBCTL_NORMAL;
		break;
	default:
		/*
		 * This is only possible with faulty memory because we
		 * checked it already :)
		 */
		dev_WARN(dwc->dev, "Unknown endpoint type %d\n",
				usb_endpoint_type(dep->endpoint.desc));
	}

	/*
	 * Enable Continue on Short Packet
	 * when endpoint is not a stream capable
	 */
	if (usb_endpoint_dir_out(dep->endpoint.desc)) {
		if (!dep->stream_capable)
			trb->ctrl |= DWC3_TRB_CTRL_CSP;

		if (short_not_ok)
			trb->ctrl |= DWC3_TRB_CTRL_ISP_IMI;
	}

	if ((!no_interrupt && !chain) ||
			(dwc3_calc_trbs_left(dep) == 1))
		trb->ctrl |= DWC3_TRB_CTRL_IOC;

	if (chain)
		trb->ctrl |= DWC3_TRB_CTRL_CHN;

	if (usb_endpoint_xfer_bulk(dep->endpoint.desc) && dep->stream_capable)
		trb->ctrl |= DWC3_TRB_CTRL_SID_SOFN(stream_id);

	/*
	 * Ensure that updates of buffer address and size happens
	 * before we set the DWC3_TRB_CTRL_HWO so that core
	 * does not process any stale TRB.
	 */
	mb();
	trb->ctrl |= DWC3_TRB_CTRL_HWO;

	dwc3_ep_inc_enq(dep);

	trace_dwc3_prepare_trb(dep, trb);
}

/**
 * dwc3_prepare_one_trb - setup one TRB from one request
 * @dep: endpoint for which this request is prepared
 * @req: dwc3_request pointer
 * @chain: should this TRB be chained to the next?
 * @node: only for isochronous endpoints. First TRB needs different type.
 */
static void dwc3_prepare_one_trb(struct dwc3_ep *dep,
		struct dwc3_request *req, unsigned chain, unsigned node)
{
	struct dwc3_trb		*trb;
	unsigned		length = req->request.length;
	unsigned		stream_id = req->request.stream_id;
	unsigned		short_not_ok = req->request.short_not_ok;
	unsigned		no_interrupt = req->request.no_interrupt;
	dma_addr_t		dma = req->request.dma;

	trb = &dep->trb_pool[dep->trb_enqueue];

	if (!req->trb) {
		dwc3_gadget_move_started_request(req);
		req->trb = trb;
		req->trb_dma = dwc3_trb_dma_offset(dep, trb);
		dep->queued_requests++;
	}

	__dwc3_prepare_one_trb(dep, trb, dma, length, chain, node,
			stream_id, short_not_ok, no_interrupt);
}

/**
 * dwc3_ep_prev_trb - returns the previous TRB in the ring
 * @dep: The endpoint with the TRB ring
 * @index: The index of the current TRB in the ring
 *
 * Returns the TRB prior to the one pointed to by the index. If the
 * index is 0, we will wrap backwards, skip the link TRB, and return
 * the one just before that.
 */
static struct dwc3_trb *dwc3_ep_prev_trb(struct dwc3_ep *dep, u8 index)
{
	u8 tmp = index;

	if (!dep->trb_pool)
		return NULL;

	if (!tmp)
		tmp = DWC3_TRB_NUM - 1;

	return &dep->trb_pool[tmp - 1];
}

static u32 dwc3_calc_trbs_left(struct dwc3_ep *dep)
{
	struct dwc3_trb		*tmp;
	u8			trbs_left;

	/*
	 * If enqueue & dequeue are equal than it is either full or empty.
	 *
	 * One way to know for sure is if the TRB right before us has HWO bit
	 * set or not. If it has, then we're definitely full and can't fit any
	 * more transfers in our ring.
	 */
	if (dep->trb_enqueue == dep->trb_dequeue) {
		tmp = dwc3_ep_prev_trb(dep, dep->trb_enqueue);
		if (!tmp || tmp->ctrl & DWC3_TRB_CTRL_HWO)
			return 0;

		return DWC3_TRB_NUM - 1;
	}

	trbs_left = dep->trb_dequeue - dep->trb_enqueue;
	trbs_left &= (DWC3_TRB_NUM - 1);

	if (dep->trb_dequeue < dep->trb_enqueue)
		trbs_left--;

	return trbs_left;
}

static void dwc3_prepare_one_trb_sg(struct dwc3_ep *dep,
		struct dwc3_request *req)
{
	struct scatterlist *sg = req->sg;
	struct scatterlist *s;
	int		i;

	for_each_sg(sg, s, req->num_pending_sgs, i) {
		unsigned int length = req->request.length;
		unsigned int maxp = usb_endpoint_maxp(dep->endpoint.desc);
		unsigned int rem = length % maxp;
		unsigned chain = true;

		if (sg_is_last(s))
			chain = false;

		if (rem && usb_endpoint_dir_out(dep->endpoint.desc) && !chain) {
			struct dwc3	*dwc = dep->dwc;
			struct dwc3_trb	*trb;

			req->unaligned = true;

			/* prepare normal TRB */
			dwc3_prepare_one_trb(dep, req, true, i);

			/* Now prepare one extra TRB to align transfer size */
			trb = &dep->trb_pool[dep->trb_enqueue];
			__dwc3_prepare_one_trb(dep, trb, dwc->bounce_addr,
					maxp - rem, false, 1,
					req->request.stream_id,
					req->request.short_not_ok,
					req->request.no_interrupt);
		} else {
			dwc3_prepare_one_trb(dep, req, chain, i);
		}

		if (!dwc3_calc_trbs_left(dep))
			break;
	}
}

static void dwc3_prepare_one_trb_linear(struct dwc3_ep *dep,
		struct dwc3_request *req)
{
	unsigned int length = req->request.length;
	unsigned int maxp = usb_endpoint_maxp(dep->endpoint.desc);
	unsigned int rem = length % maxp;
	struct dwc3	*dwc = dep->dwc;

	if ((!length || rem) && usb_endpoint_dir_out(dep->endpoint.desc)) {
		struct dwc3	*dwc = dep->dwc;
		struct dwc3_trb	*trb;

		req->unaligned = true;

		/* prepare normal TRB */
		dwc3_prepare_one_trb(dep, req, true, 0);

		/* Now prepare one extra TRB to align transfer size */
		trb = &dep->trb_pool[dep->trb_enqueue];
		__dwc3_prepare_one_trb(dep, trb, dwc->bounce_addr, maxp - rem,
				false, 1, req->request.stream_id,
				req->request.short_not_ok,
				req->request.no_interrupt);
	} else if (req->request.zero && req->request.length &&
		   (IS_ALIGNED(req->request.length,dep->endpoint.maxpacket))) {
		struct dwc3	*dwc = dep->dwc;
		struct dwc3_trb	*trb;

		req->zero = true;

		/* prepare normal TRB */
		dwc3_prepare_one_trb(dep, req, true, 0);

		/* Now prepare one extra TRB to handle ZLP */
		trb = &dep->trb_pool[dep->trb_enqueue];
		__dwc3_prepare_one_trb(dep, trb, dwc->bounce_addr, 0,
				false, 1, req->request.stream_id,
				req->request.short_not_ok,
				req->request.no_interrupt);
	} else {
		dwc3_prepare_one_trb(dep, req, false, 0);
	}

	if (usb_endpoint_xfer_isoc(dep->endpoint.desc))
		dbg_log_string("%s(%d): req queue %pK len(%d))",
			dep->name, dep->number,
			&req->request, req->request.length);
}

/*
 * dwc3_prepare_trbs - setup TRBs from requests
 * @dep: endpoint for which requests are being prepared
 *
 * The function goes through the requests list and sets up TRBs for the
 * transfers. The function returns once there are no more TRBs available or
 * it runs out of requests.
 */
static void dwc3_prepare_trbs(struct dwc3_ep *dep)
{
	struct dwc3_request	*req, *n;

	BUILD_BUG_ON_NOT_POWER_OF_2(DWC3_TRB_NUM);

	if (!dwc3_calc_trbs_left(dep))
		return;

	/*
	 * We can get in a situation where there's a request in the started list
	 * but there weren't enough TRBs to fully kick it in the first time
	 * around, so it has been waiting for more TRBs to be freed up.
	 *
	 * In that case, we should check if we have a request with pending_sgs
	 * in the started list and prepare TRBs for that request first,
	 * otherwise we will prepare TRBs completely out of order and that will
	 * break things.
	 */
	list_for_each_entry(req, &dep->started_list, list) {
		if (req->num_pending_sgs > 0)
			dwc3_prepare_one_trb_sg(dep, req);

		if (!dwc3_calc_trbs_left(dep))
			return;
	}

	list_for_each_entry_safe(req, n, &dep->pending_list, list) {
		struct dwc3	*dwc = dep->dwc;
		int		ret;

		ret = usb_gadget_map_request_by_dev(dwc->sysdev, &req->request,
						    dep->direction);
		if (ret)
			return;

		req->sg			= req->request.sg;
		req->num_pending_sgs	= req->request.num_mapped_sgs;

		if (req->num_pending_sgs > 0)
			dwc3_prepare_one_trb_sg(dep, req);
		else
			dwc3_prepare_one_trb_linear(dep, req);

		dbg_ep_map(dep->number, req);
		if (!dwc3_calc_trbs_left(dep))
			return;
	}
}

static int __dwc3_gadget_kick_transfer(struct dwc3_ep *dep, u16 cmd_param)
{
	struct dwc3_gadget_ep_cmd_params params;
	struct dwc3_request		*req, *req1, *n;
	struct dwc3			*dwc = dep->dwc;
	int				starting;
	int				ret;
	u32				cmd;

	if (dep->flags & DWC3_EP_END_TRANSFER_PENDING) {
		dbg_event(dep->number, "ENDXFER Pending", dep->flags);
		return -EBUSY;
	}

	starting = !(dep->flags & DWC3_EP_BUSY);

	dwc3_prepare_trbs(dep);
	req = next_request(&dep->started_list);
	if (!req) {
		dep->flags |= DWC3_EP_PENDING_REQUEST;
		dbg_event(dep->number, "NO REQ", 0);
		return 0;
	}

	memset(&params, 0, sizeof(params));

	if (starting) {
		params.param0 = upper_32_bits(req->trb_dma);
		params.param1 = lower_32_bits(req->trb_dma);
		cmd = DWC3_DEPCMD_STARTTRANSFER |
			DWC3_DEPCMD_PARAM(cmd_param);
	} else {
		cmd = DWC3_DEPCMD_UPDATETRANSFER |
			DWC3_DEPCMD_PARAM(dep->resource_index);
	}

	ret = dwc3_send_gadget_ep_cmd(dep, cmd, &params);
	if (ret < 0) {
		if ((ret == -EAGAIN) && starting &&
				usb_endpoint_xfer_isoc(dep->endpoint.desc)) {
			dbg_event(dep->number, "CMD_STS", ret);
			/* If bit13 in Command complete event is set, software
			 * must issue ENDTRANDFER command and wait for
			 * Xfernotready event to queue the requests again.
			 */
			if (!dep->resource_index) {
				dep->resource_index =
					 dwc3_gadget_ep_get_transfer_index(dep);
				WARN_ON_ONCE(!dep->resource_index);
			}
			dwc3_stop_active_transfer(dwc, dep->number, true);

			list_for_each_entry_safe_reverse(req1, n,
						&dep->started_list, list) {
				req1->trb->ctrl &= ~DWC3_TRB_CTRL_HWO;
				req1->trb = NULL;
				dwc3_gadget_move_pending_list_front(req1);
				dwc3_ep_inc_deq(dep);
			}

			return ret;
		}

		/*
		 * FIXME we need to iterate over the list of requests
		 * here and stop, unmap, free and del each of the linked
		 * requests instead of what we do now.
		 */
		if (req->trb)
			memset(req->trb, 0, sizeof(struct dwc3_trb));
		dep->queued_requests--;
		dwc3_gadget_del_and_unmap_request(dep, req, ret);
		return ret;
	}

	dep->flags |= DWC3_EP_BUSY;

	if (starting) {
		dep->resource_index = dwc3_gadget_ep_get_transfer_index(dep);
		WARN_ON_ONCE(!dep->resource_index);
	}

	return 0;
}

static int __dwc3_gadget_get_frame(struct dwc3 *dwc)
{
	u32			reg;

	reg = dwc3_readl(dwc->regs, DWC3_DSTS);
	return DWC3_DSTS_SOFFN(reg);
}

static void __dwc3_gadget_start_isoc(struct dwc3 *dwc, struct dwc3_ep *dep)
{
	u16 uf, wraparound_bits;

	if (list_empty(&dep->pending_list)) {
		dev_info(dwc->dev, "%s: ran out of requests\n",
				dep->name);
		dep->flags |= DWC3_EP_PENDING_REQUEST;
		return;
	}

	wraparound_bits = dep->frame_number & DWC3_FRAME_WRAP_AROUND_MASK;
	uf = dep->frame_number & ~DWC3_FRAME_WRAP_AROUND_MASK;

	/* if frame wrapped-around update wrap-around bits to reflect that */
	if (__dwc3_gadget_get_frame(dwc) < uf)
		wraparound_bits += BIT(14);

	uf = __dwc3_gadget_get_frame(dwc) + max_t(u32, 16, 2 * dep->interval);

	/* align uf to ep interval */
	uf = (wraparound_bits | uf) & ~(dep->interval - 1);

	__dwc3_gadget_kick_transfer(dep, uf);
}

static void dwc3_gadget_start_isoc(struct dwc3 *dwc,
		struct dwc3_ep *dep, const struct dwc3_event_depevt *event)
{
	dep->frame_number = event->parameters;

	__dwc3_gadget_start_isoc(dwc, dep);
}

static int __dwc3_gadget_ep_queue(struct dwc3_ep *dep, struct dwc3_request *req)
{
	struct dwc3		*dwc = dep->dwc;
	int			ret = 0;

	if (!dep->endpoint.desc || !dwc->pullups_connected) {
		dev_err_ratelimited(dwc->dev, "%s: can't queue to disabled endpoint\n",
				dep->name);
		return -ESHUTDOWN;
	}

	if (WARN(req->dep != dep, "request %pK belongs to '%s'\n",
				&req->request, req->dep->name))
		return -EINVAL;

	if (req->request.status == -EINPROGRESS) {
		ret = -EBUSY;
		dev_err(dwc->dev, "%s: %pK request already in queue",
					dep->name, req);
		return ret;
	}

	req->request.actual	= 0;
	req->request.status	= -EINPROGRESS;
	req->direction		= dep->direction;
	req->epnum		= dep->number;

	trace_dwc3_ep_queue(req);

	list_add_tail(&req->list, &dep->pending_list);

	dbg_ep_queue(dep->number, req);
	/*
	 * NOTICE: Isochronous endpoints should NEVER be prestarted. We must
	 * wait for a XferNotReady event so we will know what's the current
	 * (micro-)frame number.
	 *
	 * Without this trick, we are very, very likely gonna get Bus Expiry
	 * errors which will force us issue EndTransfer command.
	 */
	if (usb_endpoint_xfer_isoc(dep->endpoint.desc)) {
		if ((dep->flags & DWC3_EP_PENDING_REQUEST)) {
			if (dep->flags & DWC3_EP_TRANSFER_STARTED) {
				dwc3_stop_active_transfer(dwc, dep->number, true);
				dep->flags = DWC3_EP_ENABLED;
			} else {
				__dwc3_gadget_start_isoc(dwc, dep);
				dep->flags &= ~DWC3_EP_PENDING_REQUEST;
			}
			return 0;
		}

		if ((dep->flags & DWC3_EP_BUSY) &&
		    !(dep->flags & DWC3_EP_MISSED_ISOC)) {
			WARN_ON_ONCE(!dep->resource_index);
			ret = __dwc3_gadget_kick_transfer(dep,
							  dep->resource_index);
		}

		goto out;
	}

	if (!dwc3_calc_trbs_left(dep))
		return 0;

	ret = __dwc3_gadget_kick_transfer(dep, 0);
out:
	if (ret == -EBUSY)
		ret = 0;

	return ret;
}

static int dwc3_gadget_wakeup(struct usb_gadget *g)
{
	struct dwc3	*dwc = gadget_to_dwc(g);

	schedule_work(&dwc->wakeup_work);
	return 0;
}

static bool dwc3_gadget_is_suspended(struct dwc3 *dwc)
{
	if (atomic_read(&dwc->in_lpm) ||
			dwc->link_state == DWC3_LINK_STATE_U3)
		return true;
	return false;
}

static int dwc3_gadget_ep_queue(struct usb_ep *ep, struct usb_request *request,
	gfp_t gfp_flags)
{
	struct dwc3_request		*req = to_dwc3_request(request);
	struct dwc3_ep			*dep = to_dwc3_ep(ep);
	struct dwc3			*dwc = dep->dwc;

	unsigned long			flags;

	int				ret;

	if (dwc3_gadget_is_suspended(dwc))
		return -EAGAIN;

	spin_lock_irqsave(&dwc->lock, flags);
	ret = __dwc3_gadget_ep_queue(dep, req);
	spin_unlock_irqrestore(&dwc->lock, flags);

	return ret;
}

static int dwc3_gadget_ep_dequeue(struct usb_ep *ep,
		struct usb_request *request)
{
	struct dwc3_request		*req = to_dwc3_request(request);
	struct dwc3_request		*r = NULL;

	struct dwc3_ep			*dep = to_dwc3_ep(ep);
	struct dwc3			*dwc = dep->dwc;

	unsigned long			flags;
	int				ret = 0;

	if (atomic_read(&dwc->in_lpm)) {
		dev_err(dwc->dev, "Unable to dequeue while in LPM\n");
		return -EAGAIN;
	}

	trace_dwc3_ep_dequeue(req);

	spin_lock_irqsave(&dwc->lock, flags);

	list_for_each_entry(r, &dep->pending_list, list) {
		if (r == req)
			break;
	}

	if (r != req) {
		list_for_each_entry(r, &dep->started_list, list) {
			if (r == req)
				break;
		}
		if (r == req) {
			/* wait until it is processed */
			dwc3_stop_active_transfer(dwc, dep->number, true);

			/*
			 * If request was already started, this means we had to
			 * stop the transfer. With that we also need to ignore
			 * all TRBs used by the request, however TRBs can only
			 * be modified after completion of END_TRANSFER
			 * command. So what we do here is that we wait for
			 * END_TRANSFER completion and only after that, we jump
			 * over TRBs by clearing HWO and incrementing dequeue
			 * pointer.
			 *
			 * Note that we have 2 possible types of transfers here:
			 *
			 * i) Linear buffer request
			 * ii) SG-list based request
			 *
			 * SG-list based requests will have r->num_pending_sgs
			 * set to a valid number (> 0). Linear requests,
			 * normally use a single TRB.
			 *
			 * For each of these two cases, if r->unaligned flag is
			 * set, one extra TRB has been used to align transfer
			 * size to wMaxPacketSize.
			 *
			 * All of these cases need to be taken into
			 * consideration so we don't mess up our TRB ring
			 * pointers.
			 */
			if (!r->trb)
				goto out0;

			if (r->num_pending_sgs) {
				struct dwc3_trb *trb = r->trb;
				int i = 0;

				for (i = 0; i < r->num_pending_sgs; i++) {
					trb->ctrl &= ~DWC3_TRB_CTRL_HWO;
					dwc3_ep_inc_deq(dep);
					trb++;
					if (trb->ctrl & DWC3_TRBCTL_LINK_TRB)
						trb = dep->trb_pool;
				}

				if (r->unaligned || r->zero) {
					trb->ctrl &= ~DWC3_TRB_CTRL_HWO;
					dwc3_ep_inc_deq(dep);
				}
			} else {
				struct dwc3_trb *trb = r->trb;

				trb->ctrl &= ~DWC3_TRB_CTRL_HWO;
				dwc3_ep_inc_deq(dep);

				if (r->unaligned || r->zero) {
					trb++;
					if (trb->ctrl & DWC3_TRBCTL_LINK_TRB)
						trb = dep->trb_pool;
					trb->ctrl &= ~DWC3_TRB_CTRL_HWO;
					dwc3_ep_inc_deq(dep);
				}
			}
			goto out1;
		}
		dev_err(dwc->dev, "request %pK was not queued to %s\n",
				request, ep->name);
		ret = -EINVAL;
		goto out0;
	}

out1:
	dbg_ep_dequeue(dep->number, req);
	/* giveback the request */
	dep->queued_requests--;
	dwc3_gadget_giveback(dep, req, -ECONNRESET);

out0:
	spin_unlock_irqrestore(&dwc->lock, flags);

	return ret;
}

int __dwc3_gadget_ep_set_halt(struct dwc3_ep *dep, int value, int protocol)
{
	struct dwc3_gadget_ep_cmd_params	params;
	struct dwc3				*dwc = dep->dwc;
	int					ret;

	if (!dep->endpoint.desc) {
		dev_dbg(dwc->dev, "(%s)'s desc is NULL.\n", dep->name);
		return -EINVAL;
	}

	if (usb_endpoint_xfer_isoc(dep->endpoint.desc)) {
		dev_err(dwc->dev, "%s is of Isochronous type\n", dep->name);
		return -EINVAL;
	}

	memset(&params, 0x00, sizeof(params));
	dbg_event(dep->number, "HALT", value);
	if (value) {
		struct dwc3_trb *trb;

		unsigned transfer_in_flight;
		unsigned started;

		if (dep->number > 1)
			trb = dwc3_ep_prev_trb(dep, dep->trb_enqueue);
		else
			trb = &dwc->ep0_trb[dep->trb_enqueue];

		if (trb)
			transfer_in_flight = trb->ctrl & DWC3_TRB_CTRL_HWO;
		else
			transfer_in_flight = false;

		started = !list_empty(&dep->started_list);

		if (!protocol && ((dep->direction && transfer_in_flight) ||
				(!dep->direction && started))) {
			return -EAGAIN;
		}

		ret = dwc3_send_gadget_ep_cmd(dep, DWC3_DEPCMD_SETSTALL,
				&params);
		if (ret)
			dev_err(dwc->dev, "failed to set STALL on %s\n",
					dep->name);
		else
			dep->flags |= DWC3_EP_STALL;
	} else {

		ret = dwc3_send_clear_stall_ep_cmd(dep);
		if (ret)
			dev_err(dwc->dev, "failed to clear STALL on %s\n",
					dep->name);
		else
			dep->flags &= ~(DWC3_EP_STALL | DWC3_EP_WEDGE);
	}

	return ret;
}

static int dwc3_gadget_ep_set_halt(struct usb_ep *ep, int value)
{
	struct dwc3_ep			*dep = to_dwc3_ep(ep);
	struct dwc3			*dwc = dep->dwc;

	unsigned long			flags;

	int				ret;

	if (!ep->desc) {
		dev_err(dwc->dev, "(%s)'s desc is NULL.\n", dep->name);
		return -EINVAL;
	}

	spin_lock_irqsave(&dwc->lock, flags);
	ret = __dwc3_gadget_ep_set_halt(dep, value, false);
	spin_unlock_irqrestore(&dwc->lock, flags);

	return ret;
}

static int dwc3_gadget_ep_set_wedge(struct usb_ep *ep)
{
	struct dwc3_ep			*dep = to_dwc3_ep(ep);
	struct dwc3			*dwc = dep->dwc;
	unsigned long			flags;
	int				ret;

	spin_lock_irqsave(&dwc->lock, flags);
	dbg_event(dep->number, "WEDGE", 0);
	dep->flags |= DWC3_EP_WEDGE;

	if (dep->number == 0 || dep->number == 1)
		ret = __dwc3_gadget_ep0_set_halt(ep, 1);
	else
		ret = __dwc3_gadget_ep_set_halt(dep, 1, false);
	spin_unlock_irqrestore(&dwc->lock, flags);

	return ret;
}

/* -------------------------------------------------------------------------- */

static struct usb_endpoint_descriptor dwc3_gadget_ep0_desc = {
	.bLength	= USB_DT_ENDPOINT_SIZE,
	.bDescriptorType = USB_DT_ENDPOINT,
	.bmAttributes	= USB_ENDPOINT_XFER_CONTROL,
};

static const struct usb_ep_ops dwc3_gadget_ep0_ops = {
	.enable		= dwc3_gadget_ep0_enable,
	.disable	= dwc3_gadget_ep0_disable,
	.alloc_request	= dwc3_gadget_ep_alloc_request,
	.free_request	= dwc3_gadget_ep_free_request,
	.queue		= dwc3_gadget_ep0_queue,
	.dequeue	= dwc3_gadget_ep_dequeue,
	.set_halt	= dwc3_gadget_ep0_set_halt,
	.set_wedge	= dwc3_gadget_ep_set_wedge,
};

static const struct usb_ep_ops dwc3_gadget_ep_ops = {
	.enable		= dwc3_gadget_ep_enable,
	.disable	= dwc3_gadget_ep_disable,
	.alloc_request	= dwc3_gadget_ep_alloc_request,
	.free_request	= dwc3_gadget_ep_free_request,
	.queue		= dwc3_gadget_ep_queue,
	.dequeue	= dwc3_gadget_ep_dequeue,
	.set_halt	= dwc3_gadget_ep_set_halt,
	.set_wedge	= dwc3_gadget_ep_set_wedge,
};

/* -------------------------------------------------------------------------- */

static int dwc3_gadget_get_frame(struct usb_gadget *g)
{
	struct dwc3		*dwc = gadget_to_dwc(g);

	return __dwc3_gadget_get_frame(dwc);
}

#define DWC3_PM_RESUME_RETRIES		20    /* Max Number of retries */
#define DWC3_PM_RESUME_DELAY		100   /* 100 msec */

static void dwc3_gadget_wakeup_work(struct work_struct *w)
{
	struct dwc3		*dwc;
	int			ret;
	static int		retry_count;

	dwc = container_of(w, struct dwc3, wakeup_work);

	ret = pm_runtime_get_sync(dwc->dev);
	if (ret) {
		/* pm_runtime_get_sync returns -EACCES error between
		 * late_suspend and early_resume, wait for system resume to
		 * finish and queue work again
		 */
		dev_dbg(dwc->dev, "PM runtime get sync failed, ret %d\n", ret);
		if (ret == -EACCES) {
			pm_runtime_put_noidle(dwc->dev);
			if (retry_count == DWC3_PM_RESUME_RETRIES) {
				retry_count = 0;
				dev_err(dwc->dev, "pm_runtime_get_sync timed out\n");
				return;
			}
			msleep(DWC3_PM_RESUME_DELAY);
			retry_count++;
			schedule_work(&dwc->wakeup_work);
			return;
		}
	}
	retry_count = 0;
	dbg_event(0xFF, "Gdgwake gsyn",
		atomic_read(&dwc->dev->power.usage_count));

	ret = dwc3_gadget_wakeup_int(dwc);
	if (ret)
		dev_err(dwc->dev, "Remote wakeup failed. ret = %d\n", ret);

	pm_runtime_put_noidle(dwc->dev);
	dbg_event(0xFF, "Gdgwake put",
		atomic_read(&dwc->dev->power.usage_count));
}

static int dwc3_gadget_wakeup_int(struct dwc3 *dwc)
{
	bool			link_recover_only = false;

	u32			reg;
	int			ret = 0;
	u8			link_state;
	unsigned long		flags;

	dev_dbg(dwc->dev, "%s(): Entry\n", __func__);
	disable_irq(dwc->irq);
	spin_lock_irqsave(&dwc->lock, flags);
	/*
	 * According to the Databook Remote wakeup request should
	 * be issued only when the device is in early suspend state.
	 *
	 * We can check that via USB Link State bits in DSTS register.
	 */
	link_state = dwc3_get_link_state(dwc);

	switch (link_state) {
	case DWC3_LINK_STATE_RESET:
	case DWC3_LINK_STATE_RX_DET:	/* in HS, means Early Suspend */
	case DWC3_LINK_STATE_U3:	/* in HS, means SUSPEND */
	case DWC3_LINK_STATE_U2:	/* in HS, means Sleep (L1) */
<<<<<<< HEAD
=======
	case DWC3_LINK_STATE_U1:
>>>>>>> 3d3abdc8
	case DWC3_LINK_STATE_RESUME:
		break;
	case DWC3_LINK_STATE_U1:
		if (dwc->gadget.speed < USB_SPEED_SUPER) {
			link_recover_only = true;
			break;
		}
		/* Intentional fallthrough */
	default:
		dev_dbg(dwc->dev, "can't wakeup from link state %d\n",
				link_state);
		ret = -EINVAL;
		goto out;
	}

	/* Enable LINK STATUS change event */
	reg = dwc3_readl(dwc->regs, DWC3_DEVTEN);
	reg |= DWC3_DEVTEN_ULSTCNGEN;
	dwc3_writel(dwc->regs, DWC3_DEVTEN, reg);
	/*
	 * memory barrier is required to make sure that required events
	 * with core is enabled before performing RECOVERY mechnism.
	 */
	mb();

	ret = dwc3_gadget_set_link_state(dwc, DWC3_LINK_STATE_RECOV);
	if (ret < 0) {
		dev_err(dwc->dev, "failed to put link in Recovery\n");
		/* Disable LINK STATUS change */
		reg = dwc3_readl(dwc->regs, DWC3_DEVTEN);
		reg &= ~DWC3_DEVTEN_ULSTCNGEN;
		dwc3_writel(dwc->regs, DWC3_DEVTEN, reg);
		/* Required to complete this operation before returning */
		mb();
		goto out;
	}

	/* Recent versions do this automatically */
	if (dwc->revision < DWC3_REVISION_194A) {
		/* write zeroes to Link Change Request */
		reg = dwc3_readl(dwc->regs, DWC3_DCTL);
		reg &= ~DWC3_DCTL_ULSTCHNGREQ_MASK;
		dwc3_writel(dwc->regs, DWC3_DCTL, reg);
	}

	spin_unlock_irqrestore(&dwc->lock, flags);
	enable_irq(dwc->irq);

	/*
	 * Have bigger value (16 sec) for timeout since some host PCs driving
	 * resume for very long time (e.g. 8 sec)
	 */
	ret = wait_event_interruptible_timeout(dwc->wait_linkstate,
			(dwc->link_state < DWC3_LINK_STATE_U3) ||
			(dwc->link_state == DWC3_LINK_STATE_SS_DIS),
			msecs_to_jiffies(16000));

	spin_lock_irqsave(&dwc->lock, flags);
	/* Disable link status change event */
	reg = dwc3_readl(dwc->regs, DWC3_DEVTEN);
	reg &= ~DWC3_DEVTEN_ULSTCNGEN;
	dwc3_writel(dwc->regs, DWC3_DEVTEN, reg);
	/*
	 * Complete this write before we go ahead and perform resume
	 * as we don't need link status change notificaiton anymore.
	 */
	mb();

	if (!ret) {
		dev_dbg(dwc->dev, "Timeout moving into state(%d)\n",
							dwc->link_state);
		ret = -EINVAL;
		spin_unlock_irqrestore(&dwc->lock, flags);
		goto out1;
	} else {
		ret = 0;
		/*
		 * If USB is disconnected OR received RESET from host,
		 * don't perform resume
		 */
		if (dwc->link_state == DWC3_LINK_STATE_SS_DIS ||
				dwc->gadget.state == USB_STATE_DEFAULT)
			link_recover_only = true;
	}

	/*
	 * According to DWC3 databook, the controller does not
	 * trigger a wakeup event when remote-wakeup is used.
	 * Hence, after remote-wakeup sequence is complete, and
	 * the device is back at U0 state, it is required that
	 * the resume sequence is initiated by SW.
	 */
	if (!link_recover_only)
		dwc3_gadget_wakeup_interrupt(dwc, true);

	spin_unlock_irqrestore(&dwc->lock, flags);
	dev_dbg(dwc->dev, "%s: Exit\n", __func__);
	return ret;

out:
	spin_unlock_irqrestore(&dwc->lock, flags);
	enable_irq(dwc->irq);

out1:
	return ret;
}

static int dwc_gadget_func_wakeup(struct usb_gadget *g, int interface_id)
{
	int ret = 0;
	struct dwc3 *dwc = gadget_to_dwc(g);

	if (!g || (g->speed < USB_SPEED_SUPER))
		return -ENOTSUPP;

	if (dwc3_gadget_is_suspended(dwc)) {
		dev_dbg(dwc->dev, "USB bus is suspended, scheduling wakeup\n");
		dwc3_gadget_wakeup(&dwc->gadget);
		return -EACCES;
	}

	ret = dwc3_send_gadget_generic_command(dwc, DWC3_DGCMD_XMIT_DEV,
			0x1 | (interface_id << 4));
	if (ret)
		dev_err(dwc->dev, "Function wakeup HW command failed, ret %d\n",
				ret);

	return ret;
}

static int dwc3_gadget_set_selfpowered(struct usb_gadget *g,
		int is_selfpowered)
{
	struct dwc3		*dwc = gadget_to_dwc(g);
	unsigned long		flags;

	spin_lock_irqsave(&dwc->lock, flags);
	g->is_selfpowered = !!is_selfpowered;
	spin_unlock_irqrestore(&dwc->lock, flags);

	return 0;
}

/**
 * dwc3_device_core_soft_reset - Issues device core soft reset
 * @dwc: pointer to our context structure
 */
static int dwc3_device_core_soft_reset(struct dwc3 *dwc)
{
	u32             reg;
	int             retries = 10;

	reg = dwc3_readl(dwc->regs, DWC3_DCTL);
	reg |= DWC3_DCTL_CSFTRST;
	dwc3_writel(dwc->regs, DWC3_DCTL, reg);

	do {
		reg = dwc3_readl(dwc->regs, DWC3_DCTL);
		if (!(reg & DWC3_DCTL_CSFTRST))
			goto done;

		usleep_range(1000, 1100);
	} while (--retries);

	dev_err(dwc->dev, "%s timedout\n", __func__);

	return -ETIMEDOUT;

done:
	/* phy sync delay as per data book */
	msleep(50);

	return 0;
}

#define MIN_RUN_STOP_DELAY_MS 50

static int dwc3_gadget_run_stop(struct dwc3 *dwc, int is_on, int suspend)
{
	u32			reg, reg1;
	u32			timeout = 1500;

	dbg_event(0xFF, "run_stop", is_on);
	reg = dwc3_readl(dwc->regs, DWC3_DCTL);
	if (is_on) {
		if (dwc->revision <= DWC3_REVISION_187A) {
			reg &= ~DWC3_DCTL_TRGTULST_MASK;
			reg |= DWC3_DCTL_TRGTULST_RX_DET;
		}

		if (dwc->revision >= DWC3_REVISION_194A)
			reg &= ~DWC3_DCTL_KEEP_CONNECT;

		dwc3_event_buffers_setup(dwc);
		__dwc3_gadget_start(dwc);

		reg1 = dwc3_readl(dwc->regs, DWC3_DCFG);
		reg1 &= ~(DWC3_DCFG_SPEED_MASK);

		if (dwc->maximum_speed == USB_SPEED_SUPER_PLUS)
			reg1 |= DWC3_DCFG_SUPERSPEED_PLUS;
		else if (dwc->maximum_speed == USB_SPEED_HIGH)
			reg1 |= DWC3_DCFG_HIGHSPEED;
		else
			reg1 |= DWC3_DCFG_SUPERSPEED;
		dwc3_writel(dwc->regs, DWC3_DCFG, reg1);

		reg |= DWC3_DCTL_RUN_STOP;

		if (dwc->has_hibernation)
			reg |= DWC3_DCTL_KEEP_CONNECT;

		dwc->pullups_connected = true;
	} else {
		dwc3_gadget_disable_irq(dwc);
		/* Mask all interrupts */
		reg1 = dwc3_readl(dwc->regs, DWC3_GEVNTSIZ(0));
		reg1 |= DWC3_GEVNTSIZ_INTMASK;
		dwc3_writel(dwc->regs, DWC3_GEVNTSIZ(0), reg1);

		dwc->err_evt_seen = false;
		dwc->pullups_connected = false;
		dwc->connected = false;

		__dwc3_gadget_ep_disable(dwc->eps[0]);
		__dwc3_gadget_ep_disable(dwc->eps[1]);

		/*
		 * According to dwc3 databook, it is must to remove any active
		 * transfers before trying to stop USB device controller. Hence
		 * call dwc3_stop_active_transfers() API before stopping USB
		 * device controller.
		 */
		dwc3_stop_active_transfers(dwc);

		reg &= ~DWC3_DCTL_RUN_STOP;

		if (dwc->has_hibernation && !suspend)
			reg &= ~DWC3_DCTL_KEEP_CONNECT;
	}

	dwc3_writel(dwc->regs, DWC3_DCTL, reg);

	/* Controller is not halted until the events are acknowledged */
	if (!is_on) {
		/*
		 * Clear out any pending events (i.e. End Transfer Command
		 * Complete).
		 */
		reg1 = dwc3_readl(dwc->regs, DWC3_GEVNTCOUNT(0));
		reg1 &= DWC3_GEVNTCOUNT_MASK;
		dbg_log_string("remaining EVNTCOUNT(0)=%d", reg1);
		dwc3_writel(dwc->regs, DWC3_GEVNTCOUNT(0), reg1);
		dwc3_notify_event(dwc, DWC3_GSI_EVT_BUF_CLEAR, 0);
	}

	do {
		reg = dwc3_readl(dwc->regs, DWC3_DSTS);
		reg &= DWC3_DSTS_DEVCTRLHLT;
	} while (--timeout && !(!is_on ^ !reg));

	if (!timeout) {
		dev_err(dwc->dev, "failed to %s controller\n",
				is_on ? "start" : "stop");
		if (is_on)
			dbg_event(0xFF, "STARTTOUT", reg);
		else
			dbg_event(0xFF, "STOPTOUT", reg);
		return -ETIMEDOUT;
	}

	return 0;
}

static int dwc3_gadget_vbus_draw(struct usb_gadget *g, unsigned int mA)
{
	struct dwc3		*dwc = gadget_to_dwc(g);

	dwc->vbus_draw = mA;
	dev_dbg(dwc->dev, "Notify controller from %s. mA = %u\n", __func__, mA);
	dbg_event(0xFF, "currentDraw", mA);
	dwc3_notify_event(dwc, DWC3_CONTROLLER_SET_CURRENT_DRAW_EVENT, 0);
	return 0;
}

static int dwc3_gadget_pullup(struct usb_gadget *g, int is_on)
{
	struct dwc3		*dwc = gadget_to_dwc(g);
	unsigned long		flags;
	int			ret;
	ktime_t			diff;

	is_on = !!is_on;
	dwc->softconnect = is_on;

	if (((dwc->dr_mode == USB_DR_MODE_OTG) && !dwc->vbus_active)
			|| !dwc->gadget_driver) {
		/*
		 * Need to wait for vbus_session(on) from otg driver or to
		 * the udc_start.
		 */
		dbg_event(0xFF, "WaitPullup", 0);
		return 0;
	}

	pm_runtime_get_sync(dwc->dev);
	dbg_event(0xFF, "Pullup gsync",
		atomic_read(&dwc->dev->power.usage_count));

	diff = ktime_sub(ktime_get(), dwc->last_run_stop);
	if (ktime_to_ms(diff) < MIN_RUN_STOP_DELAY_MS) {
		dbg_event(0xFF, "waitBefRun_Stop",
			  MIN_RUN_STOP_DELAY_MS - ktime_to_ms(diff));
		msleep(MIN_RUN_STOP_DELAY_MS - ktime_to_ms(diff));
	}

	dwc->last_run_stop = ktime_get();

	/*
	 * Per databook, when we want to stop the gadget, if a control transfer
	 * is still in process, complete it and get the core into setup phase.
	 */
	if (!is_on && (dwc->ep0state != EP0_SETUP_PHASE ||
				dwc->ep0_next_event != DWC3_EP0_COMPLETE)) {
		reinit_completion(&dwc->ep0_in_setup);

		ret = wait_for_completion_timeout(&dwc->ep0_in_setup,
				msecs_to_jiffies(DWC3_PULL_UP_TIMEOUT));
		if (ret == 0) {
			dev_err(dwc->dev, "timed out waiting for SETUP phase\n");
			dbg_event(0xFF, "Pullup timeout put",
				atomic_read(&dwc->dev->power.usage_count));
		}
	}

	disable_irq(dwc->irq);

	/* prevent pending bh to run later */
	flush_work(&dwc->bh_work);

	spin_lock_irqsave(&dwc->lock, flags);
	if (dwc->ep0state != EP0_SETUP_PHASE)
		dbg_event(0xFF, "EP0 is not in SETUP phase\n", 0);

	/*
	 * If we are here after bus suspend notify otg state machine to
	 * increment pm usage count of dwc to prevent pm_runtime_suspend
	 * during enumeration.
	 */
	dwc->b_suspend = false;
	dwc3_notify_event(dwc, DWC3_CONTROLLER_NOTIFY_OTG_EVENT, 0);

	ret = dwc3_gadget_run_stop(dwc, is_on, false);
	spin_unlock_irqrestore(&dwc->lock, flags);
	if (!is_on && ret == -ETIMEDOUT) {
		dev_err(dwc->dev, "%s: Core soft reset...\n", __func__);
		dwc3_device_core_soft_reset(dwc);
	}
	enable_irq(dwc->irq);

	pm_runtime_mark_last_busy(dwc->dev);
	pm_runtime_put_autosuspend(dwc->dev);
	dbg_event(0xFF, "Pullup put",
		atomic_read(&dwc->dev->power.usage_count));
	return ret;
}

static void dwc3_gadget_enable_irq(struct dwc3 *dwc)
{
	u32			reg;

	dbg_event(0xFF, "UnmaskINT", 0);
	/* Enable all but Start and End of Frame IRQs */
	reg = (DWC3_DEVTEN_VNDRDEVTSTRCVEDEN |
			DWC3_DEVTEN_EVNTOVERFLOWEN |
			DWC3_DEVTEN_CMDCMPLTEN |
			DWC3_DEVTEN_ERRTICERREN |
			DWC3_DEVTEN_WKUPEVTEN |
			DWC3_DEVTEN_CONNECTDONEEN |
			DWC3_DEVTEN_USBRSTEN |
			DWC3_DEVTEN_DISCONNEVTEN);

	if (dwc->revision < DWC3_REVISION_230A)
		reg |= DWC3_DEVTEN_ULSTCNGEN;

	/* On 2.30a and above this bit enables U3/L2-L1 Suspend Events */
	if (dwc->revision >= DWC3_REVISION_230A)
		reg |= DWC3_DEVTEN_EOPFEN;

	dwc3_writel(dwc->regs, DWC3_DEVTEN, reg);
}

void dwc3_gadget_disable_irq(struct dwc3 *dwc)
{
	dbg_event(0xFF, "MaskINT", 0);
	/* mask all interrupts */
	dwc3_writel(dwc->regs, DWC3_DEVTEN, 0x00);
}

static irqreturn_t dwc3_thread_interrupt(int irq, void *_dwc);

/**
 * dwc3_gadget_setup_nump - calculate and initialize NUMP field of %DWC3_DCFG
 * @dwc: pointer to our context structure
 *
 * The following looks like complex but it's actually very simple. In order to
 * calculate the number of packets we can burst at once on OUT transfers, we're
 * gonna use RxFIFO size.
 *
 * To calculate RxFIFO size we need two numbers:
 * MDWIDTH = size, in bits, of the internal memory bus
 * RAM2_DEPTH = depth, in MDWIDTH, of internal RAM2 (where RxFIFO sits)
 *
 * Given these two numbers, the formula is simple:
 *
 * RxFIFO Size = (RAM2_DEPTH * MDWIDTH / 8) - 24 - 16;
 *
 * 24 bytes is for 3x SETUP packets
 * 16 bytes is a clock domain crossing tolerance
 *
 * Given RxFIFO Size, NUMP = RxFIFOSize / 1024;
 */
static void dwc3_gadget_setup_nump(struct dwc3 *dwc)
{
	u32 ram2_depth;
	u32 mdwidth;
	u32 nump;
	u32 reg;

	ram2_depth = DWC3_GHWPARAMS7_RAM2_DEPTH(dwc->hwparams.hwparams7);
	mdwidth = DWC3_GHWPARAMS0_MDWIDTH(dwc->hwparams.hwparams0);

	nump = ((ram2_depth * mdwidth / 8) - 24 - 16) / 1024;
	nump = min_t(u32, nump, 16);

	/* update NumP */
	reg = dwc3_readl(dwc->regs, DWC3_DCFG);
	reg &= ~DWC3_DCFG_NUMP_MASK;
	reg |= nump << DWC3_DCFG_NUMP_SHIFT;
	dwc3_writel(dwc->regs, DWC3_DCFG, reg);
}

static int dwc3_gadget_vbus_session(struct usb_gadget *_gadget, int is_active)
{
	struct dwc3 *dwc = gadget_to_dwc(_gadget);
	unsigned long flags;
	int ret = 0;

	if (dwc->dr_mode != USB_DR_MODE_OTG)
		return -EPERM;

	is_active = !!is_active;

	dbg_event(0xFF, "VbusSess", is_active);

	disable_irq(dwc->irq);

	flush_work(&dwc->bh_work);

	spin_lock_irqsave(&dwc->lock, flags);

	/* Mark that the vbus was powered */
	dwc->vbus_active = is_active;

	/*
	 * Check if upper level usb_gadget_driver was already registered with
	 * this udc controller driver (if dwc3_gadget_start was called)
	 */
	if (dwc->gadget_driver && dwc->softconnect) {
		if (dwc->vbus_active) {
			/*
			 * Both vbus was activated by otg and pullup was
			 * signaled by the gadget driver.
			 */
			ret = dwc3_gadget_run_stop(dwc, 1, false);
		} else {
			ret = dwc3_gadget_run_stop(dwc, 0, false);
		}
	}

	/*
	 * Clearing run/stop bit might occur before disconnect event is seen.
	 * Make sure to let gadget driver know in that case.
	 */
	if (!dwc->vbus_active) {
		dev_dbg(dwc->dev, "calling disconnect from %s\n", __func__);
		dwc3_gadget_disconnect_interrupt(dwc);
	}

	spin_unlock_irqrestore(&dwc->lock, flags);
	if (!is_active && ret == -ETIMEDOUT) {
		dev_err(dwc->dev, "%s: Core soft reset...\n", __func__);
		dwc3_device_core_soft_reset(dwc);
	}

	enable_irq(dwc->irq);

	return 0;
}

static int __dwc3_gadget_start(struct dwc3 *dwc)
{
	struct dwc3_ep		*dep;
	int			ret = 0;
	u32			reg;

	dbg_event(0xFF, "__Gadgetstart", 0);

	/*
	 * Use IMOD if enabled via dwc->imod_interval. Otherwise, if
	 * the core supports IMOD, disable it.
	 */
	if (dwc->imod_interval) {
		dwc3_writel(dwc->regs, DWC3_DEV_IMOD(0), dwc->imod_interval);
		dwc3_writel(dwc->regs, DWC3_GEVNTCOUNT(0), DWC3_GEVNTCOUNT_EHB);
	} else if (dwc3_has_imod(dwc)) {
		dwc3_writel(dwc->regs, DWC3_DEV_IMOD(0), 0);
	}

	/*
	 * We are telling dwc3 that we want to use DCFG.NUMP as ACK TP's NUMP
	 * field instead of letting dwc3 itself calculate that automatically.
	 *
	 * This way, we maximize the chances that we'll be able to get several
	 * bursts of data without going through any sort of endpoint throttling.
	 */
	reg = dwc3_readl(dwc->regs, DWC3_GRXTHRCFG);
	reg &= ~DWC3_GRXTHRCFG_PKTCNTSEL;
	dwc3_writel(dwc->regs, DWC3_GRXTHRCFG, reg);

	/*
	 * Programs the number of outstanding pipelined transfer requests
	 * the AXI master pushes to the AXI slave.
	 */
	if (dwc->revision >= DWC3_REVISION_270A) {
		reg = dwc3_readl(dwc->regs, DWC3_GSBUSCFG1);
		reg &= ~DWC3_GSBUSCFG1_PIPETRANSLIMIT_MASK;
		reg |= DWC3_GSBUSCFG1_PIPETRANSLIMIT(0xe);
		dwc3_writel(dwc->regs, DWC3_GSBUSCFG1, reg);
	}

	dwc3_gadget_setup_nump(dwc);

	/* Start with SuperSpeed Default */
	dwc3_gadget_ep0_desc.wMaxPacketSize = cpu_to_le16(512);

	dep = dwc->eps[0];
	ret = __dwc3_gadget_ep_enable(dep, false, false);
	if (ret) {
		dev_err(dwc->dev, "failed to enable %s\n", dep->name);
		goto err0;
	}

	dep = dwc->eps[1];
	ret = __dwc3_gadget_ep_enable(dep, false, false);
	if (ret) {
		dev_err(dwc->dev, "failed to enable %s\n", dep->name);
		goto err1;
	}

	/* begin to receive SETUP packets */
	dwc->ep0state = EP0_SETUP_PHASE;
	dwc->ep0_bounced = false;
	dwc->link_state = DWC3_LINK_STATE_SS_DIS;
	dwc3_ep0_out_start(dwc);

	dwc3_gadget_enable_irq(dwc);

	return 0;

err1:
	__dwc3_gadget_ep_disable(dwc->eps[0]);

err0:
	return ret;
}

static int dwc3_gadget_start(struct usb_gadget *g,
		struct usb_gadget_driver *driver)
{
	struct dwc3		*dwc = gadget_to_dwc(g);
	unsigned long		flags;
	int			ret = 0;

	dbg_event(0xFF, "Gadgetstart", 0);
	spin_lock_irqsave(&dwc->lock, flags);
	if (dwc->gadget_driver) {
		dev_err(dwc->dev, "%s is already bound to %s\n",
				dwc->gadget.name,
				dwc->gadget_driver->driver.name);
		ret = -EBUSY;
		goto err0;
	}

	dwc->gadget_driver	= driver;

	/*
	 * For DRD, this might get called by gadget driver during bootup
	 * even though host mode might be active. Don't actually perform
	 * device-specific initialization until device mode is activated.
	 * In that case dwc3_gadget_restart() will handle it.
	 */
	spin_unlock_irqrestore(&dwc->lock, flags);

	return 0;

err0:
	spin_unlock_irqrestore(&dwc->lock, flags);
	return ret;
}

static void __dwc3_gadget_stop(struct dwc3 *dwc)
{
	dbg_event(0xFF, "__Gadgetstop", 0);
	dwc3_gadget_disable_irq(dwc);
	__dwc3_gadget_ep_disable(dwc->eps[0]);
	__dwc3_gadget_ep_disable(dwc->eps[1]);
}

static int dwc3_gadget_stop(struct usb_gadget *g)
{
	struct dwc3		*dwc = gadget_to_dwc(g);
	unsigned long		flags;

	spin_lock_irqsave(&dwc->lock, flags);

	dwc->gadget_driver	= NULL;
	spin_unlock_irqrestore(&dwc->lock, flags);

	dbg_event(0xFF, "fwq_started", 0);
	flush_workqueue(dwc->dwc_wq);
	dbg_event(0xFF, "fwq_completed", 0);

	return 0;
}

static void __maybe_unused dwc3_gadget_set_speed(struct usb_gadget *g,
				  enum usb_device_speed speed)
{
	struct dwc3		*dwc = gadget_to_dwc(g);
	unsigned long		flags;
	u32			reg;

	spin_lock_irqsave(&dwc->lock, flags);
	reg = dwc3_readl(dwc->regs, DWC3_DCFG);
	reg &= ~(DWC3_DCFG_SPEED_MASK);

	/*
	 * WORKAROUND: DWC3 revision < 2.20a have an issue
	 * which would cause metastability state on Run/Stop
	 * bit if we try to force the IP to USB2-only mode.
	 *
	 * Because of that, we cannot configure the IP to any
	 * speed other than the SuperSpeed
	 *
	 * Refers to:
	 *
	 * STAR#9000525659: Clock Domain Crossing on DCTL in
	 * USB 2.0 Mode
	 */
	if (dwc->revision < DWC3_REVISION_220A &&
	    !dwc->dis_metastability_quirk) {
		reg |= DWC3_DCFG_SUPERSPEED;
	} else {
		switch (speed) {
		case USB_SPEED_LOW:
			reg |= DWC3_DCFG_LOWSPEED;
			break;
		case USB_SPEED_FULL:
			reg |= DWC3_DCFG_FULLSPEED;
			break;
		case USB_SPEED_HIGH:
			reg |= DWC3_DCFG_HIGHSPEED;
			break;
		case USB_SPEED_SUPER:
			reg |= DWC3_DCFG_SUPERSPEED;
			break;
		case USB_SPEED_SUPER_PLUS:
			reg |= DWC3_DCFG_SUPERSPEED_PLUS;
			break;
		default:
			dev_err(dwc->dev, "invalid speed (%d)\n", speed);

			if (dwc->revision & DWC3_REVISION_IS_DWC31)
				reg |= DWC3_DCFG_SUPERSPEED_PLUS;
			else
				reg |= DWC3_DCFG_SUPERSPEED;
		}
	}
	dwc3_writel(dwc->regs, DWC3_DCFG, reg);

	spin_unlock_irqrestore(&dwc->lock, flags);
}

static int dwc3_gadget_restart_usb_session(struct usb_gadget *g)
{
	struct dwc3		*dwc = gadget_to_dwc(g);

	dbg_event(0xFF, "RestartUSBSession", 0);
	return dwc3_notify_event(dwc, DWC3_CONTROLLER_RESTART_USB_SESSION, 0);
}

static const struct usb_gadget_ops dwc3_gadget_ops = {
	.get_frame		= dwc3_gadget_get_frame,
	.wakeup			= dwc3_gadget_wakeup,
	.func_wakeup		= dwc_gadget_func_wakeup,
	.set_selfpowered	= dwc3_gadget_set_selfpowered,
	.vbus_session		= dwc3_gadget_vbus_session,
	.vbus_draw		= dwc3_gadget_vbus_draw,
	.pullup			= dwc3_gadget_pullup,
	.udc_start		= dwc3_gadget_start,
	.udc_stop		= dwc3_gadget_stop,
	.restart		= dwc3_gadget_restart_usb_session,
};

/* -------------------------------------------------------------------------- */

#define NUM_GSI_OUT_EPS(dwc)	(dwc->num_gsi_eps / 2)
#define NUM_GSI_IN_EPS(dwc)	((dwc->num_gsi_eps + 1) / 2)

static int dwc3_gadget_init_endpoints(struct dwc3 *dwc, u8 total)
{
	struct dwc3_ep			*dep;
	u8				epnum;
	u8				out_count;
	u8				in_count;
	u8				ep_interrupt_num = 1;

	INIT_LIST_HEAD(&dwc->gadget.ep_list);

	in_count = out_count = total / 2;
	out_count += total & 1;		/* in case odd, there is one more OUT */

	for (epnum = 0; epnum < total; epnum++) {
		bool			direction = epnum & 1;
		u8			num = epnum >> 1;

		dep = kzalloc(sizeof(*dep), GFP_KERNEL);
		if (!dep)
			return -ENOMEM;

		dep->dwc = dwc;
		dep->number = epnum;
		dep->direction = direction;
		dep->regs = dwc->regs + DWC3_DEP_BASE(epnum);
		dwc->eps[epnum] = dep;

		/* Reserve EPs at the end for GSI */
		if (!direction && num > out_count - NUM_GSI_OUT_EPS(dwc) - 1) {
			snprintf(dep->name, sizeof(dep->name), "gsi-epout%d",
					num);
			dep->endpoint.ep_type = EP_TYPE_GSI;
			dep->endpoint.ep_intr_num = ep_interrupt_num++;
		} else if (direction &&
				num > in_count - NUM_GSI_IN_EPS(dwc) - 1) {
			snprintf(dep->name, sizeof(dep->name), "gsi-epin%d",
					num);
			dep->endpoint.ep_type = EP_TYPE_GSI;
			dep->endpoint.ep_intr_num = ep_interrupt_num++;
		} else {
			snprintf(dep->name, sizeof(dep->name), "ep%u%s", num,
					direction ? "in" : "out");
		}

		dep->endpoint.ep_num = epnum >> 1;
		dep->endpoint.name = dep->name;

		if (!(dep->number > 1)) {
			dep->endpoint.desc = &dwc3_gadget_ep0_desc;
			dep->endpoint.comp_desc = NULL;
		}

		spin_lock_init(&dep->lock);

		if (num == 0) {
			usb_ep_set_maxpacket_limit(&dep->endpoint, 512);
			dep->endpoint.maxburst = 1;
			dep->endpoint.ops = &dwc3_gadget_ep0_ops;
			if (!direction)
				dwc->gadget.ep0 = &dep->endpoint;
		} else {
			int		ret;

			usb_ep_set_maxpacket_limit(&dep->endpoint, 1024);
			dep->endpoint.max_streams = 15;
			dep->endpoint.ops = &dwc3_gadget_ep_ops;
			list_add_tail(&dep->endpoint.ep_list,
					&dwc->gadget.ep_list);

			ret = dwc3_alloc_trb_pool(dep);
			if (ret)
				return ret;
		}

		if (num == 0) {
			dep->endpoint.caps.type_control = true;
		} else {
			dep->endpoint.caps.type_iso = true;
			dep->endpoint.caps.type_bulk = true;
			dep->endpoint.caps.type_int = true;
		}

		dep->endpoint.caps.dir_in = direction;
		dep->endpoint.caps.dir_out = !direction;

		INIT_LIST_HEAD(&dep->pending_list);
		INIT_LIST_HEAD(&dep->started_list);
	}

	return 0;
}

static void dwc3_gadget_free_endpoints(struct dwc3 *dwc)
{
	struct dwc3_ep			*dep;
	u8				epnum;

	for (epnum = 0; epnum < DWC3_ENDPOINTS_NUM; epnum++) {
		dep = dwc->eps[epnum];
		if (!dep)
			continue;
		/*
		 * Physical endpoints 0 and 1 are special; they form the
		 * bi-directional USB endpoint 0.
		 *
		 * For those two physical endpoints, we don't allocate a TRB
		 * pool nor do we add them the endpoints list. Due to that, we
		 * shouldn't do these two operations otherwise we would end up
		 * with all sorts of bugs when removing dwc3.ko.
		 */
		if (epnum != 0 && epnum != 1) {
			dwc3_free_trb_pool(dep);
			list_del(&dep->endpoint.ep_list);
		}

		kfree(dep);
	}
}

/* -------------------------------------------------------------------------- */

static int __dwc3_cleanup_done_trbs(struct dwc3 *dwc, struct dwc3_ep *dep,
		struct dwc3_request *req, struct dwc3_trb *trb,
		const struct dwc3_event_depevt *event, int status,
		int chain)
{
	unsigned int		count;
	unsigned int		s_pkt = 0;
	unsigned int		trb_status;

	dwc3_ep_inc_deq(dep);

	if (req->trb == trb)
		dep->queued_requests--;

	trace_dwc3_complete_trb(dep, trb);

	/*
	 * If we're in the middle of series of chained TRBs and we
	 * receive a short transfer along the way, DWC3 will skip
	 * through all TRBs including the last TRB in the chain (the
	 * where CHN bit is zero. DWC3 will also avoid clearing HWO
	 * bit and SW has to do it manually.
	 *
	 * We're going to do that here to avoid problems of HW trying
	 * to use bogus TRBs for transfers.
	 */
	if (chain && (trb->ctrl & DWC3_TRB_CTRL_HWO))
		trb->ctrl &= ~DWC3_TRB_CTRL_HWO;

	/*
	 * If we're dealing with unaligned size OUT transfer, we will be left
	 * with one TRB pending in the ring. We need to manually clear HWO bit
	 * from that TRB.
	 */
	if ((req->zero || req->unaligned) && !(trb->ctrl & DWC3_TRB_CTRL_CHN)) {
		trb->ctrl &= ~DWC3_TRB_CTRL_HWO;
		return 1;
	}

	count = trb->size & DWC3_TRB_SIZE_MASK;
	req->remaining += count;

	if ((trb->ctrl & DWC3_TRB_CTRL_HWO) && status != -ESHUTDOWN)
		return 1;

	if (dep->direction) {
		if (count) {
			trb_status = DWC3_TRB_SIZE_TRBSTS(trb->size);
			if (trb_status == DWC3_TRBSTS_MISSED_ISOC) {
				/*
				 * If missed isoc occurred and there is
				 * no request queued then issue END
				 * TRANSFER, so that core generates
				 * next xfernotready and we will issue
				 * a fresh START TRANSFER.
				 * If there are still queued request
				 * then wait, do not issue either END
				 * or UPDATE TRANSFER, just attach next
				 * request in pending_list during
				 * giveback.If any future queued request
				 * is successfully transferred then we
				 * will issue UPDATE TRANSFER for all
				 * request in the pending_list.
				 */
				dep->flags |= DWC3_EP_MISSED_ISOC;
				dep->failedpkt_counter++;
				dbg_event(dep->number, "MISSEDFRAME", 0);
			} else {
				dev_err(dwc->dev, "incomplete IN transfer %s\n",
						dep->name);
				status = -ECONNRESET;
			}
		} else {
			dep->flags &= ~DWC3_EP_MISSED_ISOC;
		}
	} else {
		if (count && (event->status & DEPEVT_STATUS_SHORT))
			s_pkt = 1;
	}

	if (s_pkt && !chain)
		return 1;

	if ((event->status & DEPEVT_STATUS_IOC) &&
			(trb->ctrl & DWC3_TRB_CTRL_IOC))
		return 1;

	return 0;
}

static int dwc3_cleanup_done_reqs(struct dwc3 *dwc, struct dwc3_ep *dep,
		const struct dwc3_event_depevt *event, int status)
{
	struct dwc3_request	*req;
	struct dwc3_trb		*trb;
	bool			ioc = false;
	int			ret = 0;

	while (!list_empty(&dep->started_list)) {
		unsigned length;
		int chain;

		req = next_request(&dep->started_list);
		if (req->trb->ctrl & DWC3_TRB_CTRL_HWO)
			return 0;

		length = req->request.length;
		chain = req->num_pending_sgs > 0;
		if (chain) {
			struct scatterlist *sg = req->sg;
			struct scatterlist *s;
			unsigned int pending = req->num_pending_sgs;
			unsigned int i;

			for_each_sg(sg, s, pending, i) {
				trb = &dep->trb_pool[dep->trb_dequeue];

				if (trb->ctrl & DWC3_TRB_CTRL_HWO)
					break;

				req->sg = sg_next(s);
				req->num_pending_sgs--;

				ret = __dwc3_cleanup_done_trbs(dwc, dep, req, trb,
						event, status, chain);
				if (ret)
					break;
			}
		} else {
			trb = &dep->trb_pool[dep->trb_dequeue];
			ret = __dwc3_cleanup_done_trbs(dwc, dep, req, trb,
					event, status, chain);
		}

		if (req->unaligned || req->zero) {
			trb = &dep->trb_pool[dep->trb_dequeue];
			ret = __dwc3_cleanup_done_trbs(dwc, dep, req, trb,
					event, status, false);
			req->unaligned = false;
			req->zero = false;
		}

		req->request.actual = length - req->remaining;

		if ((req->request.actual < length) && req->num_pending_sgs)
			return __dwc3_gadget_kick_transfer(dep, 0);

		dwc3_gadget_giveback(dep, req, status);

		if (ret) {
			if ((event->status & DEPEVT_STATUS_IOC) &&
			    (trb->ctrl & DWC3_TRB_CTRL_IOC))
				ioc = true;
			break;
		}
	}

	/*
	 * Our endpoint might get disabled by another thread during
	 * dwc3_gadget_giveback(). If that happens, we're just gonna return 1
	 * early on so DWC3_EP_BUSY flag gets cleared
	 */
	if (!dep->endpoint.desc)
		return 1;

	if (usb_endpoint_xfer_isoc(dep->endpoint.desc) &&
			list_empty(&dep->started_list)) {
		if (list_empty(&dep->pending_list))
			/*
			 * If there is no entry in request list then do
			 * not issue END TRANSFER now. Just set PENDING
			 * flag, so that END TRANSFER is issued when an
			 * entry is added into request list.
			 */
			dep->flags |= DWC3_EP_PENDING_REQUEST;
		else
			dwc3_stop_active_transfer(dwc, dep->number, true);
		dep->flags &= ~DWC3_EP_MISSED_ISOC;
		return 1;
	}

	if (usb_endpoint_xfer_isoc(dep->endpoint.desc) && ioc)
		return 0;

	return 1;
}

static void dwc3_endpoint_transfer_complete(struct dwc3 *dwc,
		struct dwc3_ep *dep, const struct dwc3_event_depevt *event)
{
	unsigned		status = 0;
	int			clean_busy;
	u32			is_xfer_complete;

	is_xfer_complete = (event->endpoint_event == DWC3_DEPEVT_XFERCOMPLETE);

	if (event->status & DEPEVT_STATUS_BUSERR)
		status = -ECONNRESET;

	clean_busy = dwc3_cleanup_done_reqs(dwc, dep, event, status);
	if (clean_busy && (!dep->endpoint.desc || is_xfer_complete ||
				usb_endpoint_xfer_isoc(dep->endpoint.desc)))
		dep->flags &= ~DWC3_EP_BUSY;

	/*
	 * WORKAROUND: This is the 2nd half of U1/U2 -> U0 workaround.
	 * See dwc3_gadget_linksts_change_interrupt() for 1st half.
	 */
	if (dwc->revision < DWC3_REVISION_183A) {
		u32		reg;
		int		i;

		for (i = 0; i < DWC3_ENDPOINTS_NUM; i++) {
			dep = dwc->eps[i];

			if (!(dep->flags & DWC3_EP_ENABLED))
				continue;

			if (!list_empty(&dep->started_list))
				return;
		}

		reg = dwc3_readl(dwc->regs, DWC3_DCTL);
		reg |= dwc->u1u2;
		dwc3_writel(dwc->regs, DWC3_DCTL, reg);

		dwc->u1u2 = 0;
	}

	/*
	 * Our endpoint might get disabled by another thread or stop
	 * active transfer is invoked with pull up disable during
	 * dwc3_gadget_giveback(). If that happens, we're just gonna
	 * return 1 early on so DWC3_EP_BUSY flag gets cleared.
	 */
	if (!dep->endpoint.desc || !dwc->pullups_connected)
		return;

	if (!usb_endpoint_xfer_isoc(dep->endpoint.desc)) {
		int ret;

		ret = __dwc3_gadget_kick_transfer(dep, 0);
		if (!ret || ret == -EBUSY)
			return;
	}
}

static void dwc3_endpoint_interrupt(struct dwc3 *dwc,
		const struct dwc3_event_depevt *event)
{
	struct dwc3_ep		*dep;
	u8			epnum = event->endpoint_number;
	u8			cmd;

	dep = dwc->eps[epnum];

	if (!(dep->flags & DWC3_EP_ENABLED)) {
		if (!(dep->flags & DWC3_EP_END_TRANSFER_PENDING))
			return;

		/* Handle only EPCMDCMPLT when EP disabled */
		if (event->endpoint_event != DWC3_DEPEVT_EPCMDCMPLT)
			return;
	}

	if (epnum == 0 || epnum == 1) {
		dwc3_ep0_interrupt(dwc, event);
		return;
	}

	dep->dbg_ep_events.total++;

	switch (event->endpoint_event) {
	case DWC3_DEPEVT_XFERCOMPLETE:
		dep->resource_index = 0;
		dep->dbg_ep_events.xfercomplete++;

		if (usb_endpoint_xfer_isoc(dep->endpoint.desc)) {
			dev_err(dwc->dev, "XferComplete for Isochronous endpoint\n");
			return;
		}

		dwc3_endpoint_transfer_complete(dwc, dep, event);
		break;
	case DWC3_DEPEVT_XFERINPROGRESS:
		dep->dbg_ep_events.xferinprogress++;
		dwc3_endpoint_transfer_complete(dwc, dep, event);
		break;
	case DWC3_DEPEVT_XFERNOTREADY:
		dep->dbg_ep_events.xfernotready++;
		if (usb_endpoint_xfer_isoc(dep->endpoint.desc)) {
			dwc3_gadget_start_isoc(dwc, dep, event);
		} else {
			int ret;

			ret = __dwc3_gadget_kick_transfer(dep, 0);
			if (!ret || ret == -EBUSY)
				return;
		}

		break;
	case DWC3_DEPEVT_STREAMEVT:
		dep->dbg_ep_events.streamevent++;
		if (!usb_endpoint_xfer_bulk(dep->endpoint.desc)) {
			dev_err(dwc->dev, "Stream event for non-Bulk %s\n",
					dep->name);
			return;
		}
		break;
	case DWC3_DEPEVT_EPCMDCMPLT:
		dep->dbg_ep_events.epcmdcomplete++;
		cmd = DEPEVT_PARAMETER_CMD(event->parameters);

		if (cmd == DWC3_DEPCMD_ENDTRANSFER) {
			dep->flags &= ~DWC3_EP_END_TRANSFER_PENDING;
			wake_up(&dep->wait_end_transfer);
		}
		break;
	case DWC3_DEPEVT_RXTXFIFOEVT:
		dep->dbg_ep_events.rxtxfifoevent++;
		break;
	}
}

static void dwc3_disconnect_gadget(struct dwc3 *dwc)
{
	struct usb_gadget_driver *gadget_driver;

	if (dwc->gadget_driver && dwc->gadget_driver->disconnect) {
		gadget_driver = dwc->gadget_driver;
		spin_unlock(&dwc->lock);
		dbg_event(0xFF, "DISCONNECT", 0);
		gadget_driver->disconnect(&dwc->gadget);
		spin_lock(&dwc->lock);
	}
}

static void dwc3_suspend_gadget(struct dwc3 *dwc)
{
	struct usb_gadget_driver *gadget_driver;

	if (dwc->gadget_driver && dwc->gadget_driver->suspend) {
		gadget_driver = dwc->gadget_driver;
		spin_unlock(&dwc->lock);
		dbg_event(0xFF, "SUSPEND", 0);
		gadget_driver->suspend(&dwc->gadget);
		spin_lock(&dwc->lock);
	}
}

static void dwc3_resume_gadget(struct dwc3 *dwc)
{
	struct usb_gadget_driver *gadget_driver;

	if (dwc->gadget_driver && dwc->gadget_driver->resume) {
		gadget_driver = dwc->gadget_driver;
		spin_unlock(&dwc->lock);
		dbg_event(0xFF, "RESUME", 0);
		gadget_driver->resume(&dwc->gadget);
		spin_lock(&dwc->lock);
	}
}

static void dwc3_reset_gadget(struct dwc3 *dwc)
{
	struct usb_gadget_driver *gadget_driver;

	if (!dwc->gadget_driver)
		return;

	if (dwc->gadget.speed != USB_SPEED_UNKNOWN) {
		gadget_driver = dwc->gadget_driver;
		spin_unlock(&dwc->lock);
		dbg_event(0xFF, "UDC RESET", 0);
		usb_gadget_udc_reset(&dwc->gadget, gadget_driver);
		spin_lock(&dwc->lock);
	}
}

void dwc3_stop_active_transfer(struct dwc3 *dwc, u32 epnum, bool force)
{
	struct dwc3_ep *dep;
	struct dwc3_gadget_ep_cmd_params params;
	u32 cmd;
	int ret;

	dep = dwc->eps[epnum];

	if ((dep->flags & DWC3_EP_END_TRANSFER_PENDING) ||
	    !dep->resource_index)
		return;

	if (dep->endpoint.endless)
		dwc3_notify_event(dwc, DWC3_CONTROLLER_NOTIFY_DISABLE_UPDXFER,
								dep->number);

	/*
	 * NOTICE: We are violating what the Databook says about the
	 * EndTransfer command. Ideally we would _always_ wait for the
	 * EndTransfer Command Completion IRQ, but that's causing too
	 * much trouble synchronizing between us and gadget driver.
	 *
	 * We have discussed this with the IP Provider and it was
	 * suggested to giveback all requests here, but give HW some
	 * extra time to synchronize with the interconnect. We're using
	 * an arbitrary 100us delay for that.
	 *
	 * Note also that a similar handling was tested by Synopsys
	 * (thanks a lot Paul) and nothing bad has come out of it.
	 * In short, what we're doing is:
	 *
	 * - Issue EndTransfer WITH CMDIOC bit set
	 * - Wait 100us
	 *
	 * As of IP version 3.10a of the DWC_usb3 IP, the controller
	 * supports a mode to work around the above limitation. The
	 * software can poll the CMDACT bit in the DEPCMD register
	 * after issuing a EndTransfer command. This mode is enabled
	 * by writing GUCTL2[14]. This polling is already done in the
	 * dwc3_send_gadget_ep_cmd() function so if the mode is
	 * enabled, the EndTransfer command will have completed upon
	 * returning from this function and we don't need to delay for
	 * 100us.
	 *
	 * This mode is NOT available on the DWC_usb31 IP.
	 */

	cmd = DWC3_DEPCMD_ENDTRANSFER;
	cmd |= force ? DWC3_DEPCMD_HIPRI_FORCERM : 0;
	cmd |= DWC3_DEPCMD_CMDIOC;
	cmd |= DWC3_DEPCMD_PARAM(dep->resource_index);
	memset(&params, 0, sizeof(params));
	ret = dwc3_send_gadget_ep_cmd(dep, cmd, &params);
	WARN_ON_ONCE(ret);
	dep->resource_index = 0;
	dep->flags &= ~DWC3_EP_BUSY;

	if (dwc3_is_usb31(dwc) || dwc->revision < DWC3_REVISION_310A) {
		if (dep->endpoint.ep_type != EP_TYPE_GSI)
			dep->flags |= DWC3_EP_END_TRANSFER_PENDING;
		udelay(100);
	}
	dbg_log_string("%s(%d): endxfer ret:%d)",
			dep->name, dep->number, ret);
}

static void dwc3_clear_stall_all_ep(struct dwc3 *dwc)
{
	u32 epnum;

	for (epnum = 1; epnum < DWC3_ENDPOINTS_NUM; epnum++) {
		struct dwc3_ep *dep;
		int ret;

		dep = dwc->eps[epnum];
		if (!dep)
			continue;

		if (!(dep->flags & DWC3_EP_STALL))
			continue;

		dep->flags &= ~DWC3_EP_STALL;

		ret = dwc3_send_clear_stall_ep_cmd(dep);
		dbg_event(dep->number, "ECLRSTALL", ret);
		WARN_ON_ONCE(ret);
	}
}

static void dwc3_gadget_disconnect_interrupt(struct dwc3 *dwc)
{
	int			reg;

	dbg_event(0xFF, "DISCONNECT INT", 0);
	dev_dbg(dwc->dev, "Notify OTG from %s\n", __func__);
	dwc->b_suspend = false;
	dwc3_notify_event(dwc, DWC3_CONTROLLER_NOTIFY_OTG_EVENT, 0);

	reg = dwc3_readl(dwc->regs, DWC3_DCTL);
	reg &= ~DWC3_DCTL_INITU1ENA;
	dwc3_writel(dwc->regs, DWC3_DCTL, reg);

	reg &= ~DWC3_DCTL_INITU2ENA;
	dwc3_writel(dwc->regs, DWC3_DCTL, reg);

	dwc3_disconnect_gadget(dwc);

	dwc->gadget.speed = USB_SPEED_UNKNOWN;
	dwc->setup_packet_pending = false;
	dwc->link_state = DWC3_LINK_STATE_SS_DIS;
	usb_gadget_set_state(&dwc->gadget, USB_STATE_NOTATTACHED);

	dwc->connected = false;
	wake_up_interruptible(&dwc->wait_linkstate);
}

static void dwc3_gadget_reset_interrupt(struct dwc3 *dwc)
{
	u32			reg;

	usb_phy_start_link_training(dwc->usb3_phy);

	/*
	 * Ideally, dwc3_reset_gadget() would trigger the function
	 * drivers to stop any active transfers through ep disable.
	 * However, for functions which defer ep disable, such as mass
	 * storage, we will need to rely on the call to stop active
	 * transfers here, and avoid allowing of request queuing.
	 */
	dwc->connected = false;

	/*
	 * Ideally, dwc3_reset_gadget() would trigger the function
	 * drivers to stop any active transfers through ep disable.
	 * However, for functions which defer ep disable, such as mass
	 * storage, we will need to rely on the call to stop active
	 * transfers here, and avoid allowing of request queuing.
	 */
	dwc->connected = false;

	/*
	 * Ideally, dwc3_reset_gadget() would trigger the function
	 * drivers to stop any active transfers through ep disable.
	 * However, for functions which defer ep disable, such as mass
	 * storage, we will need to rely on the call to stop active
	 * transfers here, and avoid allowing of request queuing.
	 */
	dwc->connected = false;

	/*
	 * Ideally, dwc3_reset_gadget() would trigger the function
	 * drivers to stop any active transfers through ep disable.
	 * However, for functions which defer ep disable, such as mass
	 * storage, we will need to rely on the call to stop active
	 * transfers here, and avoid allowing of request queuing.
	 */
	dwc->connected = false;

	/*
	 * WORKAROUND: DWC3 revisions <1.88a have an issue which
	 * would cause a missing Disconnect Event if there's a
	 * pending Setup Packet in the FIFO.
	 *
	 * There's no suggested workaround on the official Bug
	 * report, which states that "unless the driver/application
	 * is doing any special handling of a disconnect event,
	 * there is no functional issue".
	 *
	 * Unfortunately, it turns out that we _do_ some special
	 * handling of a disconnect event, namely complete all
	 * pending transfers, notify gadget driver of the
	 * disconnection, and so on.
	 *
	 * Our suggested workaround is to follow the Disconnect
	 * Event steps here, instead, based on a setup_packet_pending
	 * flag. Such flag gets set whenever we have a SETUP_PENDING
	 * status for EP0 TRBs and gets cleared on XferComplete for the
	 * same endpoint.
	 *
	 * Refers to:
	 *
	 * STAR#9000466709: RTL: Device : Disconnect event not
	 * generated if setup packet pending in FIFO
	 */
	if (dwc->revision < DWC3_REVISION_188A) {
		if (dwc->setup_packet_pending)
			dwc3_gadget_disconnect_interrupt(dwc);
	}

	dbg_event(0xFF, "BUS RESET", 0);
	dev_dbg(dwc->dev, "Notify OTG from %s\n", __func__);
	dwc->b_suspend = false;
	dwc3_notify_event(dwc, DWC3_CONTROLLER_NOTIFY_OTG_EVENT, 0);

	usb_gadget_vbus_draw(&dwc->gadget, 100);

	dwc3_reset_gadget(dwc);

	reg = dwc3_readl(dwc->regs, DWC3_DCTL);
	reg &= ~DWC3_DCTL_TSTCTRL_MASK;
	dwc3_writel(dwc->regs, DWC3_DCTL, reg);
	dwc->test_mode = false;
	/*
	 * From SNPS databook section 8.1.2
	 * the EP0 should be in setup phase. So ensure
	 * that EP0 is in setup phase by issuing a stall
	 * and restart if EP0 is not in setup phase.
	 */
	if (dwc->ep0state != EP0_SETUP_PHASE) {
		unsigned int	dir;

		dbg_event(0xFF, "CONTRPEND(%d)", dwc->ep0state);
		dir = !!dwc->ep0_expect_in;
		if (dwc->ep0state == EP0_DATA_PHASE)
			dwc3_ep0_end_control_data(dwc, dwc->eps[dir]);
		else
			dwc3_ep0_end_control_data(dwc, dwc->eps[!dir]);

		dwc->eps[0]->trb_enqueue = 0;
		dwc->eps[1]->trb_enqueue = 0;

		dwc3_ep0_stall_and_restart(dwc);
	}

	dwc->delayed_status = false;
	dwc3_stop_active_transfers(dwc);
	dwc3_clear_stall_all_ep(dwc);

	/* Reset device address to zero */
	reg = dwc3_readl(dwc->regs, DWC3_DCFG);
	reg &= ~(DWC3_DCFG_DEVADDR_MASK);
	dwc3_writel(dwc->regs, DWC3_DCFG, reg);

	dwc->gadget.speed = USB_SPEED_UNKNOWN;
	dwc->link_state = DWC3_LINK_STATE_U0;
	wake_up_interruptible(&dwc->wait_linkstate);
}

static void dwc3_gadget_conndone_interrupt(struct dwc3 *dwc)
{
	struct dwc3_ep		*dep;
	int			ret;
	u32			reg;
	u8			speed;

	dbg_event(0xFF, "CONNECT DONE", 0);
	usb_phy_stop_link_training(dwc->usb3_phy);
	reg = dwc3_readl(dwc->regs, DWC3_DSTS);
	speed = reg & DWC3_DSTS_CONNECTSPD;
	dwc->speed = speed;

	/* Enable SUSPENDEVENT(BIT:6) for version 230A and above */
	if (dwc->revision >= DWC3_REVISION_230A) {
		reg = dwc3_readl(dwc->regs, DWC3_DEVTEN);
		reg |= DWC3_DEVTEN_EOPFEN;
		dwc3_writel(dwc->regs, DWC3_DEVTEN, reg);
	}

	/* Reset the retry on erratic error event count */
	dwc->retries_on_error = 0;

	/*
	 * RAMClkSel is reset to 0 after USB reset, so it must be reprogrammed
	 * each time on Connect Done.
	 *
	 * Currently we always use the reset value. If any platform
	 * wants to set this to a different value, we need to add a
	 * setting and update GCTL.RAMCLKSEL here.
	 */

	switch (speed) {
	case DWC3_DSTS_SUPERSPEED_PLUS:
		dwc3_gadget_ep0_desc.wMaxPacketSize = cpu_to_le16(512);
		dwc->gadget.ep0->maxpacket = 512;
		dwc->gadget.speed = USB_SPEED_SUPER_PLUS;
		break;
	case DWC3_DSTS_SUPERSPEED:
		/*
		 * WORKAROUND: DWC3 revisions <1.90a have an issue which
		 * would cause a missing USB3 Reset event.
		 *
		 * In such situations, we should force a USB3 Reset
		 * event by calling our dwc3_gadget_reset_interrupt()
		 * routine.
		 *
		 * Refers to:
		 *
		 * STAR#9000483510: RTL: SS : USB3 reset event may
		 * not be generated always when the link enters poll
		 */
		if (dwc->revision < DWC3_REVISION_190A)
			dwc3_gadget_reset_interrupt(dwc);

		dwc3_gadget_ep0_desc.wMaxPacketSize = cpu_to_le16(512);
		dwc->gadget.ep0->maxpacket = 512;
		dwc->gadget.speed = USB_SPEED_SUPER;
		break;
	case DWC3_DSTS_HIGHSPEED:
		dwc3_gadget_ep0_desc.wMaxPacketSize = cpu_to_le16(64);
		dwc->gadget.ep0->maxpacket = 64;
		dwc->gadget.speed = USB_SPEED_HIGH;
		break;
	case DWC3_DSTS_FULLSPEED:
		dwc3_gadget_ep0_desc.wMaxPacketSize = cpu_to_le16(64);
		dwc->gadget.ep0->maxpacket = 64;
		dwc->gadget.speed = USB_SPEED_FULL;
		break;
	case DWC3_DSTS_LOWSPEED:
		dwc3_gadget_ep0_desc.wMaxPacketSize = cpu_to_le16(8);
		dwc->gadget.ep0->maxpacket = 8;
		dwc->gadget.speed = USB_SPEED_LOW;
		break;
	}

	dwc->eps[1]->endpoint.maxpacket = dwc->gadget.ep0->maxpacket;

	/* Enable USB2 LPM Capability */

	if ((dwc->revision > DWC3_REVISION_194A) &&
	    (speed != DWC3_DSTS_SUPERSPEED) &&
	    (speed != DWC3_DSTS_SUPERSPEED_PLUS)) {
		reg = dwc3_readl(dwc->regs, DWC3_DCFG);
		reg |= DWC3_DCFG_LPM_CAP;
		dwc3_writel(dwc->regs, DWC3_DCFG, reg);

		reg = dwc3_readl(dwc->regs, DWC3_DCTL);
		reg &= ~(DWC3_DCTL_HIRD_THRES_MASK | DWC3_DCTL_L1_HIBER_EN);

		reg |= DWC3_DCTL_HIRD_THRES(dwc->hird_threshold);

		/*
		 * When dwc3 revisions >= 2.40a, LPM Erratum is enabled and
		 * DCFG.LPMCap is set, core responses with an ACK and the
		 * BESL value in the LPM token is less than or equal to LPM
		 * NYET threshold.
		 */
		WARN_ONCE(dwc->revision < DWC3_REVISION_240A
				&& dwc->has_lpm_erratum,
				"LPM Erratum not available on dwc3 revisions < 2.40a\n");

		if (dwc->has_lpm_erratum && dwc->revision >= DWC3_REVISION_240A)
			reg |= DWC3_DCTL_LPM_ERRATA(dwc->lpm_nyet_threshold);

		dwc3_writel(dwc->regs, DWC3_DCTL, reg);
	} else {
		reg = dwc3_readl(dwc->regs, DWC3_DCTL);
		reg &= ~DWC3_DCTL_HIRD_THRES_MASK;
		dwc3_writel(dwc->regs, DWC3_DCTL, reg);
	}

	dwc->connected = true;

	dep = dwc->eps[0];
	ret = __dwc3_gadget_ep_enable(dep, true, false);
	if (ret) {
		dev_err(dwc->dev, "failed to enable %s\n", dep->name);
		return;
	}

	dep = dwc->eps[1];
	ret = __dwc3_gadget_ep_enable(dep, true, false);
	if (ret) {
		dev_err(dwc->dev, "failed to enable %s\n", dep->name);
		return;
	}

	dwc3_notify_event(dwc, DWC3_CONTROLLER_CONNDONE_EVENT, 0);

	/*
	 * Configure PHY via GUSB3PIPECTLn if required.
	 *
	 * Update GTXFIFOSIZn
	 *
	 * In both cases reset values should be sufficient.
	 */
}

static void dwc3_gadget_wakeup_interrupt(struct dwc3 *dwc, bool remote_wakeup)
{
	bool perform_resume = true;

	dev_dbg(dwc->dev, "%s\n", __func__);

	dbg_event(0xFF, "WAKEUP", remote_wakeup);
	/*
	 * Identify if it is called from wakeup_interrupt() context for bus
	 * resume or as part of remote wakeup. And based on that check for
	 * U3 state. as we need to handle case of L1 resume i.e. where we
	 * don't want to perform resume.
	 */
	if (!remote_wakeup && dwc->link_state != DWC3_LINK_STATE_U3)
		perform_resume = false;

	/* Only perform resume from L2 or Early Suspend states */
	if (perform_resume) {

		/*
		 * In case of remote wake up dwc3_gadget_wakeup_work()
		 * is doing pm_runtime_get_sync().
		 */
		dev_dbg(dwc->dev, "Notify OTG from %s\n", __func__);
		dwc->b_suspend = false;
		dwc3_notify_event(dwc,
				DWC3_CONTROLLER_NOTIFY_OTG_EVENT, 0);

		/*
		 * set state to U0 as function level resume is trying to queue
		 * notification over USB interrupt endpoint which would fail
		 * due to state is not being updated.
		 */
		dwc->link_state = DWC3_LINK_STATE_U0;
		dwc3_resume_gadget(dwc);
		return;
	}

	dwc->link_state = DWC3_LINK_STATE_U0;
}

static void dwc3_gadget_linksts_change_interrupt(struct dwc3 *dwc,
		unsigned int evtinfo)
{
	enum dwc3_link_state	next = evtinfo & DWC3_LINK_STATE_MASK;
	unsigned int		pwropt;

	/*
	 * WORKAROUND: DWC3 < 2.50a have an issue when configured without
	 * Hibernation mode enabled which would show up when device detects
	 * host-initiated U3 exit.
	 *
	 * In that case, device will generate a Link State Change Interrupt
	 * from U3 to RESUME which is only necessary if Hibernation is
	 * configured in.
	 *
	 * There are no functional changes due to such spurious event and we
	 * just need to ignore it.
	 *
	 * Refers to:
	 *
	 * STAR#9000570034 RTL: SS Resume event generated in non-Hibernation
	 * operational mode
	 */
	pwropt = DWC3_GHWPARAMS1_EN_PWROPT(dwc->hwparams.hwparams1);
	if ((dwc->revision < DWC3_REVISION_250A) &&
			(pwropt != DWC3_GHWPARAMS1_EN_PWROPT_HIB)) {
		if ((dwc->link_state == DWC3_LINK_STATE_U3) &&
				(next == DWC3_LINK_STATE_RESUME)) {
			return;
		}
	}

	/*
	 * WORKAROUND: DWC3 Revisions <1.83a have an issue which, depending
	 * on the link partner, the USB session might do multiple entry/exit
	 * of low power states before a transfer takes place.
	 *
	 * Due to this problem, we might experience lower throughput. The
	 * suggested workaround is to disable DCTL[12:9] bits if we're
	 * transitioning from U1/U2 to U0 and enable those bits again
	 * after a transfer completes and there are no pending transfers
	 * on any of the enabled endpoints.
	 *
	 * This is the first half of that workaround.
	 *
	 * Refers to:
	 *
	 * STAR#9000446952: RTL: Device SS : if U1/U2 ->U0 takes >128us
	 * core send LGO_Ux entering U0
	 */
	if (dwc->revision < DWC3_REVISION_183A) {
		if (next == DWC3_LINK_STATE_U0) {
			u32	u1u2;
			u32	reg;

			switch (dwc->link_state) {
			case DWC3_LINK_STATE_U1:
			case DWC3_LINK_STATE_U2:
				reg = dwc3_readl(dwc->regs, DWC3_DCTL);
				u1u2 = reg & (DWC3_DCTL_INITU2ENA
						| DWC3_DCTL_ACCEPTU2ENA
						| DWC3_DCTL_INITU1ENA
						| DWC3_DCTL_ACCEPTU1ENA);

				if (!dwc->u1u2)
					dwc->u1u2 = reg & u1u2;

				reg &= ~u1u2;

				dwc3_writel(dwc->regs, DWC3_DCTL, reg);
				break;
			default:
				/* do nothing */
				break;
			}
		}
	}

	switch (next) {
	case DWC3_LINK_STATE_U1:
		if (dwc->speed == USB_SPEED_SUPER)
			dwc3_suspend_gadget(dwc);
		break;
	case DWC3_LINK_STATE_U2:
	case DWC3_LINK_STATE_U3:
		dwc3_suspend_gadget(dwc);
		break;
	case DWC3_LINK_STATE_RESUME:
		dwc3_resume_gadget(dwc);
		break;
	default:
		/* do nothing */
		break;
	}

	dev_dbg(dwc->dev, "Going from (%d)--->(%d)\n", dwc->link_state, next);
	dwc->link_state = next;
	wake_up_interruptible(&dwc->wait_linkstate);
}

static void dwc3_gadget_suspend_interrupt(struct dwc3 *dwc,
					  unsigned int evtinfo)
{
	enum dwc3_link_state next = evtinfo & DWC3_LINK_STATE_MASK;

	dbg_event(0xFF, "SUSPEND INT", 0);
	dev_dbg(dwc->dev, "%s Entry to %d\n", __func__, next);

	if (dwc->link_state != next && next == DWC3_LINK_STATE_U3) {
		/*
		 * When first connecting the cable, even before the initial
		 * DWC3_DEVICE_EVENT_RESET or DWC3_DEVICE_EVENT_CONNECT_DONE
		 * events, the controller sees a DWC3_DEVICE_EVENT_SUSPEND
		 * event. In such a case, ignore.
		 * Ignore suspend event until device side usb is not into
		 * CONFIGURED state.
		 */
		if (dwc->gadget.state != USB_STATE_CONFIGURED) {
			dev_err(dwc->dev, "%s(): state:%d. Ignore SUSPEND.\n",
						__func__, dwc->gadget.state);
			return;
		}

		dwc3_suspend_gadget(dwc);

		dev_dbg(dwc->dev, "Notify OTG from %s\n", __func__);
		dwc->b_suspend = true;
		dwc3_notify_event(dwc, DWC3_CONTROLLER_NOTIFY_OTG_EVENT, 0);
	}

	dwc->link_state = next;
}

static void dwc3_gadget_hibernation_interrupt(struct dwc3 *dwc,
		unsigned int evtinfo)
{
	unsigned int is_ss = evtinfo & BIT(4);

	/*
	 * WORKAROUND: DWC3 revison 2.20a with hibernation support
	 * have a known issue which can cause USB CV TD.9.23 to fail
	 * randomly.
	 *
	 * Because of this issue, core could generate bogus hibernation
	 * events which SW needs to ignore.
	 *
	 * Refers to:
	 *
	 * STAR#9000546576: Device Mode Hibernation: Issue in USB 2.0
	 * Device Fallback from SuperSpeed
	 */
	if (is_ss ^ (dwc->speed == USB_SPEED_SUPER))
		return;

	/* enter hibernation here */
}

static void dwc3_gadget_interrupt(struct dwc3 *dwc,
		const struct dwc3_event_devt *event)
{
	switch (event->type) {
	case DWC3_DEVICE_EVENT_DISCONNECT:
		dwc3_gadget_disconnect_interrupt(dwc);
		dwc->dbg_gadget_events.disconnect++;
		break;
	case DWC3_DEVICE_EVENT_RESET:
		dwc3_gadget_reset_interrupt(dwc);
		dwc->dbg_gadget_events.reset++;
		break;
	case DWC3_DEVICE_EVENT_CONNECT_DONE:
		dwc3_gadget_conndone_interrupt(dwc);
		dwc->dbg_gadget_events.connect++;
		break;
	case DWC3_DEVICE_EVENT_WAKEUP:
		dwc3_gadget_wakeup_interrupt(dwc, false);
		dwc->dbg_gadget_events.wakeup++;
		break;
	case DWC3_DEVICE_EVENT_HIBER_REQ:
		if (dev_WARN_ONCE(dwc->dev, !dwc->has_hibernation,
					"unexpected hibernation event\n"))
			break;

		dwc3_gadget_hibernation_interrupt(dwc, event->event_info);
		break;
	case DWC3_DEVICE_EVENT_LINK_STATUS_CHANGE:
		dwc3_gadget_linksts_change_interrupt(dwc, event->event_info);
		dwc->dbg_gadget_events.link_status_change++;
		break;
	case DWC3_DEVICE_EVENT_EOPF:
		/* It changed to be suspend event for version 2.30a and above */
		if (dwc->revision >= DWC3_REVISION_230A) {
			dbg_event(0xFF, "GAD SUS", 0);
			dwc->dbg_gadget_events.suspend++;
			/*
			 * Ignore suspend event until the gadget enters into
			 * USB_STATE_CONFIGURED state.
			 */
			if (dwc->gadget.state >= USB_STATE_CONFIGURED)
				dwc3_gadget_suspend_interrupt(dwc,
						event->event_info);
			else
				usb_gadget_vbus_draw(&dwc->gadget, 2);
		}
		break;
	case DWC3_DEVICE_EVENT_SOF:
		dwc->dbg_gadget_events.sof++;
		break;
	case DWC3_DEVICE_EVENT_ERRATIC_ERROR:
		dbg_event(0xFF, "ERROR", dwc->retries_on_error);
		dwc->dbg_gadget_events.erratic_error++;
		dwc->err_evt_seen = true;
		break;
	case DWC3_DEVICE_EVENT_CMD_CMPL:
		dwc->dbg_gadget_events.cmdcmplt++;
		break;
	case DWC3_DEVICE_EVENT_OVERFLOW:
		dwc->dbg_gadget_events.overflow++;
		break;
	default:
		dev_WARN(dwc->dev, "UNKNOWN IRQ %d\n", event->type);
		dwc->dbg_gadget_events.unknown_event++;
	}
}

static void dwc3_process_event_entry(struct dwc3 *dwc,
		const union dwc3_event *event)
{
	trace_dwc3_event(event->raw, dwc);

	if (!event->type.is_devspec)
		dwc3_endpoint_interrupt(dwc, &event->depevt);
	else if (event->type.type == DWC3_EVENT_TYPE_DEV)
		dwc3_gadget_interrupt(dwc, &event->devt);
	else
		dev_err(dwc->dev, "UNKNOWN IRQ type %d\n", event->raw);
}

static irqreturn_t dwc3_process_event_buf(struct dwc3_event_buffer *evt)
{
	struct dwc3 *dwc = evt->dwc;
	irqreturn_t ret = IRQ_NONE;
	int left;
	u32 reg;

	left = evt->count;

	if (!(evt->flags & DWC3_EVENT_PENDING))
		return IRQ_NONE;

	while (left > 0) {
		union dwc3_event event;

		event.raw = *(u32 *) (evt->cache + evt->lpos);

		dwc3_process_event_entry(dwc, &event);

		if (dwc->err_evt_seen) {
			/*
			 * if erratic error, skip remaining events
			 * while controller undergoes reset
			 */
			evt->lpos = (evt->lpos + left) %
					DWC3_EVENT_BUFFERS_SIZE;
			if (dwc3_notify_event(dwc,
						DWC3_CONTROLLER_ERROR_EVENT, 0))
				dwc->err_evt_seen = 0;
			dwc->retries_on_error++;
			break;
		}

		/*
		 * FIXME we wrap around correctly to the next entry as
		 * almost all entries are 4 bytes in size. There is one
		 * entry which has 12 bytes which is a regular entry
		 * followed by 8 bytes data. ATM I don't know how
		 * things are organized if we get next to the a
		 * boundary so I worry about that once we try to handle
		 * that.
		 */
		evt->lpos = (evt->lpos + 4) % evt->length;
		left -= 4;
	}

	dwc->bh_handled_evt_cnt[dwc->irq_dbg_index] += (evt->count / 4);
	evt->count = 0;
	evt->flags &= ~DWC3_EVENT_PENDING;
	ret = IRQ_HANDLED;

	/* Unmask interrupt */
	reg = dwc3_readl(dwc->regs, DWC3_GEVNTSIZ(0));
	reg &= ~DWC3_GEVNTSIZ_INTMASK;
	dwc3_writel(dwc->regs, DWC3_GEVNTSIZ(0), reg);

	if (dwc->imod_interval) {
		dwc3_writel(dwc->regs, DWC3_GEVNTCOUNT(0), DWC3_GEVNTCOUNT_EHB);
		dwc3_writel(dwc->regs, DWC3_DEV_IMOD(0), dwc->imod_interval);
	}

	return ret;
}

void dwc3_bh_work(struct work_struct *w)
{
	struct dwc3 *dwc = container_of(w, struct dwc3, bh_work);

	pm_runtime_get_sync(dwc->dev);
	dwc3_thread_interrupt(dwc->irq, dwc->ev_buf);
	pm_runtime_put(dwc->dev);
}

static irqreturn_t dwc3_thread_interrupt(int irq, void *_evt)
{
	struct dwc3_event_buffer *evt = _evt;
	struct dwc3 *dwc = evt->dwc;
	unsigned long flags;
	irqreturn_t ret = IRQ_NONE;
	ktime_t start_time;

	start_time = ktime_get();

	spin_lock_irqsave(&dwc->lock, flags);
	dwc->bh_handled_evt_cnt[dwc->irq_dbg_index] = 0;
	ret = dwc3_process_event_buf(evt);
	spin_unlock_irqrestore(&dwc->lock, flags);

	dwc->bh_completion_time[dwc->irq_dbg_index] =
		ktime_to_us(ktime_sub(ktime_get(), start_time));
	dwc->irq_dbg_index = (dwc->irq_dbg_index + 1) % MAX_INTR_STATS;

	return ret;
}

static irqreturn_t dwc3_check_event_buf(struct dwc3_event_buffer *evt)
{
	struct dwc3 *dwc;
	u32 amount;
	u32 count;
	u32 reg;
	ktime_t start_time;

	if (!evt)
		return IRQ_NONE;

	dwc = evt->dwc;
	start_time = ktime_get();
	dwc->irq_cnt++;

	/* controller reset is still pending */
	if (dwc->err_evt_seen)
		return IRQ_HANDLED;

	/*
	 * With PCIe legacy interrupt, test shows that top-half irq handler can
	 * be called again after HW interrupt deassertion. Check if bottom-half
	 * irq event handler completes before caching new event to prevent
	 * losing events.
	 */
	if (evt->flags & DWC3_EVENT_PENDING)
		return IRQ_HANDLED;

	count = dwc3_readl(dwc->regs, DWC3_GEVNTCOUNT(0));
	count &= DWC3_GEVNTCOUNT_MASK;
	if (!count)
		return IRQ_NONE;

	/* Controller is halted; ignore new/pending events */
	if (!dwc->pullups_connected) {
		dwc3_writel(dwc->regs, DWC3_GEVNTCOUNT(0), count);
		dbg_event(0xFF, "NO_PULLUP", count);
		return IRQ_HANDLED;
	}

	if (count > evt->length) {
		dbg_event(0xFF, "HUGE_EVCNT", count);
		/*
		 * If writes from dwc3_interrupt and run_stop(0) races
		 * with each other, the count can result in a very large
		 * value.In that case setting the evt->lpos here
		 * is a no-op. The value will be reset as part of run_stop(1).
		 */
		evt->lpos = (evt->lpos + count) % DWC3_EVENT_BUFFERS_SIZE;
		dwc3_writel(dwc->regs, DWC3_GEVNTCOUNT(0), count);
		return IRQ_HANDLED;
	}

	evt->count = count;
	evt->flags |= DWC3_EVENT_PENDING;

	/* Mask interrupt */
	reg = dwc3_readl(dwc->regs, DWC3_GEVNTSIZ(0));
	reg |= DWC3_GEVNTSIZ_INTMASK;
	dwc3_writel(dwc->regs, DWC3_GEVNTSIZ(0), reg);

	amount = min(count, evt->length - evt->lpos);
	memcpy(evt->cache + evt->lpos, evt->buf + evt->lpos, amount);

	if (amount < count)
		memcpy(evt->cache, evt->buf, count - amount);

	dwc3_writel(dwc->regs, DWC3_GEVNTCOUNT(0), count);

	dwc->irq_start_time[dwc->irq_dbg_index] = start_time;
	dwc->irq_completion_time[dwc->irq_dbg_index] =
		ktime_us_delta(ktime_get(), start_time);
	dwc->irq_event_count[dwc->irq_dbg_index] = count / 4;
	dwc->irq_dbg_index = (dwc->irq_dbg_index + 1) % MAX_INTR_STATS;

	return IRQ_WAKE_THREAD;
}

irqreturn_t dwc3_interrupt(int irq, void *_dwc)
{
	struct dwc3     *dwc = _dwc;
	irqreturn_t     ret = IRQ_NONE;
	irqreturn_t     status;

	status = dwc3_check_event_buf(dwc->ev_buf);
	if (status == IRQ_WAKE_THREAD)
		ret = status;

	if (ret == IRQ_WAKE_THREAD)
		queue_work(dwc->dwc_wq, &dwc->bh_work);

	return IRQ_HANDLED;
}

static int dwc3_gadget_get_irq(struct dwc3 *dwc)
{
	struct platform_device *dwc3_pdev = to_platform_device(dwc->dev);
	int irq;

	irq = platform_get_irq_byname(dwc3_pdev, "peripheral");
	if (irq > 0)
		goto out;

	if (irq == -EPROBE_DEFER)
		goto out;

	irq = platform_get_irq_byname(dwc3_pdev, "dwc_usb3");
	if (irq > 0)
		goto out;

	if (irq == -EPROBE_DEFER)
		goto out;

	irq = platform_get_irq(dwc3_pdev, 0);
	if (irq > 0)
		goto out;

	if (irq != -EPROBE_DEFER)
		dev_err(dwc->dev, "missing peripheral IRQ\n");

	if (!irq)
		irq = -EINVAL;

out:
	return irq;
}

/**
 * dwc3_gadget_init - initializes gadget related registers
 * @dwc: pointer to our controller context structure
 *
 * Returns 0 on success otherwise negative errno.
 */
int dwc3_gadget_init(struct dwc3 *dwc)
{
	int ret;
	int irq;

	irq = dwc3_gadget_get_irq(dwc);
	if (irq < 0) {
		ret = irq;
		goto err0;
	}

	dwc->irq_gadget = irq;

	INIT_WORK(&dwc->wakeup_work, dwc3_gadget_wakeup_work);

	dwc->ep0_trb = dma_alloc_coherent(dwc->sysdev,
					  sizeof(*dwc->ep0_trb) * 2,
					  &dwc->ep0_trb_addr, GFP_KERNEL);
	if (!dwc->ep0_trb) {
		dev_err(dwc->dev, "failed to allocate ep0 trb\n");
		ret = -ENOMEM;
		goto err0;
	}

	dwc->setup_buf = kzalloc(DWC3_EP0_SETUP_SIZE, GFP_KERNEL);
	if (!dwc->setup_buf) {
		ret = -ENOMEM;
		goto err1;
	}

	dwc->bounce = dma_alloc_coherent(dwc->sysdev, DWC3_BOUNCE_SIZE,
			&dwc->bounce_addr, GFP_KERNEL);
	if (!dwc->bounce) {
		ret = -ENOMEM;
		goto err2;
	}

	init_completion(&dwc->ep0_in_setup);

	dwc->gadget.ops                 = &dwc3_gadget_ops;
	dwc->gadget.speed               = USB_SPEED_UNKNOWN;
	dwc->gadget.sg_supported        = true;
	dwc->gadget.name                = "dwc3-gadget";
	dwc->gadget.is_otg              = dwc->dr_mode == USB_DR_MODE_OTG;

	/*
	 * FIXME We might be setting max_speed to <SUPER, however versions
	 * <2.20a of dwc3 have an issue with metastability (documented
	 * elsewhere in this driver) which tells us we can't set max speed to
	 * anything lower than SUPER.
	 *
	 * Because gadget.max_speed is only used by composite.c and function
	 * drivers (i.e. it won't go into dwc3's registers) we are allowing this
	 * to happen so we avoid sending SuperSpeed Capability descriptor
	 * together with our BOS descriptor as that could confuse host into
	 * thinking we can handle super speed.
	 *
	 * Note that, in fact, we won't even support GetBOS requests when speed
	 * is less than super speed because we don't have means, yet, to tell
	 * composite.c that we are USB 2.0 + LPM ECN.
	 */
	if (dwc->revision < DWC3_REVISION_220A &&
	    !dwc->dis_metastability_quirk)
		dev_info(dwc->dev, "changing max_speed on rev %08x\n",
				dwc->revision);

	dwc->gadget.max_speed		= dwc->maximum_speed;

	/*
	 * REVISIT: Here we should clear all pending IRQs to be
	 * sure we're starting from a well known location.
	 */

	dwc->num_eps = DWC3_ENDPOINTS_NUM;
	ret = dwc3_gadget_init_endpoints(dwc, dwc->num_eps);
	if (ret)
		goto err3;

	ret = usb_add_gadget_udc(dwc->dev, &dwc->gadget);
	if (ret) {
		dev_err(dwc->dev, "failed to register udc\n");
		goto err4;
	}

	return 0;

err4:
	dwc3_gadget_free_endpoints(dwc);

err3:
	dma_free_coherent(dwc->sysdev, DWC3_BOUNCE_SIZE, dwc->bounce,
			dwc->bounce_addr);

err2:
	kfree(dwc->setup_buf);

err1:
	dma_free_coherent(dwc->sysdev, sizeof(*dwc->ep0_trb) * 2,
			dwc->ep0_trb, dwc->ep0_trb_addr);

err0:
	return ret;
}

/* -------------------------------------------------------------------------- */

void dwc3_gadget_exit(struct dwc3 *dwc)
{
	usb_del_gadget_udc(&dwc->gadget);
	dwc3_gadget_free_endpoints(dwc);
	dma_free_coherent(dwc->sysdev, DWC3_BOUNCE_SIZE, dwc->bounce,
			  dwc->bounce_addr);
	kfree(dwc->setup_buf);
	dma_free_coherent(dwc->sysdev, sizeof(*dwc->ep0_trb) * 2,
			  dwc->ep0_trb, dwc->ep0_trb_addr);
}

int dwc3_gadget_suspend(struct dwc3 *dwc)
{
	if (!dwc->gadget_driver)
		return 0;

	dwc3_gadget_run_stop(dwc, false, false);
	dwc3_disconnect_gadget(dwc);
	__dwc3_gadget_stop(dwc);

	synchronize_irq(dwc->irq_gadget);

	return 0;
}

int dwc3_gadget_resume(struct dwc3 *dwc)
{
	int			ret;

	if (!dwc->gadget_driver)
		return 0;

	ret = __dwc3_gadget_start(dwc);
	if (ret < 0)
		goto err0;

	ret = dwc3_gadget_run_stop(dwc, true, false);
	if (ret < 0)
		goto err1;

	return 0;

err1:
	__dwc3_gadget_stop(dwc);

err0:
	return ret;
}

void dwc3_gadget_process_pending_events(struct dwc3 *dwc)
{
	if (dwc->pending_events) {
		dwc3_interrupt(dwc->irq_gadget, dwc->ev_buf);
		dwc->pending_events = false;
		enable_irq(dwc->irq_gadget);
	}
}<|MERGE_RESOLUTION|>--- conflicted
+++ resolved
@@ -434,10 +434,6 @@
 		if (link_state == DWC3_LINK_STATE_U1 ||
 		    link_state == DWC3_LINK_STATE_U2 ||
 		    link_state == DWC3_LINK_STATE_U3) {
-<<<<<<< HEAD
-=======
-			ret = __dwc3_gadget_wakeup(dwc);
->>>>>>> 3d3abdc8
 			dev_WARN_ONCE(dwc->dev, ret, "wakeup failed --> %d\n",
 					ret);
 		}
@@ -2000,10 +1996,6 @@
 	case DWC3_LINK_STATE_RX_DET:	/* in HS, means Early Suspend */
 	case DWC3_LINK_STATE_U3:	/* in HS, means SUSPEND */
 	case DWC3_LINK_STATE_U2:	/* in HS, means Sleep (L1) */
-<<<<<<< HEAD
-=======
-	case DWC3_LINK_STATE_U1:
->>>>>>> 3d3abdc8
 	case DWC3_LINK_STATE_RESUME:
 		break;
 	case DWC3_LINK_STATE_U1:
