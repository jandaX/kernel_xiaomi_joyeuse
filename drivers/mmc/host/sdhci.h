--- conflicted
+++ resolved
@@ -152,12 +152,8 @@
 
 #define  SDHCI_INT_CMD_MASK	(SDHCI_INT_RESPONSE | SDHCI_INT_TIMEOUT | \
 		SDHCI_INT_CRC | SDHCI_INT_END_BIT | SDHCI_INT_INDEX | \
-<<<<<<< HEAD
-				SDHCI_INT_ACMD12ERR)
-
-=======
 		SDHCI_INT_AUTO_CMD_ERR)
->>>>>>> c4000050
+
 #define  SDHCI_INT_DATA_MASK	(SDHCI_INT_DATA_END | SDHCI_INT_DMA_END | \
 		SDHCI_INT_DATA_AVAIL | SDHCI_INT_SPACE_AVAIL | \
 		SDHCI_INT_DATA_TIMEOUT | SDHCI_INT_DATA_CRC | \
@@ -174,21 +170,13 @@
 
 #define SDHCI_CQE_INT_MASK (SDHCI_CQE_INT_ERR_MASK | SDHCI_INT_CQE)
 
-<<<<<<< HEAD
-#define SDHCI_ACMD12_ERR		0x3C
+#define SDHCI_AUTO_CMD_STATUS		0x3C
 #define SDHCI_AUTO_CMD12_NOT_EXEC	0x0001
-#define SDHCI_AUTO_CMD_TIMEOUT_ERR	0x0002
-#define SDHCI_AUTO_CMD_CRC_ERR		0x0004
-#define SDHCI_AUTO_CMD_ENDBIT_ERR	0x0008
-#define SDHCI_AUTO_CMD_INDEX_ERR	0x0010
-#define SDHCI_AUTO_CMD12_NOT_ISSUED	0x0080
-=======
-#define SDHCI_AUTO_CMD_STATUS	0x3C
 #define  SDHCI_AUTO_CMD_TIMEOUT	0x00000002
 #define  SDHCI_AUTO_CMD_CRC	0x00000004
 #define  SDHCI_AUTO_CMD_END_BIT	0x00000008
 #define  SDHCI_AUTO_CMD_INDEX	0x00000010
->>>>>>> c4000050
+#define SDHCI_AUTO_CMD12_NOT_ISSUED	0x0080
 
 #define SDHCI_HOST_CONTROL2		0x3E
 #define  SDHCI_CTRL_UHS_MASK		0x0007
