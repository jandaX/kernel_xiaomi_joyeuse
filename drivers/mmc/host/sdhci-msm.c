--- conflicted
+++ resolved
@@ -1201,17 +1201,11 @@
 
 int sdhci_msm_execute_tuning(struct sdhci_host *host, u32 opcode)
 {
-<<<<<<< HEAD
 	unsigned long flags;
 	int tuning_seq_cnt = 3;
 	u8 phase, *data_buf, tuned_phases[NUM_TUNING_PHASES], tuned_phase_cnt;
 	const u32 *tuning_block_pattern = tuning_block_64;
 	int size = sizeof(tuning_block_64); /* Tuning pattern size in bytes */
-=======
-	struct sdhci_host *host = mmc_priv(mmc);
-	int tuning_seq_cnt = 10;
-	u8 phase, tuned_phases[16], tuned_phase_cnt = 0;
->>>>>>> 75c9a7e9
 	int rc;
 	struct mmc_host *mmc = host->mmc;
 	struct mmc_ios	ios = host->mmc->ios;
@@ -1240,20 +1234,8 @@
 	msm_host->tuning_done = 0;
 
 	/*
-<<<<<<< HEAD
 	 * Don't allow re-tuning for CRC errors observed for any commands
 	 * that are sent during tuning sequence itself.
-=======
-	 * Clear tuning_done flag before tuning to ensure proper
-	 * HS400 settings.
-	 */
-	msm_host->tuning_done = 0;
-
-	/*
-	 * For HS400 tuning in HS200 timing requires:
-	 * - select MCLK/2 in VENDOR_SPEC
-	 * - program MCLK to 400MHz (or nearest supported) in GCC
->>>>>>> 75c9a7e9
 	 */
 	if (msm_host->tuning_in_progress)
 		return 0;
@@ -4716,25 +4698,12 @@
 			return false;
 	}
 
-<<<<<<< HEAD
 	/*
 	 * "androidboot.bootdevice=" argument is not present then
 	 * return true as we don't know the boot device anyways.
 	 */
 	return true;
 }
-=======
-static const struct sdhci_pltfm_data sdhci_msm_pdata = {
-	.quirks = SDHCI_QUIRK_BROKEN_CARD_DETECTION |
-		  SDHCI_QUIRK_NO_CARD_NO_RESET |
-		  SDHCI_QUIRK_SINGLE_POWER_WRITE |
-		  SDHCI_QUIRK_CAP_CLOCK_BASE_BROKEN |
-		  SDHCI_QUIRK_MULTIBLOCK_READ_ACMD12,
-
-	.quirks2 = SDHCI_QUIRK2_PRESET_VALUE_BROKEN,
-	.ops = &sdhci_msm_ops,
-};
->>>>>>> 75c9a7e9
 
 static int sdhci_msm_probe(struct platform_device *pdev)
 {
