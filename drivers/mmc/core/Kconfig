--- conflicted
+++ resolved
@@ -117,7 +117,6 @@
 	  work-around for buggy controllers and hardware. Enable
 	  if you are experiencing issues with SD detection.
 
-<<<<<<< HEAD
 config MMC_CLKGATE
 	bool "MMC host clock gating"
 	help
@@ -139,7 +138,7 @@
 	  control the write or read maximum KB/second speed behaviors.
 
 	  If unsure, say N here.
-=======
+
 config MMC_CRYPTO
 	bool "MMC Crypto Engine Support"
 	depends on BLK_INLINE_ENCRYPTION
@@ -147,5 +146,4 @@
 	  Enable Crypto Engine Support in MMC.
 	  Enabling this makes it possible for the kernel to use the crypto
 	  capabilities of the MMC device (if present) to perform crypto
-	  operations on data being transferred to/from the device.
->>>>>>> d2d05bcf
+	  operations on data being transferred to/from the device.