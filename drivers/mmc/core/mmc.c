/*
 *  linux/drivers/mmc/core/mmc.c
 *
 *  Copyright (C) 2003-2004 Russell King, All Rights Reserved.
 *  Copyright (C) 2005-2007 Pierre Ossman, All Rights Reserved.
 *  MMCv4 support Copyright (C) 2006 Philip Langdale, All Rights Reserved.
 *
 * This program is free software; you can redistribute it and/or modify
 * it under the terms of the GNU General Public License version 2 as
 * published by the Free Software Foundation.
 */

#include <linux/err.h>
#include <linux/of.h>
#include <linux/slab.h>
#include <linux/stat.h>
#include <linux/pm_runtime.h>

#include <linux/mmc/host.h>
#include <linux/mmc/card.h>
#include <linux/mmc/mmc.h>
#include <linux/reboot.h>
#include <trace/events/mmc.h>

#include "core.h"
#include "card.h"
#include "host.h"
#include "bus.h"
#include "mmc_ops.h"
#include "quirks.h"
#include "sd_ops.h"
#include "pwrseq.h"

#define DEFAULT_CMD6_TIMEOUT_MS	500
#define MIN_CACHE_EN_TIMEOUT_MS 1600

static const unsigned int tran_exp[] = {
	10000,		100000,		1000000,	10000000,
	0,		0,		0,		0
};

static const unsigned char tran_mant[] = {
	0,	10,	12,	13,	15,	20,	25,	30,
	35,	40,	45,	50,	55,	60,	70,	80,
};

static const unsigned int taac_exp[] = {
	1,	10,	100,	1000,	10000,	100000,	1000000, 10000000,
};

static const unsigned int taac_mant[] = {
	0,	10,	12,	13,	15,	20,	25,	30,
	35,	40,	45,	50,	55,	60,	70,	80,
};

#define UNSTUFF_BITS(resp,start,size)					\
	({								\
		const int __size = size;				\
		const u32 __mask = (__size < 32 ? 1 << __size : 0) - 1;	\
		const int __off = 3 - ((start) / 32);			\
		const int __shft = (start) & 31;			\
		u32 __res;						\
									\
		__res = resp[__off] >> __shft;				\
		if (__size + __shft > 32)				\
			__res |= resp[__off-1] << ((32 - __shft) % 32);	\
		__res & __mask;						\
	})

/*
 * Given the decoded CSD structure, decode the raw CID to our CID structure.
 */
static int mmc_decode_cid(struct mmc_card *card)
{
	u32 *resp = card->raw_cid;

	/*
	 * The selection of the format here is based upon published
	 * specs from sandisk and from what people have reported.
	 */
	switch (card->csd.mmca_vsn) {
	case 0: /* MMC v1.0 - v1.2 */
	case 1: /* MMC v1.4 */
		card->cid.manfid	= UNSTUFF_BITS(resp, 104, 24);
		card->cid.prod_name[0]	= UNSTUFF_BITS(resp, 96, 8);
		card->cid.prod_name[1]	= UNSTUFF_BITS(resp, 88, 8);
		card->cid.prod_name[2]	= UNSTUFF_BITS(resp, 80, 8);
		card->cid.prod_name[3]	= UNSTUFF_BITS(resp, 72, 8);
		card->cid.prod_name[4]	= UNSTUFF_BITS(resp, 64, 8);
		card->cid.prod_name[5]	= UNSTUFF_BITS(resp, 56, 8);
		card->cid.prod_name[6]	= UNSTUFF_BITS(resp, 48, 8);
		card->cid.hwrev		= UNSTUFF_BITS(resp, 44, 4);
		card->cid.fwrev		= UNSTUFF_BITS(resp, 40, 4);
		card->cid.serial	= UNSTUFF_BITS(resp, 16, 24);
		card->cid.month		= UNSTUFF_BITS(resp, 12, 4);
		card->cid.year		= UNSTUFF_BITS(resp, 8, 4) + 1997;
		break;

	case 2: /* MMC v2.0 - v2.2 */
	case 3: /* MMC v3.1 - v3.3 */
	case 4: /* MMC v4 */
		card->cid.manfid	= UNSTUFF_BITS(resp, 120, 8);
		card->cid.oemid		= UNSTUFF_BITS(resp, 104, 16);
		card->cid.prod_name[0]	= UNSTUFF_BITS(resp, 96, 8);
		card->cid.prod_name[1]	= UNSTUFF_BITS(resp, 88, 8);
		card->cid.prod_name[2]	= UNSTUFF_BITS(resp, 80, 8);
		card->cid.prod_name[3]	= UNSTUFF_BITS(resp, 72, 8);
		card->cid.prod_name[4]	= UNSTUFF_BITS(resp, 64, 8);
		card->cid.prod_name[5]	= UNSTUFF_BITS(resp, 56, 8);
		card->cid.prv		= UNSTUFF_BITS(resp, 48, 8);
		card->cid.serial	= UNSTUFF_BITS(resp, 16, 32);
		card->cid.month		= UNSTUFF_BITS(resp, 12, 4);
		card->cid.year		= UNSTUFF_BITS(resp, 8, 4) + 1997;
		break;

	default:
		pr_err("%s: card has unknown MMCA version %d\n",
			mmc_hostname(card->host), card->csd.mmca_vsn);
		return -EINVAL;
	}

	return 0;
}

static void mmc_set_erase_size(struct mmc_card *card)
{
	if (card->ext_csd.erase_group_def & 1)
		card->erase_size = card->ext_csd.hc_erase_size;
	else
		card->erase_size = card->csd.erase_size;

	mmc_init_erase(card);
}

/*
 * Given a 128-bit response, decode to our card CSD structure.
 */
static int mmc_decode_csd(struct mmc_card *card)
{
	struct mmc_csd *csd = &card->csd;
	unsigned int e, m, a, b;
	u32 *resp = card->raw_csd;

	/*
	 * We only understand CSD structure v1.1 and v1.2.
	 * v1.2 has extra information in bits 15, 11 and 10.
	 * We also support eMMC v4.4 & v4.41.
	 */
	csd->structure = UNSTUFF_BITS(resp, 126, 2);
	if (csd->structure == 0) {
		pr_err("%s: unrecognised CSD structure version %d\n",
			mmc_hostname(card->host), csd->structure);
		return -EINVAL;
	}

	csd->mmca_vsn	 = UNSTUFF_BITS(resp, 122, 4);
	m = UNSTUFF_BITS(resp, 115, 4);
	e = UNSTUFF_BITS(resp, 112, 3);
	csd->taac_ns	 = (taac_exp[e] * taac_mant[m] + 9) / 10;
	csd->taac_clks	 = UNSTUFF_BITS(resp, 104, 8) * 100;

	m = UNSTUFF_BITS(resp, 99, 4);
	e = UNSTUFF_BITS(resp, 96, 3);
	csd->max_dtr	  = tran_exp[e] * tran_mant[m];
	csd->cmdclass	  = UNSTUFF_BITS(resp, 84, 12);

	e = UNSTUFF_BITS(resp, 47, 3);
	m = UNSTUFF_BITS(resp, 62, 12);
	csd->capacity	  = (1 + m) << (e + 2);

	csd->read_blkbits = UNSTUFF_BITS(resp, 80, 4);
	csd->read_partial = UNSTUFF_BITS(resp, 79, 1);
	csd->write_misalign = UNSTUFF_BITS(resp, 78, 1);
	csd->read_misalign = UNSTUFF_BITS(resp, 77, 1);
	csd->dsr_imp = UNSTUFF_BITS(resp, 76, 1);
	csd->r2w_factor = UNSTUFF_BITS(resp, 26, 3);
	csd->write_blkbits = UNSTUFF_BITS(resp, 22, 4);
	csd->write_partial = UNSTUFF_BITS(resp, 21, 1);

	if (csd->write_blkbits >= 9) {
		a = UNSTUFF_BITS(resp, 42, 5);
		b = UNSTUFF_BITS(resp, 37, 5);
		csd->erase_size = (a + 1) * (b + 1);
		csd->erase_size <<= csd->write_blkbits - 9;
	}

	return 0;
}

static void mmc_select_card_type(struct mmc_card *card)
{
	struct mmc_host *host = card->host;
	u8 card_type = card->ext_csd.raw_card_type;
	u32 caps = host->caps, caps2 = host->caps2;
	unsigned int hs_max_dtr = 0, hs200_max_dtr = 0;
	unsigned int avail_type = 0;

	if (caps & MMC_CAP_MMC_HIGHSPEED &&
	    card_type & EXT_CSD_CARD_TYPE_HS_26) {
		hs_max_dtr = MMC_HIGH_26_MAX_DTR;
		avail_type |= EXT_CSD_CARD_TYPE_HS_26;
	}

	if (caps & MMC_CAP_MMC_HIGHSPEED &&
	    card_type & EXT_CSD_CARD_TYPE_HS_52) {
		hs_max_dtr = MMC_HIGH_52_MAX_DTR;
		avail_type |= EXT_CSD_CARD_TYPE_HS_52;
	}

	if (caps & (MMC_CAP_1_8V_DDR | MMC_CAP_3_3V_DDR) &&
	    card_type & EXT_CSD_CARD_TYPE_DDR_1_8V) {
		hs_max_dtr = MMC_HIGH_DDR_MAX_DTR;
		avail_type |= EXT_CSD_CARD_TYPE_DDR_1_8V;
	}

	if (caps & MMC_CAP_1_2V_DDR &&
	    card_type & EXT_CSD_CARD_TYPE_DDR_1_2V) {
		hs_max_dtr = MMC_HIGH_DDR_MAX_DTR;
		avail_type |= EXT_CSD_CARD_TYPE_DDR_1_2V;
	}

	if (caps2 & MMC_CAP2_HS200_1_8V_SDR &&
	    card_type & EXT_CSD_CARD_TYPE_HS200_1_8V) {
		hs200_max_dtr = MMC_HS200_MAX_DTR;
		avail_type |= EXT_CSD_CARD_TYPE_HS200_1_8V;
	}

	if (caps2 & MMC_CAP2_HS200_1_2V_SDR &&
	    card_type & EXT_CSD_CARD_TYPE_HS200_1_2V) {
		hs200_max_dtr = MMC_HS200_MAX_DTR;
		avail_type |= EXT_CSD_CARD_TYPE_HS200_1_2V;
	}

	if (caps2 & MMC_CAP2_HS400_1_8V &&
	    card_type & EXT_CSD_CARD_TYPE_HS400_1_8V) {
		hs200_max_dtr = MMC_HS200_MAX_DTR;
		avail_type |= EXT_CSD_CARD_TYPE_HS400_1_8V;
	}

	if (caps2 & MMC_CAP2_HS400_1_2V &&
	    card_type & EXT_CSD_CARD_TYPE_HS400_1_2V) {
		hs200_max_dtr = MMC_HS200_MAX_DTR;
		avail_type |= EXT_CSD_CARD_TYPE_HS400_1_2V;
	}

	if ((caps2 & MMC_CAP2_HS400_ES) &&
	    card->ext_csd.strobe_support &&
	    (avail_type & EXT_CSD_CARD_TYPE_HS400))
		avail_type |= EXT_CSD_CARD_TYPE_HS400ES;

	card->ext_csd.hs_max_dtr = hs_max_dtr;
	card->ext_csd.hs200_max_dtr = hs200_max_dtr;
	card->mmc_avail_type = avail_type;
}

static void mmc_manage_enhanced_area(struct mmc_card *card, u8 *ext_csd)
{
	u8 hc_erase_grp_sz, hc_wp_grp_sz;

	/*
	 * Disable these attributes by default
	 */
	card->ext_csd.enhanced_area_offset = -EINVAL;
	card->ext_csd.enhanced_area_size = -EINVAL;

	/*
	 * Enhanced area feature support -- check whether the eMMC
	 * card has the Enhanced area enabled.  If so, export enhanced
	 * area offset and size to user by adding sysfs interface.
	 */
	if ((ext_csd[EXT_CSD_PARTITION_SUPPORT] & 0x2) &&
	    (ext_csd[EXT_CSD_PARTITION_ATTRIBUTE] & 0x1)) {
		if (card->ext_csd.partition_setting_completed) {
			hc_erase_grp_sz =
				ext_csd[EXT_CSD_HC_ERASE_GRP_SIZE];
			hc_wp_grp_sz =
				ext_csd[EXT_CSD_HC_WP_GRP_SIZE];

			/*
			 * calculate the enhanced data area offset, in bytes
			 */
			card->ext_csd.enhanced_area_offset =
				(((unsigned long long)ext_csd[139]) << 24) +
				(((unsigned long long)ext_csd[138]) << 16) +
				(((unsigned long long)ext_csd[137]) << 8) +
				(((unsigned long long)ext_csd[136]));
			if (mmc_card_blockaddr(card))
				card->ext_csd.enhanced_area_offset <<= 9;
			/*
			 * calculate the enhanced data area size, in kilobytes
			 */
			card->ext_csd.enhanced_area_size =
				(ext_csd[142] << 16) + (ext_csd[141] << 8) +
				ext_csd[140];
			card->ext_csd.enhanced_area_size *=
				(size_t)(hc_erase_grp_sz * hc_wp_grp_sz);
			card->ext_csd.enhanced_area_size <<= 9;
		} else {
			pr_warn("%s: defines enhanced area without partition setting complete\n",
				mmc_hostname(card->host));
		}
	}
}

static void mmc_part_add(struct mmc_card *card, u64 size,
			 unsigned int part_cfg, char *name, int idx, bool ro,
			 int area_type)
{
	card->part[card->nr_parts].size = size;
	card->part[card->nr_parts].part_cfg = part_cfg;
	sprintf(card->part[card->nr_parts].name, name, idx);
	card->part[card->nr_parts].force_ro = ro;
	card->part[card->nr_parts].area_type = area_type;
	card->nr_parts++;
}

static void mmc_manage_gp_partitions(struct mmc_card *card, u8 *ext_csd)
{
	int idx;
	u8 hc_erase_grp_sz, hc_wp_grp_sz;
	u64 part_size;

	/*
	 * General purpose partition feature support --
	 * If ext_csd has the size of general purpose partitions,
	 * set size, part_cfg, partition name in mmc_part.
	 */
	if (ext_csd[EXT_CSD_PARTITION_SUPPORT] &
	    EXT_CSD_PART_SUPPORT_PART_EN) {
		hc_erase_grp_sz =
			ext_csd[EXT_CSD_HC_ERASE_GRP_SIZE];
		hc_wp_grp_sz =
			ext_csd[EXT_CSD_HC_WP_GRP_SIZE];

		for (idx = 0; idx < MMC_NUM_GP_PARTITION; idx++) {
			if (!ext_csd[EXT_CSD_GP_SIZE_MULT + idx * 3] &&
			    !ext_csd[EXT_CSD_GP_SIZE_MULT + idx * 3 + 1] &&
			    !ext_csd[EXT_CSD_GP_SIZE_MULT + idx * 3 + 2])
				continue;
			if (card->ext_csd.partition_setting_completed == 0) {
				pr_warn("%s: has partition size defined without partition complete\n",
				mmc_hostname(card->host));
				break;
			}
			part_size =
				(ext_csd[EXT_CSD_GP_SIZE_MULT + idx * 3 + 2]
				<< 16) +
				(ext_csd[EXT_CSD_GP_SIZE_MULT + idx * 3 + 1]
				<< 8) +
				ext_csd[EXT_CSD_GP_SIZE_MULT + idx * 3];
			part_size *= (hc_erase_grp_sz * hc_wp_grp_sz);
			mmc_part_add(card, part_size << 19,
				EXT_CSD_PART_CONFIG_ACC_GP0 + idx,
				"gp%d", idx, false,
				MMC_BLK_DATA_AREA_GP);
		}
	}
}

/* Minimum partition switch timeout in milliseconds */
#define MMC_MIN_PART_SWITCH_TIME	300

/*
 * Decode extended CSD.
 */
static int mmc_decode_ext_csd(struct mmc_card *card, u8 *ext_csd)
{
	int err = 0, idx;
	u64 part_size;
	struct device_node *np;
	bool broken_hpi = false;

	/* Version is coded in the CSD_STRUCTURE byte in the EXT_CSD register */
	card->ext_csd.raw_ext_csd_structure = ext_csd[EXT_CSD_STRUCTURE];
	if (card->csd.structure == 3) {
		if (card->ext_csd.raw_ext_csd_structure > 2) {
			pr_err("%s: unrecognised EXT_CSD structure "
				"version %d\n", mmc_hostname(card->host),
					card->ext_csd.raw_ext_csd_structure);
			err = -EINVAL;
			goto out;
		}
	}

	np = mmc_of_find_child_device(card->host, 0);
	if (np && of_device_is_compatible(np, "mmc-card"))
		broken_hpi = of_property_read_bool(np, "broken-hpi");
	of_node_put(np);

	/*
	 * The EXT_CSD format is meant to be forward compatible. As long
	 * as CSD_STRUCTURE does not change, all values for EXT_CSD_REV
	 * are authorized, see JEDEC JESD84-B50 section B.8.
	 */
	card->ext_csd.rev = ext_csd[EXT_CSD_REV];

	/* fixup device after ext_csd revision field is updated */
	mmc_fixup_device(card, mmc_ext_csd_fixups);

	card->ext_csd.raw_sectors[0] = ext_csd[EXT_CSD_SEC_CNT + 0];
	card->ext_csd.raw_sectors[1] = ext_csd[EXT_CSD_SEC_CNT + 1];
	card->ext_csd.raw_sectors[2] = ext_csd[EXT_CSD_SEC_CNT + 2];
	card->ext_csd.raw_sectors[3] = ext_csd[EXT_CSD_SEC_CNT + 3];
	if (card->ext_csd.rev >= 2) {
		card->ext_csd.sectors =
			ext_csd[EXT_CSD_SEC_CNT + 0] << 0 |
			ext_csd[EXT_CSD_SEC_CNT + 1] << 8 |
			ext_csd[EXT_CSD_SEC_CNT + 2] << 16 |
			ext_csd[EXT_CSD_SEC_CNT + 3] << 24;

		/* Cards with density > 2GiB are sector addressed */
		if (card->ext_csd.sectors > (2u * 1024 * 1024 * 1024) / 512)
			mmc_card_set_blockaddr(card);
	}

	card->ext_csd.strobe_support = ext_csd[EXT_CSD_STROBE_SUPPORT];
	card->ext_csd.raw_card_type = ext_csd[EXT_CSD_CARD_TYPE];
	mmc_select_card_type(card);

	card->ext_csd.raw_s_a_timeout = ext_csd[EXT_CSD_S_A_TIMEOUT];
	card->ext_csd.raw_erase_timeout_mult =
		ext_csd[EXT_CSD_ERASE_TIMEOUT_MULT];
	card->ext_csd.raw_hc_erase_grp_size =
		ext_csd[EXT_CSD_HC_ERASE_GRP_SIZE];
	if (card->ext_csd.rev >= 3) {
		u8 sa_shift = ext_csd[EXT_CSD_S_A_TIMEOUT];
		card->ext_csd.part_config = ext_csd[EXT_CSD_PART_CONFIG];

		/* EXT_CSD value is in units of 10ms, but we store in ms */
		card->ext_csd.part_time = 10 * ext_csd[EXT_CSD_PART_SWITCH_TIME];

		/* Sleep / awake timeout in 100ns units */
		if (sa_shift > 0 && sa_shift <= 0x17)
			card->ext_csd.sa_timeout =
					1 << ext_csd[EXT_CSD_S_A_TIMEOUT];
		card->ext_csd.erase_group_def =
			ext_csd[EXT_CSD_ERASE_GROUP_DEF];
		card->ext_csd.hc_erase_timeout = 300 *
			ext_csd[EXT_CSD_ERASE_TIMEOUT_MULT];
		card->ext_csd.hc_erase_size =
			ext_csd[EXT_CSD_HC_ERASE_GRP_SIZE] << 10;

		card->ext_csd.rel_sectors = ext_csd[EXT_CSD_REL_WR_SEC_C];

		/*
		 * There are two boot regions of equal size, defined in
		 * multiples of 128K.
		 */
		if (ext_csd[EXT_CSD_BOOT_MULT] && mmc_boot_partition_access(card->host)) {
			for (idx = 0; idx < MMC_NUM_BOOT_PARTITION; idx++) {
				part_size = ext_csd[EXT_CSD_BOOT_MULT] << 17;
				mmc_part_add(card, part_size,
					EXT_CSD_PART_CONFIG_ACC_BOOT0 + idx,
					"boot%d", idx, true,
					MMC_BLK_DATA_AREA_BOOT);
			}
		}
	}

	card->ext_csd.raw_hc_erase_gap_size =
		ext_csd[EXT_CSD_HC_WP_GRP_SIZE];
	card->ext_csd.raw_sec_trim_mult =
		ext_csd[EXT_CSD_SEC_TRIM_MULT];
	card->ext_csd.raw_sec_erase_mult =
		ext_csd[EXT_CSD_SEC_ERASE_MULT];
	card->ext_csd.raw_sec_feature_support =
		ext_csd[EXT_CSD_SEC_FEATURE_SUPPORT];
	card->ext_csd.raw_trim_mult =
		ext_csd[EXT_CSD_TRIM_MULT];
	card->ext_csd.raw_partition_support = ext_csd[EXT_CSD_PARTITION_SUPPORT];
	card->ext_csd.raw_driver_strength = ext_csd[EXT_CSD_DRIVER_STRENGTH];
	if (card->ext_csd.rev >= 4) {
		if (ext_csd[EXT_CSD_PARTITION_SETTING_COMPLETED] &
		    EXT_CSD_PART_SETTING_COMPLETED)
			card->ext_csd.partition_setting_completed = 1;
		else
			card->ext_csd.partition_setting_completed = 0;

		mmc_manage_enhanced_area(card, ext_csd);

		mmc_manage_gp_partitions(card, ext_csd);

		card->ext_csd.sec_trim_mult =
			ext_csd[EXT_CSD_SEC_TRIM_MULT];
		card->ext_csd.sec_erase_mult =
			ext_csd[EXT_CSD_SEC_ERASE_MULT];
		card->ext_csd.sec_feature_support =
			ext_csd[EXT_CSD_SEC_FEATURE_SUPPORT];
		card->ext_csd.trim_timeout = 300 *
			ext_csd[EXT_CSD_TRIM_MULT];

		/*
		 * Note that the call to mmc_part_add above defaults to read
		 * only. If this default assumption is changed, the call must
		 * take into account the value of boot_locked below.
		 */
		card->ext_csd.boot_ro_lock = ext_csd[EXT_CSD_BOOT_WP];
		card->ext_csd.boot_ro_lockable = true;

		/* Save power class values */
		card->ext_csd.raw_pwr_cl_52_195 =
			ext_csd[EXT_CSD_PWR_CL_52_195];
		card->ext_csd.raw_pwr_cl_26_195 =
			ext_csd[EXT_CSD_PWR_CL_26_195];
		card->ext_csd.raw_pwr_cl_52_360 =
			ext_csd[EXT_CSD_PWR_CL_52_360];
		card->ext_csd.raw_pwr_cl_26_360 =
			ext_csd[EXT_CSD_PWR_CL_26_360];
		card->ext_csd.raw_pwr_cl_200_195 =
			ext_csd[EXT_CSD_PWR_CL_200_195];
		card->ext_csd.raw_pwr_cl_200_360 =
			ext_csd[EXT_CSD_PWR_CL_200_360];
		card->ext_csd.raw_pwr_cl_ddr_52_195 =
			ext_csd[EXT_CSD_PWR_CL_DDR_52_195];
		card->ext_csd.raw_pwr_cl_ddr_52_360 =
			ext_csd[EXT_CSD_PWR_CL_DDR_52_360];
		card->ext_csd.raw_pwr_cl_ddr_200_360 =
			ext_csd[EXT_CSD_PWR_CL_DDR_200_360];
	}

	/* check whether the eMMC card supports HPI */
	if ((ext_csd[EXT_CSD_HPI_FEATURES] & 0x1) &&
		!(card->quirks & MMC_QUIRK_BROKEN_HPI)) {
		card->ext_csd.hpi = 1;
		if (ext_csd[EXT_CSD_HPI_FEATURES] & 0x2)
			card->ext_csd.hpi_cmd = MMC_STOP_TRANSMISSION;
		else
			card->ext_csd.hpi_cmd = MMC_SEND_STATUS;
		/*
		 * Indicate the maximum timeout to close
		 * a command interrupted by HPI
		 */
		card->ext_csd.out_of_int_time =
			ext_csd[EXT_CSD_OUT_OF_INTERRUPT_TIME] * 10;
		pr_info("%s: Out-of-interrupt timeout is %d[ms]\n",
				mmc_hostname(card->host),
				card->ext_csd.out_of_int_time);
	}

	if (card->ext_csd.rev >= 5) {
		/* Adjust production date as per JEDEC JESD84-B451 */
		if (card->cid.year < 2010)
			card->cid.year += 16;

		/* check whether the eMMC card supports BKOPS */
		if (!mmc_card_broken_hpi(card) &&
		    (ext_csd[EXT_CSD_BKOPS_SUPPORT] & 0x1) &&
				card->ext_csd.hpi) {
			card->ext_csd.bkops = 1;
			card->ext_csd.man_bkops_en =
					(ext_csd[EXT_CSD_BKOPS_EN] &
						EXT_CSD_MANUAL_BKOPS_MASK);
			card->ext_csd.raw_bkops_status =
				ext_csd[EXT_CSD_BKOPS_STATUS];
			if (card->ext_csd.man_bkops_en)
				pr_debug("%s: MAN_BKOPS_EN bit is set\n",
					mmc_hostname(card->host));
			card->ext_csd.auto_bkops_en =
					(ext_csd[EXT_CSD_BKOPS_EN] &
						EXT_CSD_AUTO_BKOPS_MASK);
			if (card->ext_csd.auto_bkops_en)
				pr_debug("%s: AUTO_BKOPS_EN bit is set\n",
					mmc_hostname(card->host));
		}

		/* check whether the eMMC card supports HPI */
		if (!mmc_card_broken_hpi(card) &&
		    !broken_hpi && (ext_csd[EXT_CSD_HPI_FEATURES] & 0x1)) {
			card->ext_csd.hpi = 1;
			if (ext_csd[EXT_CSD_HPI_FEATURES] & 0x2)
				card->ext_csd.hpi_cmd =	MMC_STOP_TRANSMISSION;
			else
				card->ext_csd.hpi_cmd = MMC_SEND_STATUS;
			/*
			 * Indicate the maximum timeout to close
			 * a command interrupted by HPI
			 */
			card->ext_csd.out_of_int_time =
				ext_csd[EXT_CSD_OUT_OF_INTERRUPT_TIME] * 10;
		}

		card->ext_csd.rel_param = ext_csd[EXT_CSD_WR_REL_PARAM];
		card->ext_csd.rst_n_function = ext_csd[EXT_CSD_RST_N_FUNCTION];

		/*
		 * Some eMMC vendors violate eMMC 5.0 spec and set
		 * REL_WR_SEC_C register to 0x10 to indicate the
		 * ability of RPMB throughput improvement thus lead
		 * to failure when TZ module write data to RPMB
		 * partition. So check bit[4] of EXT_CSD[166] and
		 * if it is not set then change value of REL_WR_SEC_C
		 * to 0x1 directly ignoring value of EXT_CSD[222].
		 */
		if (!(card->ext_csd.rel_param &
					EXT_CSD_WR_REL_PARAM_EN_RPMB_REL_WR))
			card->ext_csd.rel_sectors = 0x1;

		/*
		 * RPMB regions are defined in multiples of 128K.
		 */
		card->ext_csd.raw_rpmb_size_mult = ext_csd[EXT_CSD_RPMB_MULT];
		if (ext_csd[EXT_CSD_RPMB_MULT] && mmc_host_cmd23(card->host)) {
			mmc_part_add(card, ext_csd[EXT_CSD_RPMB_MULT] << 17,
				EXT_CSD_PART_CONFIG_ACC_RPMB,
				"rpmb", 0, false,
				MMC_BLK_DATA_AREA_RPMB);
		}
	}

	card->ext_csd.raw_erased_mem_count = ext_csd[EXT_CSD_ERASED_MEM_CONT];
	if (ext_csd[EXT_CSD_ERASED_MEM_CONT])
		card->erased_byte = 0xFF;
	else
		card->erased_byte = 0x0;

	/* eMMC v4.5 or later */
	card->ext_csd.generic_cmd6_time = DEFAULT_CMD6_TIMEOUT_MS;
	if (card->ext_csd.rev >= 6) {
		card->ext_csd.feature_support |= MMC_DISCARD_FEATURE;

		card->ext_csd.generic_cmd6_time = 10 *
			ext_csd[EXT_CSD_GENERIC_CMD6_TIME];
		card->ext_csd.power_off_longtime = 10 *
			ext_csd[EXT_CSD_POWER_OFF_LONG_TIME];

		card->ext_csd.cache_size =
			ext_csd[EXT_CSD_CACHE_SIZE + 0] << 0 |
			ext_csd[EXT_CSD_CACHE_SIZE + 1] << 8 |
			ext_csd[EXT_CSD_CACHE_SIZE + 2] << 16 |
			ext_csd[EXT_CSD_CACHE_SIZE + 3] << 24;

		if (ext_csd[EXT_CSD_DATA_SECTOR_SIZE] == 1)
			card->ext_csd.data_sector_size = 4096;
		else
			card->ext_csd.data_sector_size = 512;

		if ((ext_csd[EXT_CSD_DATA_TAG_SUPPORT] & 1) &&
		    (ext_csd[EXT_CSD_TAG_UNIT_SIZE] <= 8)) {
			card->ext_csd.data_tag_unit_size =
			((unsigned int) 1 << ext_csd[EXT_CSD_TAG_UNIT_SIZE]) *
			(card->ext_csd.data_sector_size);
		} else {
			card->ext_csd.data_tag_unit_size = 0;
		}
	} else {
		card->ext_csd.data_sector_size = 512;
	}

<<<<<<< HEAD
	if (card->ext_csd.rev >= 7) {
		/* Enhance Strobe is supported since v5.1 which rev should be
		 * 8 but some eMMC devices can support it with rev 7. So handle
		 * Enhance Strobe here.
		 */
		card->ext_csd.strobe_support = ext_csd[EXT_CSD_STROBE_SUPPORT];
		card->ext_csd.cmdq_support = ext_csd[EXT_CSD_CMDQ_SUPPORT];
		card->ext_csd.fw_version = ext_csd[EXT_CSD_FIRMWARE_VERSION];
		pr_info("%s: eMMC FW version: 0x%02x\n",
			mmc_hostname(card->host),
			card->ext_csd.fw_version);
		if (card->ext_csd.cmdq_support) {
			/*
			 * Queue Depth = N + 1,
			 * see JEDEC JESD84-B51 section 7.4.19
			 */
			card->ext_csd.cmdq_depth =
				ext_csd[EXT_CSD_CMDQ_DEPTH] + 1;
			pr_info("%s: CMDQ supported: depth: %d\n",
				mmc_hostname(card->host),
				card->ext_csd.cmdq_depth);
		}
	} else {
		card->ext_csd.cmdq_support = 0;
		card->ext_csd.cmdq_depth = 0;
		card->ext_csd.barrier_support = 0;
		card->ext_csd.cache_flush_policy = 0;
	}
=======
	/*
	 * GENERIC_CMD6_TIME is to be used "unless a specific timeout is defined
	 * when accessing a specific field", so use it here if there is no
	 * PARTITION_SWITCH_TIME.
	 */
	if (!card->ext_csd.part_time)
		card->ext_csd.part_time = card->ext_csd.generic_cmd6_time;
	/* Some eMMC set the value too low so set a minimum */
	if (card->ext_csd.part_time < MMC_MIN_PART_SWITCH_TIME)
		card->ext_csd.part_time = MMC_MIN_PART_SWITCH_TIME;
>>>>>>> cb83ddcd

	/* eMMC v5 or later */
	if (card->ext_csd.rev >= 7) {
		memcpy(card->ext_csd.fwrev, &ext_csd[EXT_CSD_FIRMWARE_VERSION],
		       MMC_FIRMWARE_LEN);
		card->ext_csd.ffu_capable =
			(ext_csd[EXT_CSD_SUPPORTED_MODE] & 0x1) &&
			!(ext_csd[EXT_CSD_FW_CONFIG] & 0x1);

		card->ext_csd.pre_eol_info = ext_csd[EXT_CSD_PRE_EOL_INFO];
		card->ext_csd.device_life_time_est_typ_a =
			ext_csd[EXT_CSD_DEVICE_LIFE_TIME_EST_TYP_A];
		card->ext_csd.device_life_time_est_typ_b =
			ext_csd[EXT_CSD_DEVICE_LIFE_TIME_EST_TYP_B];
	}

	/* eMMC v5.1 or later */
	if (card->ext_csd.rev >= 8) {
		card->ext_csd.cmdq_support = ext_csd[EXT_CSD_CMDQ_SUPPORT] &
					     EXT_CSD_CMDQ_SUPPORTED;
		card->ext_csd.cmdq_depth = (ext_csd[EXT_CSD_CMDQ_DEPTH] &
					    EXT_CSD_CMDQ_DEPTH_MASK) + 1;
		/* Exclude inefficiently small queue depths */
		if (card->ext_csd.cmdq_depth <= 2) {
			card->ext_csd.cmdq_support = false;
			card->ext_csd.cmdq_depth = 0;
		}
		if (card->ext_csd.cmdq_support) {
			pr_debug("%s: Command Queue supported depth %u\n",
				 mmc_hostname(card->host),
				 card->ext_csd.cmdq_depth);
		}
		card->ext_csd.enhanced_rpmb_supported =
			(card->ext_csd.rel_param &
			 EXT_CSD_WR_REL_PARAM_EN_RPMB_REL_WR);
	}
out:
	return err;
}

static int mmc_read_ext_csd(struct mmc_card *card)
{
	struct mmc_host *host = card->host;
	u8 *ext_csd;
	int err;

	if (!mmc_can_ext_csd(card))
		return 0;

	err = mmc_get_ext_csd(card, &ext_csd);
	if (err) {
		pr_err("%s: %s: mmc_get_ext_csd() fails %d\n",
				mmc_hostname(host), __func__, err);

		/* If the host or the card can't do the switch,
		 * fail more gracefully. */
		if ((err != -EINVAL)
		 && (err != -ENOSYS)
		 && (err != -EFAULT))
			return err;

		/*
		 * High capacity cards should have this "magic" size
		 * stored in their CSD.
		 */
		if (card->csd.capacity == (4096 * 512)) {
			pr_err("%s: unable to read EXT_CSD on a possible high capacity card. Card will be ignored.\n",
				mmc_hostname(card->host));
		} else {
			pr_warn("%s: unable to read EXT_CSD, performance might suffer\n",
				mmc_hostname(card->host));
			err = 0;
		}

		return err;
	}

	err = mmc_decode_ext_csd(card, ext_csd);
	kfree(ext_csd);
	return err;
}

static int mmc_compare_ext_csds(struct mmc_card *card, unsigned bus_width)
{
	u8 *bw_ext_csd;
	int err;

	if (bus_width == MMC_BUS_WIDTH_1)
		return 0;

	err = mmc_get_ext_csd(card, &bw_ext_csd);
	if (err)
		return err;

	/* only compare read only fields */
	err = !((card->ext_csd.raw_partition_support ==
			bw_ext_csd[EXT_CSD_PARTITION_SUPPORT]) &&
		(card->ext_csd.raw_erased_mem_count ==
			bw_ext_csd[EXT_CSD_ERASED_MEM_CONT]) &&
		(card->ext_csd.rev ==
			bw_ext_csd[EXT_CSD_REV]) &&
		(card->ext_csd.raw_ext_csd_structure ==
			bw_ext_csd[EXT_CSD_STRUCTURE]) &&
		(card->ext_csd.raw_card_type ==
			bw_ext_csd[EXT_CSD_CARD_TYPE]) &&
		(card->ext_csd.raw_s_a_timeout ==
			bw_ext_csd[EXT_CSD_S_A_TIMEOUT]) &&
		(card->ext_csd.raw_hc_erase_gap_size ==
			bw_ext_csd[EXT_CSD_HC_WP_GRP_SIZE]) &&
		(card->ext_csd.raw_erase_timeout_mult ==
			bw_ext_csd[EXT_CSD_ERASE_TIMEOUT_MULT]) &&
		(card->ext_csd.raw_hc_erase_grp_size ==
			bw_ext_csd[EXT_CSD_HC_ERASE_GRP_SIZE]) &&
		(card->ext_csd.raw_sec_trim_mult ==
			bw_ext_csd[EXT_CSD_SEC_TRIM_MULT]) &&
		(card->ext_csd.raw_sec_erase_mult ==
			bw_ext_csd[EXT_CSD_SEC_ERASE_MULT]) &&
		(card->ext_csd.raw_sec_feature_support ==
			bw_ext_csd[EXT_CSD_SEC_FEATURE_SUPPORT]) &&
		(card->ext_csd.raw_trim_mult ==
			bw_ext_csd[EXT_CSD_TRIM_MULT]) &&
		(card->ext_csd.raw_sectors[0] ==
			bw_ext_csd[EXT_CSD_SEC_CNT + 0]) &&
		(card->ext_csd.raw_sectors[1] ==
			bw_ext_csd[EXT_CSD_SEC_CNT + 1]) &&
		(card->ext_csd.raw_sectors[2] ==
			bw_ext_csd[EXT_CSD_SEC_CNT + 2]) &&
		(card->ext_csd.raw_sectors[3] ==
			bw_ext_csd[EXT_CSD_SEC_CNT + 3]) &&
		(card->ext_csd.raw_pwr_cl_52_195 ==
			bw_ext_csd[EXT_CSD_PWR_CL_52_195]) &&
		(card->ext_csd.raw_pwr_cl_26_195 ==
			bw_ext_csd[EXT_CSD_PWR_CL_26_195]) &&
		(card->ext_csd.raw_pwr_cl_52_360 ==
			bw_ext_csd[EXT_CSD_PWR_CL_52_360]) &&
		(card->ext_csd.raw_pwr_cl_26_360 ==
			bw_ext_csd[EXT_CSD_PWR_CL_26_360]) &&
		(card->ext_csd.raw_pwr_cl_200_195 ==
			bw_ext_csd[EXT_CSD_PWR_CL_200_195]) &&
		(card->ext_csd.raw_pwr_cl_200_360 ==
			bw_ext_csd[EXT_CSD_PWR_CL_200_360]) &&
		(card->ext_csd.raw_pwr_cl_ddr_52_195 ==
			bw_ext_csd[EXT_CSD_PWR_CL_DDR_52_195]) &&
		(card->ext_csd.raw_pwr_cl_ddr_52_360 ==
			bw_ext_csd[EXT_CSD_PWR_CL_DDR_52_360]) &&
		(card->ext_csd.raw_pwr_cl_ddr_200_360 ==
			bw_ext_csd[EXT_CSD_PWR_CL_DDR_200_360]));

	if (err)
		err = -EINVAL;

	kfree(bw_ext_csd);
	return err;
}

MMC_DEV_ATTR(cid, "%08x%08x%08x%08x\n", card->raw_cid[0], card->raw_cid[1],
	card->raw_cid[2], card->raw_cid[3]);
MMC_DEV_ATTR(csd, "%08x%08x%08x%08x\n", card->raw_csd[0], card->raw_csd[1],
	card->raw_csd[2], card->raw_csd[3]);
MMC_DEV_ATTR(date, "%02d/%04d\n", card->cid.month, card->cid.year);
MMC_DEV_ATTR(erase_size, "%u\n", card->erase_size << 9);
MMC_DEV_ATTR(preferred_erase_size, "%u\n", card->pref_erase << 9);
MMC_DEV_ATTR(ffu_capable, "%d\n", card->ext_csd.ffu_capable);
MMC_DEV_ATTR(hwrev, "0x%x\n", card->cid.hwrev);
MMC_DEV_ATTR(manfid, "0x%06x\n", card->cid.manfid);
MMC_DEV_ATTR(name, "%s\n", card->cid.prod_name);
MMC_DEV_ATTR(oemid, "0x%04x\n", card->cid.oemid);
MMC_DEV_ATTR(prv, "0x%x\n", card->cid.prv);
MMC_DEV_ATTR(rev, "0x%x\n", card->ext_csd.rev);
MMC_DEV_ATTR(pre_eol_info, "0x%02x\n", card->ext_csd.pre_eol_info);
MMC_DEV_ATTR(life_time, "0x%02x 0x%02x\n",
	card->ext_csd.device_life_time_est_typ_a,
	card->ext_csd.device_life_time_est_typ_b);
MMC_DEV_ATTR(serial, "0x%08x\n", card->cid.serial);
MMC_DEV_ATTR(enhanced_area_offset, "%llu\n",
		card->ext_csd.enhanced_area_offset);
MMC_DEV_ATTR(enhanced_area_size, "%u\n", card->ext_csd.enhanced_area_size);
MMC_DEV_ATTR(raw_rpmb_size_mult, "%#x\n", card->ext_csd.raw_rpmb_size_mult);
MMC_DEV_ATTR(enhanced_rpmb_supported, "%#x\n",
		card->ext_csd.enhanced_rpmb_supported);
MMC_DEV_ATTR(rel_sectors, "%#x\n", card->ext_csd.rel_sectors);
MMC_DEV_ATTR(ocr, "0x%08x\n", card->ocr);
MMC_DEV_ATTR(cmdq_en, "%d\n", card->ext_csd.cmdq_en);

static ssize_t mmc_fwrev_show(struct device *dev,
			      struct device_attribute *attr,
			      char *buf)
{
	struct mmc_card *card = mmc_dev_to_card(dev);

	if (card->ext_csd.rev < 7) {
		return sprintf(buf, "0x%x\n", card->cid.fwrev);
	} else {
		return sprintf(buf, "0x%*phN\n", MMC_FIRMWARE_LEN,
			       card->ext_csd.fwrev);
	}
}

static DEVICE_ATTR(fwrev, S_IRUGO, mmc_fwrev_show, NULL);

static ssize_t mmc_dsr_show(struct device *dev,
			    struct device_attribute *attr,
			    char *buf)
{
	struct mmc_card *card = mmc_dev_to_card(dev);
	struct mmc_host *host = card->host;

	if (card->csd.dsr_imp && host->dsr_req)
		return sprintf(buf, "0x%x\n", host->dsr);
	else
		/* return default DSR value */
		return sprintf(buf, "0x%x\n", 0x404);
}

static DEVICE_ATTR(dsr, S_IRUGO, mmc_dsr_show, NULL);

static struct attribute *mmc_std_attrs[] = {
	&dev_attr_cid.attr,
	&dev_attr_csd.attr,
	&dev_attr_date.attr,
	&dev_attr_erase_size.attr,
	&dev_attr_preferred_erase_size.attr,
	&dev_attr_fwrev.attr,
	&dev_attr_ffu_capable.attr,
	&dev_attr_hwrev.attr,
	&dev_attr_manfid.attr,
	&dev_attr_name.attr,
	&dev_attr_oemid.attr,
	&dev_attr_prv.attr,
	&dev_attr_rev.attr,
	&dev_attr_pre_eol_info.attr,
	&dev_attr_life_time.attr,
	&dev_attr_serial.attr,
	&dev_attr_enhanced_area_offset.attr,
	&dev_attr_enhanced_area_size.attr,
	&dev_attr_raw_rpmb_size_mult.attr,
	&dev_attr_enhanced_rpmb_supported.attr,
	&dev_attr_rel_sectors.attr,
	&dev_attr_ocr.attr,
	&dev_attr_dsr.attr,
	&dev_attr_cmdq_en.attr,
	NULL,
};
ATTRIBUTE_GROUPS(mmc_std);

static struct device_type mmc_type = {
	.groups = mmc_std_groups,
};

/*
 * Select the PowerClass for the current bus width
 * If power class is defined for 4/8 bit bus in the
 * extended CSD register, select it by executing the
 * mmc_switch command.
 */
static int __mmc_select_powerclass(struct mmc_card *card,
				   unsigned int bus_width)
{
	struct mmc_host *host = card->host;
	struct mmc_ext_csd *ext_csd = &card->ext_csd;
	unsigned int pwrclass_val = 0;
	int err = 0;

	switch (1 << host->ios.vdd) {
	case MMC_VDD_165_195:
		if (host->ios.clock <= MMC_HIGH_26_MAX_DTR)
			pwrclass_val = ext_csd->raw_pwr_cl_26_195;
		else if (host->ios.clock <= MMC_HIGH_52_MAX_DTR)
			pwrclass_val = (bus_width <= EXT_CSD_BUS_WIDTH_8) ?
				ext_csd->raw_pwr_cl_52_195 :
				ext_csd->raw_pwr_cl_ddr_52_195;
		else if (host->ios.clock <= MMC_HS200_MAX_DTR)
			pwrclass_val = ext_csd->raw_pwr_cl_200_195;
		break;
	case MMC_VDD_27_28:
	case MMC_VDD_28_29:
	case MMC_VDD_29_30:
	case MMC_VDD_30_31:
	case MMC_VDD_31_32:
	case MMC_VDD_32_33:
	case MMC_VDD_33_34:
	case MMC_VDD_34_35:
	case MMC_VDD_35_36:
		if (host->ios.clock <= MMC_HIGH_26_MAX_DTR)
			pwrclass_val = ext_csd->raw_pwr_cl_26_360;
		else if (host->ios.clock <= MMC_HIGH_52_MAX_DTR)
			pwrclass_val = (bus_width <= EXT_CSD_BUS_WIDTH_8) ?
				ext_csd->raw_pwr_cl_52_360 :
				ext_csd->raw_pwr_cl_ddr_52_360;
		else if (host->ios.clock <= MMC_HS200_MAX_DTR)
			pwrclass_val = (bus_width == EXT_CSD_DDR_BUS_WIDTH_8) ?
				ext_csd->raw_pwr_cl_ddr_200_360 :
				ext_csd->raw_pwr_cl_200_360;
		break;
	default:
		pr_warn("%s: Voltage range not supported for power class\n",
			mmc_hostname(host));
		return -EINVAL;
	}

	if (bus_width & (EXT_CSD_BUS_WIDTH_8 | EXT_CSD_DDR_BUS_WIDTH_8))
		pwrclass_val = (pwrclass_val & EXT_CSD_PWR_CL_8BIT_MASK) >>
				EXT_CSD_PWR_CL_8BIT_SHIFT;
	else
		pwrclass_val = (pwrclass_val & EXT_CSD_PWR_CL_4BIT_MASK) >>
				EXT_CSD_PWR_CL_4BIT_SHIFT;

	/* If the power class is different from the default value */
	if (pwrclass_val > 0) {
		err = mmc_switch(card, EXT_CSD_CMD_SET_NORMAL,
				 EXT_CSD_POWER_CLASS,
				 pwrclass_val,
				 card->ext_csd.generic_cmd6_time);
	}

	return err;
}

static int mmc_select_powerclass(struct mmc_card *card)
{
	struct mmc_host *host = card->host;
	u32 bus_width, ext_csd_bits;
	int err, ddr;

	/* Power class selection is supported for versions >= 4.0 */
	if (!mmc_can_ext_csd(card))
		return 0;

	bus_width = host->ios.bus_width;
	/* Power class values are defined only for 4/8 bit bus */
	if (bus_width == MMC_BUS_WIDTH_1)
		return 0;

	ddr = card->mmc_avail_type & EXT_CSD_CARD_TYPE_DDR_52;
	if (ddr)
		ext_csd_bits = (bus_width == MMC_BUS_WIDTH_8) ?
			EXT_CSD_DDR_BUS_WIDTH_8 : EXT_CSD_DDR_BUS_WIDTH_4;
	else
		ext_csd_bits = (bus_width == MMC_BUS_WIDTH_8) ?
			EXT_CSD_BUS_WIDTH_8 :  EXT_CSD_BUS_WIDTH_4;

	err = __mmc_select_powerclass(card, ext_csd_bits);
	if (err)
		pr_warn("%s: power class selection to bus width %d ddr %d failed\n",
			mmc_hostname(host), 1 << bus_width, ddr);

	return err;
}

/*
 * Set the bus speed for the selected speed mode.
 */
static void mmc_set_bus_speed(struct mmc_card *card)
{
	unsigned int max_dtr = (unsigned int)-1;

	if ((mmc_card_hs200(card) || mmc_card_hs400(card)) &&
	     max_dtr > card->ext_csd.hs200_max_dtr)
		max_dtr = card->ext_csd.hs200_max_dtr;
	else if (mmc_card_hs(card) && max_dtr > card->ext_csd.hs_max_dtr)
		max_dtr = card->ext_csd.hs_max_dtr;
	else if (max_dtr > card->csd.max_dtr)
		max_dtr = card->csd.max_dtr;

	mmc_set_clock(card->host, max_dtr);
}

/*
 * Select the bus width amoung 4-bit and 8-bit(SDR).
 * If the bus width is changed successfully, return the selected width value.
 * Zero is returned instead of error value if the wide width is not supported.
 */
static int mmc_select_bus_width(struct mmc_card *card)
{
	static const unsigned int ext_csd_bits[] = {
		EXT_CSD_BUS_WIDTH_8,
		EXT_CSD_BUS_WIDTH_4,
	};
	static const unsigned int bus_widths[] = {
		MMC_BUS_WIDTH_8,
		MMC_BUS_WIDTH_4,
	};
	struct mmc_host *host = card->host;
	unsigned int idx, bus_width = 0;
	int err = 0;

	if (!mmc_can_ext_csd(card) ||
	    !(host->caps & (MMC_CAP_4_BIT_DATA | MMC_CAP_8_BIT_DATA)))
		return 0;

	idx = (host->caps & MMC_CAP_8_BIT_DATA) ? 0 : 1;

	/*
	 * Unlike SD, MMC cards dont have a configuration register to notify
	 * supported bus width. So bus test command should be run to identify
	 * the supported bus width or compare the ext csd values of current
	 * bus width and ext csd values of 1 bit mode read earlier.
	 */
	for (; idx < ARRAY_SIZE(bus_widths); idx++) {
		/*
		 * Host is capable of 8bit transfer, then switch
		 * the device to work in 8bit transfer mode. If the
		 * mmc switch command returns error then switch to
		 * 4bit transfer mode. On success set the corresponding
		 * bus width on the host.
		 */
		err = mmc_switch(card, EXT_CSD_CMD_SET_NORMAL,
				 EXT_CSD_BUS_WIDTH,
				 ext_csd_bits[idx],
				 card->ext_csd.generic_cmd6_time);
		if (err)
			continue;

		bus_width = bus_widths[idx];
		mmc_set_bus_width(host, bus_width);

		/*
		 * If controller can't handle bus width test,
		 * compare ext_csd previously read in 1 bit mode
		 * against ext_csd at new bus width
		 */
		if (!(host->caps & MMC_CAP_BUS_WIDTH_TEST))
			err = mmc_compare_ext_csds(card, bus_width);
		else
			err = mmc_bus_test(card, bus_width);

		if (!err) {
			err = bus_width;
			break;
		} else {
			pr_warn("%s: switch to bus width %d failed\n",
				mmc_hostname(host), 1 << bus_width);
		}
	}

	return err;
}

/*
 * Switch to the high-speed mode
 */
static int mmc_select_hs(struct mmc_card *card)
{
	int err;

	err = __mmc_switch(card, EXT_CSD_CMD_SET_NORMAL,
			   EXT_CSD_HS_TIMING, EXT_CSD_TIMING_HS,
			   card->ext_csd.generic_cmd6_time, MMC_TIMING_MMC_HS,
			   true, true, true);
	if (err)
		pr_warn("%s: switch to high-speed failed, err:%d\n",
			mmc_hostname(card->host), err);

	return err;
}

/*
 * Activate wide bus and DDR if supported.
 */
static int mmc_select_hs_ddr(struct mmc_card *card)
{
	struct mmc_host *host = card->host;
	u32 bus_width, ext_csd_bits;
	int err = 0;

	if (!(card->mmc_avail_type & EXT_CSD_CARD_TYPE_DDR_52))
		return 0;

	bus_width = host->ios.bus_width;
	if (bus_width == MMC_BUS_WIDTH_1)
		return 0;

	ext_csd_bits = (bus_width == MMC_BUS_WIDTH_8) ?
		EXT_CSD_DDR_BUS_WIDTH_8 : EXT_CSD_DDR_BUS_WIDTH_4;

	err = __mmc_switch(card, EXT_CSD_CMD_SET_NORMAL,
			   EXT_CSD_BUS_WIDTH,
			   ext_csd_bits,
			   card->ext_csd.generic_cmd6_time,
			   MMC_TIMING_MMC_DDR52,
			   true, true, true);
	if (err) {
		pr_err("%s: switch to bus width %d ddr failed\n",
			mmc_hostname(host), 1 << bus_width);
		return err;
	}

	/*
	 * eMMC cards can support 3.3V to 1.2V i/o (vccq)
	 * signaling.
	 *
	 * EXT_CSD_CARD_TYPE_DDR_1_8V means 3.3V or 1.8V vccq.
	 *
	 * 1.8V vccq at 3.3V core voltage (vcc) is not required
	 * in the JEDEC spec for DDR.
	 *
	 * Even (e)MMC card can support 3.3v to 1.2v vccq, but not all
	 * host controller can support this, like some of the SDHCI
	 * controller which connect to an eMMC device. Some of these
	 * host controller still needs to use 1.8v vccq for supporting
	 * DDR mode.
	 *
	 * So the sequence will be:
	 * if (host and device can both support 1.2v IO)
	 *	use 1.2v IO;
	 * else if (host and device can both support 1.8v IO)
	 *	use 1.8v IO;
	 * so if host and device can only support 3.3v IO, this is the
	 * last choice.
	 *
	 * WARNING: eMMC rules are NOT the same as SD DDR
	 */
	if (card->mmc_avail_type & EXT_CSD_CARD_TYPE_DDR_1_2V) {
		err = mmc_set_signal_voltage(host, MMC_SIGNAL_VOLTAGE_120);
		if (!err)
			return 0;
	}

	if (card->mmc_avail_type & EXT_CSD_CARD_TYPE_DDR_1_8V &&
	    host->caps & MMC_CAP_1_8V_DDR)
		err = mmc_set_signal_voltage(host, MMC_SIGNAL_VOLTAGE_180);

	/* make sure vccq is 3.3v after switching disaster */
	if (err)
		err = mmc_set_signal_voltage(host, MMC_SIGNAL_VOLTAGE_330);

	return err;
}

static int mmc_select_hs400(struct mmc_card *card)
{
	struct mmc_host *host = card->host;
	unsigned int max_dtr;
	int err = 0;
	u8 val;

	/*
	 * HS400 mode requires 8-bit bus width
	 */
	if (card->ext_csd.strobe_support) {
		if (!(card->mmc_avail_type & EXT_CSD_CARD_TYPE_HS400 &&
		    host->caps & MMC_CAP_8_BIT_DATA))
			return 0;

		/* For Enhance Strobe flow. For non Enhance Strobe, signal
		 * voltage will not be set.
		 */
		if (card->mmc_avail_type & EXT_CSD_CARD_TYPE_HS200_1_2V)
			err = mmc_set_signal_voltage(host,
					MMC_SIGNAL_VOLTAGE_120);

		if (err && card->mmc_avail_type & EXT_CSD_CARD_TYPE_HS200_1_8V)
			err = mmc_set_signal_voltage(host,
					MMC_SIGNAL_VOLTAGE_180);
		if (err)
			return err;
	} else {
		if (!(card->mmc_avail_type & EXT_CSD_CARD_TYPE_HS400 &&
		    host->ios.bus_width == MMC_BUS_WIDTH_8))
			return 0;
	}

	/* Switch card to HS mode */
	val = EXT_CSD_TIMING_HS;
	err = __mmc_switch(card, EXT_CSD_CMD_SET_NORMAL,
			   EXT_CSD_HS_TIMING, val,
			   card->ext_csd.generic_cmd6_time, 0,
			   true, false, true);
	if (err) {
		pr_err("%s: switch to high-speed from hs200 failed, err:%d\n",
			mmc_hostname(host), err);
		return err;
	}

	/* Set host controller to HS timing */
	mmc_set_timing(card->host, MMC_TIMING_MMC_HS);

	/* Reduce frequency to HS frequency */
	max_dtr = card->ext_csd.hs_max_dtr;
	mmc_set_clock(host, max_dtr);

	err = mmc_switch_status(card);
	if (err)
		goto out_err;

	val = EXT_CSD_DDR_BUS_WIDTH_8;
	if (card->ext_csd.strobe_support) {
		err = mmc_select_bus_width(card);
		if (IS_ERR_VALUE((unsigned long)err))
			return err;
		val |= EXT_CSD_BUS_WIDTH_STROBE;
	}

	/* Switch card to DDR */
	err = mmc_switch(card, EXT_CSD_CMD_SET_NORMAL,
			 EXT_CSD_BUS_WIDTH,
			 val,
			 card->ext_csd.generic_cmd6_time);
	if (err) {
		pr_err("%s: switch to bus width for hs400 failed, err:%d\n",
			mmc_hostname(host), err);
		return err;
	}

	/* Switch card to HS400 */
	val = EXT_CSD_TIMING_HS400 |
	      card->drive_strength << EXT_CSD_DRV_STR_SHIFT;
	err = __mmc_switch(card, EXT_CSD_CMD_SET_NORMAL,
			   EXT_CSD_HS_TIMING, val,
			   card->ext_csd.generic_cmd6_time, 0,
			   true, false, true);
	if (err) {
		pr_err("%s: switch to hs400 failed, err:%d\n",
			 mmc_hostname(host), err);
		return err;
	}

	/* Set host controller to HS400 timing and frequency */
	mmc_set_timing(host, MMC_TIMING_MMC_HS400);
	mmc_set_bus_speed(card);

	if (card->ext_csd.strobe_support && host->ops->enhanced_strobe) {
		mmc_host_clk_hold(host);
		err = host->ops->enhanced_strobe(host);
		if (!err)
			host->ios.enhanced_strobe = true;
		mmc_host_clk_release(host);
	} else if ((host->caps2 & MMC_CAP2_HS400_POST_TUNING) &&
			host->ops->execute_tuning) {
		mmc_host_clk_hold(host);
		err = host->ops->execute_tuning(host,
				MMC_SEND_TUNING_BLOCK_HS200);
		mmc_host_clk_release(host);

		if (err)
			pr_warn("%s: tuning execution failed\n",
				mmc_hostname(host));
	}

	/*
	 * Sending of CMD13 should be done after the host calibration
	 * for enhanced_strobe or HS400 mode is completed.
	 * Otherwise may see CMD13 timeouts or CRC errors.
	 */
	err = mmc_switch_status(card);
	if (err)
		goto out_err;

	return 0;

out_err:
	pr_err("%s: %s failed, error %d\n", mmc_hostname(card->host),
	       __func__, err);
	return err;
}

int mmc_hs200_to_hs400(struct mmc_card *card)
{
	return mmc_select_hs400(card);
}

int mmc_hs400_to_hs200(struct mmc_card *card)
{
	struct mmc_host *host = card->host;
	unsigned int max_dtr;
	int err;
	u8 val;

	/* Switch HS400 to HS DDR */
	val = EXT_CSD_TIMING_HS;
	err = __mmc_switch(card, EXT_CSD_CMD_SET_NORMAL, EXT_CSD_HS_TIMING,
			   val, card->ext_csd.generic_cmd6_time, 0,
			   true, false, true);
	if (err)
		goto out_err;

	mmc_set_timing(host, MMC_TIMING_MMC_DDR52);

	/* Reduce frequency to HS */
	max_dtr = card->ext_csd.hs_max_dtr;
	mmc_set_clock(host, max_dtr);

	err = mmc_switch_status(card);
	if (err)
		goto out_err;

	/* Switch HS DDR to HS */
	err = __mmc_switch(card, EXT_CSD_CMD_SET_NORMAL, EXT_CSD_BUS_WIDTH,
			   EXT_CSD_BUS_WIDTH_8, card->ext_csd.generic_cmd6_time,
			   0, true, false, true);
	if (err)
		goto out_err;

	mmc_set_timing(host, MMC_TIMING_MMC_HS);

	err = mmc_switch_status(card);
	if (err)
		goto out_err;

	/* Switch HS to HS200 */
	val = EXT_CSD_TIMING_HS200 |
	      card->drive_strength << EXT_CSD_DRV_STR_SHIFT;
	err = __mmc_switch(card, EXT_CSD_CMD_SET_NORMAL, EXT_CSD_HS_TIMING,
			   val, card->ext_csd.generic_cmd6_time, 0,
			   true, false, true);
	if (err)
		goto out_err;

	mmc_set_timing(host, MMC_TIMING_MMC_HS200);

	/*
	 * For HS200, CRC errors are not a reliable way to know the switch
	 * failed. If there really is a problem, we would expect tuning will
	 * fail and the result ends up the same.
	 */
	err = __mmc_switch_status(card, false);
	if (err)
		goto out_err;

	mmc_set_bus_speed(card);

	return 0;

out_err:
	pr_err("%s: %s failed, error %d\n", mmc_hostname(card->host),
	       __func__, err);
	return err;
}

static void mmc_select_driver_type(struct mmc_card *card)
{
	int card_drv_type, drive_strength, drv_type;

	card_drv_type = card->ext_csd.raw_driver_strength |
			mmc_driver_type_mask(0);

	drive_strength = mmc_select_drive_strength(card,
						   card->ext_csd.hs200_max_dtr,
						   card_drv_type, &drv_type);

	card->drive_strength = drive_strength;

	if (drv_type)
		mmc_set_driver_type(card->host, drv_type);
}

static int mmc_select_hs400es(struct mmc_card *card)
{
	struct mmc_host *host = card->host;
	int err = -EINVAL;
	u8 val;

	if (!(host->caps & MMC_CAP_8_BIT_DATA)) {
		err = -ENOTSUPP;
		goto out_err;
	}

	if (card->mmc_avail_type & EXT_CSD_CARD_TYPE_HS400_1_2V)
		err = mmc_set_signal_voltage(host, MMC_SIGNAL_VOLTAGE_120);

	if (err && card->mmc_avail_type & EXT_CSD_CARD_TYPE_HS400_1_8V)
		err = mmc_set_signal_voltage(host, MMC_SIGNAL_VOLTAGE_180);

	/* If fails try again during next card power cycle */
	if (err)
		goto out_err;

	err = mmc_select_bus_width(card);
	if (err < 0)
		goto out_err;

	/* Switch card to HS mode */
	err = __mmc_switch(card, EXT_CSD_CMD_SET_NORMAL,
			   EXT_CSD_HS_TIMING, EXT_CSD_TIMING_HS,
			   card->ext_csd.generic_cmd6_time, 0,
			   true, false, true);
	if (err) {
		pr_err("%s: switch to hs for hs400es failed, err:%d\n",
			mmc_hostname(host), err);
		goto out_err;
	}

	mmc_set_timing(host, MMC_TIMING_MMC_HS);
	err = mmc_switch_status(card);
	if (err)
		goto out_err;

	mmc_set_clock(host, card->ext_csd.hs_max_dtr);

	/* Switch card to DDR with strobe bit */
	val = EXT_CSD_DDR_BUS_WIDTH_8 | EXT_CSD_BUS_WIDTH_STROBE;
	err = mmc_switch(card, EXT_CSD_CMD_SET_NORMAL,
			 EXT_CSD_BUS_WIDTH,
			 val,
			 card->ext_csd.generic_cmd6_time);
	if (err) {
		pr_err("%s: switch to bus width for hs400es failed, err:%d\n",
			mmc_hostname(host), err);
		goto out_err;
	}

	mmc_select_driver_type(card);

	/* Switch card to HS400 */
	val = EXT_CSD_TIMING_HS400 |
	      card->drive_strength << EXT_CSD_DRV_STR_SHIFT;
	err = __mmc_switch(card, EXT_CSD_CMD_SET_NORMAL,
			   EXT_CSD_HS_TIMING, val,
			   card->ext_csd.generic_cmd6_time, 0,
			   true, false, true);
	if (err) {
		pr_err("%s: switch to hs400es failed, err:%d\n",
			mmc_hostname(host), err);
		goto out_err;
	}

	/* Set host controller to HS400 timing and frequency */
	mmc_set_timing(host, MMC_TIMING_MMC_HS400);

	/* Controller enable enhanced strobe function */
	host->ios.enhanced_strobe = true;
	if (host->ops->hs400_enhanced_strobe)
		host->ops->hs400_enhanced_strobe(host, &host->ios);

	err = mmc_switch_status(card);
	if (err)
		goto out_err;

	return 0;

out_err:
	pr_err("%s: %s failed, error %d\n", mmc_hostname(card->host),
	       __func__, err);
	return err;
}

/*
 * For device supporting HS200 mode, the following sequence
 * should be done before executing the tuning process.
 * 1. set the desired bus width(4-bit or 8-bit, 1-bit is not supported)
 * 2. switch to HS200 mode
 * 3. set the clock to > 52Mhz and <=200MHz
 */
static int mmc_select_hs200(struct mmc_card *card)
{
	struct mmc_host *host = card->host;
	unsigned int old_timing, old_signal_voltage;
	int err = -EINVAL;
	u8 val;

	old_signal_voltage = host->ios.signal_voltage;
	if (card->mmc_avail_type & EXT_CSD_CARD_TYPE_HS200_1_2V)
		err = mmc_set_signal_voltage(host, MMC_SIGNAL_VOLTAGE_120);

	if (err && card->mmc_avail_type & EXT_CSD_CARD_TYPE_HS200_1_8V)
		err = mmc_set_signal_voltage(host, MMC_SIGNAL_VOLTAGE_180);

	/* If fails try again during next card power cycle */
	if (err)
		return err;

	mmc_select_driver_type(card);

	/*
	 * Set the bus width(4 or 8) with host's support and
	 * switch to HS200 mode if bus width is set successfully.
	 */
	err = mmc_select_bus_width(card);
	if (err > 0) {
		val = EXT_CSD_TIMING_HS200 |
		      card->drive_strength << EXT_CSD_DRV_STR_SHIFT;
		err = __mmc_switch(card, EXT_CSD_CMD_SET_NORMAL,
				   EXT_CSD_HS_TIMING, val,
				   card->ext_csd.generic_cmd6_time, 0,
				   true, false, true);
		if (err)
			goto err;
		old_timing = host->ios.timing;
		mmc_set_timing(host, MMC_TIMING_MMC_HS200);

		/*
		 * For HS200, CRC errors are not a reliable way to know the
		 * switch failed. If there really is a problem, we would expect
		 * tuning will fail and the result ends up the same.
		 */
		err = __mmc_switch_status(card, false);

		/*
		 * mmc_select_timing() assumes timing has not changed if
		 * it is a switch error.
		 */
		if (err == -EBADMSG)
			mmc_set_timing(host, old_timing);
	}
err:
	if (err) {
		/* fall back to the old signal voltage, if fails report error */
		if (mmc_set_signal_voltage(host, old_signal_voltage))
			err = -EIO;

		pr_err("%s: %s failed, error %d\n", mmc_hostname(card->host),
		       __func__, err);
	}
	return err;
}

static int mmc_reboot_notify(struct notifier_block *notify_block,
		unsigned long event, void *unused)
{
	struct mmc_card *card = container_of(
			notify_block, struct mmc_card, reboot_notify);

	card->pon_type = (event != SYS_RESTART) ? MMC_LONG_PON : MMC_SHRT_PON;

	return NOTIFY_OK;
}

/*
 * Activate High Speed, HS200 or HS400ES mode if supported.
 */
static int mmc_select_timing(struct mmc_card *card)
{
	int err = 0;

	if (!mmc_can_ext_csd(card))
		goto bus_speed;

	/* For Enhance Strobe HS400 flow */
	if (card->ext_csd.strobe_support &&
	    card->mmc_avail_type & EXT_CSD_CARD_TYPE_HS400 &&
	    card->host->caps & MMC_CAP_8_BIT_DATA) {
		err = mmc_select_hs400(card);
		if (err) {
			pr_err("%s: %s: mmc_select_hs400 failed : %d\n",
					mmc_hostname(card->host), __func__,
					err);
			err = mmc_select_hs400es(card);
		}
	} else if (card->mmc_avail_type & EXT_CSD_CARD_TYPE_HS200) {
		err = mmc_select_hs200(card);
	} else if (card->mmc_avail_type & EXT_CSD_CARD_TYPE_HS) {
		err = mmc_select_hs(card);
	}

	if (err && err != -EBADMSG)
		return err;

bus_speed:
	/*
	 * Set the bus speed to the selected bus timing.
	 * If timing is not selected, backward compatible is the default.
	 */
	mmc_set_bus_speed(card);
	return 0;
}

/*
 * Execute tuning sequence to seek the proper bus operating
 * conditions for HS200 and HS400, which sends CMD21 to the device.
 */
static int mmc_hs200_tuning(struct mmc_card *card)
{
	struct mmc_host *host = card->host;

	/*
	 * Timing should be adjusted to the HS400 target
	 * operation frequency for tuning process
	 */
	if (card->mmc_avail_type & EXT_CSD_CARD_TYPE_HS400 &&
	    host->ios.bus_width == MMC_BUS_WIDTH_8)
		mmc_set_timing(host, MMC_TIMING_MMC_HS400);

	return mmc_execute_tuning(card);
}

static int mmc_select_cmdq(struct mmc_card *card)
{
	struct mmc_host *host = card->host;
	int ret = 0;

	if (!host->cmdq_ops) {
		pr_err("%s: host controller doesn't support CMDQ\n",
		       mmc_hostname(host));
		return 0;
	}

	ret = mmc_set_blocklen(card, MMC_CARD_CMDQ_BLK_SIZE);
	if (ret)
		goto out;

	ret = mmc_switch(card, EXT_CSD_CMD_SET_NORMAL, EXT_CSD_CMDQ_MODE_EN, 1,
			 card->ext_csd.generic_cmd6_time);
	if (ret)
		goto out;

	mmc_card_set_cmdq(card);
	mmc_host_clk_hold(card->host);
	ret = host->cmdq_ops->enable(card->host);
	if (ret) {
		mmc_host_clk_release(card->host);
		pr_err("%s: failed (%d) enabling CMDQ on host\n",
			mmc_hostname(host), ret);
		mmc_card_clr_cmdq(card);
		ret = mmc_switch(card, EXT_CSD_CMD_SET_NORMAL,
				EXT_CSD_CMDQ_MODE_EN, 0,
				card->ext_csd.generic_cmd6_time);
		goto out;
	}

	mmc_host_clk_release(card->host);
	pr_info_once("%s: CMDQ enabled on card\n", mmc_hostname(host));
out:
	return ret;
}

static int mmc_select_hs_ddr52(struct mmc_host *host)
{
	int err;

	mmc_select_hs(host->card);
	err = mmc_select_bus_width(host->card);
	if (err < 0) {
		pr_err("%s: %s: select_bus_width failed(%d)\n",
			mmc_hostname(host), __func__, err);
		return err;
	}

	err = mmc_select_hs_ddr(host->card);
	mmc_set_clock(host, MMC_HIGH_52_MAX_DTR);

	return err;
}

/*
 * Scale down from HS400 to HS in order to allow frequency change.
 * This is needed for cards that doesn't support changing frequency in HS400
 */
static int mmc_scale_low(struct mmc_host *host, unsigned long freq)
{
	int err = 0;

	mmc_set_timing(host, MMC_TIMING_LEGACY);
	mmc_set_clock(host, MMC_HIGH_26_MAX_DTR);

	if (host->clk_scaling.lower_bus_speed_mode &
	    MMC_SCALING_LOWER_DDR52_MODE) {
		err = mmc_select_hs_ddr52(host);
		if (err)
			pr_err("%s: %s: failed to switch to DDR52: err: %d\n",
			       mmc_hostname(host), __func__, err);
		else
			return err;
	}

	err = mmc_select_hs(host->card);
	if (err) {
		pr_err("%s: %s: scaling low: failed (%d)\n",
		       mmc_hostname(host), __func__, err);
		return err;
	}

	err = mmc_select_bus_width(host->card);
	if (err < 0) {
		pr_err("%s: %s: select_bus_width failed(%d)\n",
			mmc_hostname(host), __func__, err);
		return err;
	}

	mmc_set_clock(host, freq);

	return 0;
}

/*
 * Scale UP from HS to HS200/H400
 */
static int mmc_scale_high(struct mmc_host *host)
{
	int err = 0;

	if (mmc_card_ddr52(host->card)) {
		mmc_set_timing(host, MMC_TIMING_LEGACY);
		mmc_set_clock(host, MMC_HIGH_26_MAX_DTR);
	}

	if (!host->card->ext_csd.strobe_support) {
		if (!(host->card->mmc_avail_type & EXT_CSD_CARD_TYPE_HS200)) {
			pr_err("%s: %s: card does not support HS200\n",
				mmc_hostname(host), __func__);
			WARN_ON(1);
			return -EPERM;
		}

		err = mmc_select_hs200(host->card);
		if (err) {
			pr_err("%s: %s: selecting HS200 failed (%d)\n",
				mmc_hostname(host), __func__, err);
			return err;
		}

		mmc_set_bus_speed(host->card);

		err = mmc_hs200_tuning(host->card);
		if (err) {
			pr_err("%s: %s: hs200 tuning failed (%d)\n",
				mmc_hostname(host), __func__, err);
			return err;
		}

		if (!(host->card->mmc_avail_type & EXT_CSD_CARD_TYPE_HS400)) {
			pr_debug("%s: card does not support HS400\n",
				mmc_hostname(host));
			return 0;
		}
	}

	err = mmc_select_hs400(host->card);
	if (err) {
		pr_err("%s: %s: select hs400 failed (%d)\n",
			mmc_hostname(host), __func__, err);
		return err;
	}

	return err;
}

static int mmc_set_clock_bus_speed(struct mmc_card *card, unsigned long freq)
{
	int err = 0;

	if (freq == MMC_HS200_MAX_DTR)
		err = mmc_scale_high(card->host);
	else
		err = mmc_scale_low(card->host, freq);

	return err;
}

static inline unsigned long mmc_ddr_freq_accommodation(unsigned long freq)
{
	if (freq == MMC_HIGH_DDR_MAX_DTR)
		return freq;

	return freq/2;
}

/**
 * mmc_change_bus_speed() - Change MMC card bus frequency at runtime
 * @host: pointer to mmc host structure
 * @freq: pointer to desired frequency to be set
 *
 * Change the MMC card bus frequency at runtime after the card is
 * initialized. Callers are expected to make sure of the card's
 * state (DATA/RCV/TRANSFER) before changing the frequency at runtime.
 *
 * If the frequency to change is greater than max. supported by card,
 * *freq is changed to max. supported by card. If it is less than min.
 * supported by host, *freq is changed to min. supported by host.
 * Host is assumed to be calimed while calling this funciton.
 */
static int mmc_change_bus_speed(struct mmc_host *host, unsigned long *freq)
{
	int err = 0;
	struct mmc_card *card;
	unsigned long actual_freq;

	card = host->card;

	if (!card || !freq) {
		err = -EINVAL;
		goto out;
	}
	actual_freq = *freq;

	WARN_ON(!host->claimed);

	/*
	 * For scaling up/down HS400 we'll need special handling,
	 * for other timings we can simply do clock frequency change
	 */
	if (mmc_card_hs400(card) ||
		(!mmc_card_hs200(host->card) && *freq == MMC_HS200_MAX_DTR)) {
		err = mmc_set_clock_bus_speed(card, *freq);
		if (err) {
			pr_err("%s: %s: failed (%d)to set bus and clock speed (freq=%lu)\n",
				mmc_hostname(host), __func__, err, *freq);
			goto out;
		}
	} else if (mmc_card_hs200(host->card)) {
		mmc_set_clock(host, *freq);
		err = mmc_hs200_tuning(host->card);
		if (err) {
			pr_warn("%s: %s: tuning execution failed %d\n",
				mmc_hostname(card->host),
				__func__, err);
			mmc_set_clock(host, host->clk_scaling.curr_freq);
		}
	} else {
		if (mmc_card_ddr52(host->card))
			actual_freq = mmc_ddr_freq_accommodation(*freq);
		mmc_set_clock(host, actual_freq);
	}

out:
	return err;
}

/*
 * Handle the detection and initialisation of a card.
 *
 * In the case of a resume, "oldcard" will contain the card
 * we're trying to reinitialise.
 */
static int mmc_init_card(struct mmc_host *host, u32 ocr,
	struct mmc_card *oldcard)
{
	struct mmc_card *card;
	int err;
	u32 cid[4];
	u32 rocr;

	WARN_ON(!host->claimed);

	/* Set correct bus mode for MMC before attempting init */
	if (!mmc_host_is_spi(host))
		mmc_set_bus_mode(host, MMC_BUSMODE_OPENDRAIN);

	/*
	 * Since we're changing the OCR value, we seem to
	 * need to tell some cards to go back to the idle
	 * state.  We wait 1ms to give cards time to
	 * respond.
	 * mmc_go_idle is needed for eMMC that are asleep
	 */
reinit:
	mmc_go_idle(host);

	/* The extra bit indicates that we support high capacity */
	err = mmc_send_op_cond(host, ocr | (1 << 30), &rocr);
	if (err) {
		pr_err("%s: %s: mmc_send_op_cond() fails %d\n",
				mmc_hostname(host), __func__, err);
		goto err;
	}

	/*
	 * For SPI, enable CRC as appropriate.
	 */
	if (mmc_host_is_spi(host)) {
		err = mmc_spi_set_crc(host, use_spi_crc);
		if (err) {
			pr_err("%s: %s: mmc_spi_set_crc() fails %d\n",
					mmc_hostname(host), __func__, err);
			goto err;
		}
	}

	/*
	 * Fetch CID from card.
	 */
	err = mmc_send_cid(host, cid);
	if (err) {
		pr_err("%s: %s: mmc_send_cid() fails %d\n",
				mmc_hostname(host), __func__, err);
		goto err;
	}

	if (oldcard) {
		if (memcmp(cid, oldcard->raw_cid, sizeof(cid)) != 0) {
			err = -ENOENT;
			pr_err("%s: %s: CID memcmp failed %d\n",
					mmc_hostname(host), __func__, err);
			goto err;
		}

		card = oldcard;
	} else {
		/*
		 * Allocate card structure.
		 */
		card = mmc_alloc_card(host, &mmc_type);
		if (IS_ERR(card)) {
			err = PTR_ERR(card);
			pr_err("%s: %s: no memory to allocate for card %d\n",
					mmc_hostname(host), __func__, err);
			goto err;
		}

		card->ocr = ocr;
		card->type = MMC_TYPE_MMC;
		card->rca = 1;
		memcpy(card->raw_cid, cid, sizeof(card->raw_cid));
		host->card = card;
		card->reboot_notify.notifier_call = mmc_reboot_notify;
	}

	/*
	 * Call the optional HC's init_card function to handle quirks.
	 */
	if (host->ops->init_card)
		host->ops->init_card(host, card);

	/*
	 * For native busses:  set card RCA and quit open drain mode.
	 */
	if (!mmc_host_is_spi(host)) {
		err = mmc_set_relative_addr(card);
		if (err) {
			pr_err("%s: %s: mmc_set_relative_addr() fails %d\n",
					mmc_hostname(host), __func__, err);
			goto free_card;
		}

		mmc_set_bus_mode(host, MMC_BUSMODE_PUSHPULL);
	}

	if (!oldcard) {
		/*
		 * Fetch CSD from card.
		 */
		err = mmc_send_csd(card, card->raw_csd);
		if (err) {
			pr_err("%s: %s: mmc_send_csd() fails %d\n",
					mmc_hostname(host), __func__, err);
			goto free_card;
		}

		err = mmc_decode_csd(card);
		if (err) {
			pr_err("%s: %s: mmc_decode_csd() fails %d\n",
					mmc_hostname(host), __func__, err);
			goto free_card;
		}
		err = mmc_decode_cid(card);
		if (err) {
			pr_err("%s: %s: mmc_decode_cid() fails %d\n",
					mmc_hostname(host), __func__, err);
			goto free_card;
		}
	}

	/*
	 * handling only for cards supporting DSR and hosts requesting
	 * DSR configuration
	 */
	if (card->csd.dsr_imp && host->dsr_req)
		mmc_set_dsr(host);

	/*
	 * Select card, as all following commands rely on that.
	 */
	if (!mmc_host_is_spi(host)) {
		err = mmc_select_card(card);
		if (err) {
			pr_err("%s: %s: mmc_select_card() fails %d\n",
					mmc_hostname(host), __func__, err);
			goto free_card;
		}
	}

	if (!oldcard) {
		/* Read extended CSD. */
		err = mmc_read_ext_csd(card);
		if (err) {
			pr_err("%s: %s: mmc_read_ext_csd() fails %d\n",
					mmc_hostname(host), __func__, err);
			goto free_card;
		}

		/*
		 * If doing byte addressing, check if required to do sector
		 * addressing.  Handle the case of <2GB cards needing sector
		 * addressing.  See section 8.1 JEDEC Standard JED84-A441;
		 * ocr register has bit 30 set for sector addressing.
		 */
		if (rocr & BIT(30))
			mmc_card_set_blockaddr(card);

		/* Erase size depends on CSD and Extended CSD */
		mmc_set_erase_size(card);

		if (card->ext_csd.sectors && (rocr & MMC_CARD_SECTOR_ADDR))
			mmc_card_set_blockaddr(card);
	}

	/* Enable ERASE_GRP_DEF. This bit is lost after a reset or power off. */
	if (card->ext_csd.rev >= 3) {
		err = mmc_switch(card, EXT_CSD_CMD_SET_NORMAL,
				 EXT_CSD_ERASE_GROUP_DEF, 1,
				 card->ext_csd.generic_cmd6_time);

		if (err && err != -EBADMSG) {
			pr_err("%s: %s: mmc_switch() for ERASE_GRP_DEF fails %d\n",
				mmc_hostname(host), __func__, err);
			goto free_card;
		}

		if (err) {
			err = 0;
			/*
			 * Just disable enhanced area off & sz
			 * will try to enable ERASE_GROUP_DEF
			 * during next time reinit
			 */
			card->ext_csd.enhanced_area_offset = -EINVAL;
			card->ext_csd.enhanced_area_size = -EINVAL;
		} else {
			card->ext_csd.erase_group_def = 1;
			/*
			 * enable ERASE_GRP_DEF successfully.
			 * This will affect the erase size, so
			 * here need to reset erase size
			 */
			mmc_set_erase_size(card);
		}
	}

	/*
	 * Ensure eMMC user default partition is enabled
	 */
	if (card->ext_csd.part_config & EXT_CSD_PART_CONFIG_ACC_MASK) {
		card->ext_csd.part_config &= ~EXT_CSD_PART_CONFIG_ACC_MASK;
		err = mmc_switch(card, EXT_CSD_CMD_SET_NORMAL, EXT_CSD_PART_CONFIG,
				 card->ext_csd.part_config,
				 card->ext_csd.part_time);
		if (err && err != -EBADMSG) {
			pr_err("%s: %s: mmc_switch() for PART_CONFIG fails %d\n",
				mmc_hostname(host), __func__, err);
			goto free_card;
		}
		card->part_curr = card->ext_csd.part_config &
				  EXT_CSD_PART_CONFIG_ACC_MASK;
	}

	/*
	 * Enable power_off_notification byte in the ext_csd register
	 */
	if (card->ext_csd.rev >= 6) {
		err = mmc_switch(card, EXT_CSD_CMD_SET_NORMAL,
				 EXT_CSD_POWER_OFF_NOTIFICATION,
				 EXT_CSD_POWER_ON,
				 card->ext_csd.generic_cmd6_time);
		if (err && err != -EBADMSG) {
			pr_err("%s: %s: mmc_switch() for POWER_ON PON fails %d\n",
				mmc_hostname(host), __func__, err);
			goto free_card;
		}

		/*
		 * The err can be -EBADMSG or 0,
		 * so check for success and update the flag
		 */
		if (!err)
			card->ext_csd.power_off_notification = EXT_CSD_POWER_ON;
	}

	/*
	 * Select timing interface
	 */
	err = mmc_select_timing(card);
	if (err) {
		pr_err("%s: %s: mmc_select_timing() fails %d\n",
					mmc_hostname(host), __func__, err);
		goto free_card;
	}

	if (mmc_card_hs200(card)) {
		err = mmc_hs200_tuning(card);
		if (err)
			goto free_card;

		err = mmc_select_hs400(card);
		if (err)
			goto free_card;
	} else if (!mmc_card_hs400es(card)) {
		/* Select the desired bus width optionally */
		err = mmc_select_bus_width(card);
		if (err > 0 && mmc_card_hs(card)) {
			err = mmc_select_hs_ddr(card);
			if (err)
				goto free_card;
		}
	}

	card->clk_scaling_lowest = host->f_min;
	if ((card->mmc_avail_type & EXT_CSD_CARD_TYPE_HS400) ||
			(card->mmc_avail_type & EXT_CSD_CARD_TYPE_HS200))
		card->clk_scaling_highest = card->ext_csd.hs200_max_dtr;
	else if ((card->mmc_avail_type & EXT_CSD_CARD_TYPE_HS) ||
			(card->mmc_avail_type & EXT_CSD_CARD_TYPE_DDR_52))
		card->clk_scaling_highest = card->ext_csd.hs_max_dtr;
	else
		card->clk_scaling_highest = card->csd.max_dtr;

	/*
	 * Choose the power class with selected bus interface
	 */
	mmc_select_powerclass(card);

	/*
	 * Enable HPI feature (if supported)
	 */
	if (card->ext_csd.hpi) {
		err = mmc_switch(card, EXT_CSD_CMD_SET_NORMAL,
				EXT_CSD_HPI_MGMT, 1,
				card->ext_csd.generic_cmd6_time);
		if (err && err != -EBADMSG) {
			pr_err("%s: %s: mmc_switch() for HPI_MGMT fails %d\n",
					mmc_hostname(host), __func__, err);
			goto free_card;
		}
		if (err) {
			pr_warn("%s: Enabling HPI failed\n",
				mmc_hostname(card->host));
			card->ext_csd.hpi_en = 0;
			err = 0;
		} else {
			card->ext_csd.hpi_en = 1;
		}
	}

	/*
	 * If cache size is higher than 0, this indicates the existence of cache
	 * and it can be turned on. Note that some eMMCs from Micron has been
	 * reported to need ~800 ms timeout, while enabling the cache after
	 * sudden power failure tests. Let's extend the timeout to a minimum of
	 * DEFAULT_CACHE_EN_TIMEOUT_MS and do it for all cards.
	 * If HPI is not supported then cache shouldn't be enabled.
	 */
	if (!mmc_card_broken_hpi(card) && card->ext_csd.cache_size > 0) {
		if (card->ext_csd.hpi_en &&
			(!(card->quirks & MMC_QUIRK_CACHE_DISABLE))) {
			unsigned int timeout_ms = MIN_CACHE_EN_TIMEOUT_MS;

			timeout_ms = max(card->ext_csd.generic_cmd6_time,
					 timeout_ms);
			err = mmc_switch(card, EXT_CSD_CMD_SET_NORMAL,
					EXT_CSD_CACHE_CTRL, 1, timeout_ms);
			if (err && err != -EBADMSG) {
				pr_err("%s: %s: fail on CACHE_CTRL ON %d\n",
					mmc_hostname(host), __func__, err);
				goto free_card;
			}

			/*
			 * Only if no error, cache is turned on successfully.
			 */
			if (err) {
				pr_warn("%s: Cache is supported, but failed to turn on (%d)\n",
					mmc_hostname(card->host), err);
				card->ext_csd.cache_ctrl = 0;
				err = 0;
			} else {
				card->ext_csd.cache_ctrl = 1;
			}
		} else {
			/*
			 * mmc standard doesn't say what is the card default
			 * value for EXT_CSD_CACHE_CTRL.
			 * Hence, cache may be enabled by default by
			 * card vendors.
			 * Thus, it is best to explicitly disable cache in case
			 * we want to avoid cache.
			 */
			err = mmc_switch(card, EXT_CSD_CMD_SET_NORMAL,
					EXT_CSD_CACHE_CTRL, 0,
					card->ext_csd.generic_cmd6_time);
			if (err) {
				pr_err("%s: %s: fail on CACHE_CTRL OFF %d\n",
					mmc_hostname(host), __func__, err);
				goto free_card;
			}
		}
	}

	/*
	 * In some cases (e.g. RPMB or mmc_test), the Command Queue must be
	 * disabled for a time, so a flag is needed to indicate to re-enable the
	 * Command Queue.
	 */
	card->reenable_cmdq = card->ext_csd.cmdq_en;

	if (!oldcard)
		host->card = card;

	/*
	 * Start auto bkops, if supported.
	 *
	 * Note: This leaves the possibility of having both manual and
	 * auto bkops running in parallel. The runtime implementation
	 * will allow this, but ignore bkops exceptions on the premises
	 * that auto bkops will eventually kick in and the device will
	 * handle bkops without START_BKOPS from the host.
	 */
	if (mmc_card_support_auto_bkops(card)) {
		/*
		 * Ignore the return value of setting auto bkops.
		 * If it failed, will run in backward compatible mode.
		 */
		(void)mmc_set_auto_bkops(card, true);
	}

	if (card->ext_csd.cmdq_support && (card->host->caps2 &
					   MMC_CAP2_CMD_QUEUE)) {
		err = mmc_select_cmdq(card);
		if (err) {
			pr_err("%s: selecting CMDQ mode: failed: %d\n",
					   mmc_hostname(card->host), err);
			card->ext_csd.cmdq_support = 0;
			oldcard = card;
			goto reinit;
		}
	}

	return 0;

free_card:
	if (!oldcard) {
		host->card = NULL;
		mmc_remove_card(card);
	}
err:
	return err;
}

static int mmc_can_sleepawake(struct mmc_host *host)
{
	return host && (host->caps2 & MMC_CAP2_SLEEP_AWAKE) && host->card &&
		(host->card->ext_csd.rev >= 3);
}

static int mmc_sleepawake(struct mmc_host *host, bool sleep)
{
	struct mmc_command cmd = {};
	struct mmc_card *card = host->card;
	unsigned int timeout_ms;
	int err;

	if (!card) {
		pr_err("%s: %s: invalid card\n", mmc_hostname(host), __func__);
		return -EINVAL;
	}

	timeout_ms = DIV_ROUND_UP(card->ext_csd.sa_timeout, 10000);
	if (card->ext_csd.rev >= 3 &&
		card->part_curr == EXT_CSD_PART_CONFIG_ACC_RPMB) {
		u8 part_config = card->ext_csd.part_config;

		/*
		 * If the last access before suspend is RPMB access, then
		 * switch to default part config so that sleep command CMD5
		 * and deselect CMD7 can be sent to the card.
		 */
		part_config &= ~EXT_CSD_PART_CONFIG_ACC_MASK;
		err = mmc_switch(card, EXT_CSD_CMD_SET_NORMAL,
				 EXT_CSD_PART_CONFIG,
				 part_config,
				 card->ext_csd.part_time);
		if (err) {
			pr_err("%s: %s: failed to switch to default part config %x\n",
				mmc_hostname(host), __func__, part_config);
			return err;
		}
		card->ext_csd.part_config = part_config;
		card->part_curr = card->ext_csd.part_config &
				  EXT_CSD_PART_CONFIG_ACC_MASK;
	}

	/* Re-tuning can't be done once the card is deselected */
	mmc_retune_hold(host);

	if (sleep) {
		err = mmc_deselect_cards(host);
		if (err)
			goto out_release;
	}

	cmd.opcode = MMC_SLEEP_AWAKE;
	cmd.arg = card->rca << 16;
	if (sleep)
		cmd.arg |= 1 << 15;

	/*
	 * If the max_busy_timeout of the host is specified, validate it against
	 * the sleep cmd timeout. A failure means we need to prevent the host
	 * from doing hw busy detection, which is done by converting to a R1
	 * response instead of a R1B.
	 */
	if (host->max_busy_timeout && (timeout_ms > host->max_busy_timeout)) {
		cmd.flags = MMC_RSP_R1 | MMC_CMD_AC;
	} else {
		cmd.flags = MMC_RSP_R1B | MMC_CMD_AC;
		cmd.busy_timeout = timeout_ms;
	}

	err = mmc_wait_for_cmd(host, &cmd, 0);
	if (err)
		goto out_release;

	/*
	 * If the host does not wait while the card signals busy, then we will
	 * will have to wait the sleep/awake timeout.  Note, we cannot use the
	 * SEND_STATUS command to poll the status because that command (and most
	 * others) is invalid while the card sleeps.
	 */
	if (!cmd.busy_timeout || !(host->caps & MMC_CAP_WAIT_WHILE_BUSY))
		mmc_delay(timeout_ms);

	if (!sleep)
		err = mmc_select_card(card);

out_release:
	mmc_retune_release(host);
	return err;
}

static int mmc_can_poweroff_notify(const struct mmc_card *card)
{
	return card &&
		mmc_card_mmc(card) &&
		(card->ext_csd.power_off_notification == EXT_CSD_POWER_ON);
}

static int mmc_poweroff_notify(struct mmc_card *card, unsigned int notify_type)
{
	unsigned int timeout = card->ext_csd.generic_cmd6_time;
	int err;

	/* Use EXT_CSD_POWER_OFF_SHORT as default notification type. */
	if (notify_type == EXT_CSD_POWER_OFF_LONG)
		timeout = card->ext_csd.power_off_longtime;

	err = __mmc_switch(card, EXT_CSD_CMD_SET_NORMAL,
			EXT_CSD_POWER_OFF_NOTIFICATION,
			notify_type, timeout, 0, true, false, false);
	if (err)
		pr_err("%s: Power Off Notification timed out, %u\n",
		       mmc_hostname(card->host), timeout);

	/* Disable the power off notification after the switch operation. */
	card->ext_csd.power_off_notification = EXT_CSD_NO_POWER_NOTIFICATION;

	return err;
}

int mmc_send_pon(struct mmc_card *card)
{
	int err = 0;
	struct mmc_host *host = card->host;

	if (!mmc_can_poweroff_notify(card))
		goto out;

	mmc_get_card(card);
	if (card->pon_type & MMC_LONG_PON)
		err = mmc_poweroff_notify(host->card, EXT_CSD_POWER_OFF_LONG);
	else if (card->pon_type & MMC_SHRT_PON)
		err = mmc_poweroff_notify(host->card, EXT_CSD_POWER_OFF_SHORT);
	if (err)
		pr_warn("%s: error %d sending PON type %u",
			mmc_hostname(host), err, card->pon_type);
	mmc_put_card(card);
out:
	return err;
}

/*
 * Host is being removed. Free up the current card.
 */
static void mmc_remove(struct mmc_host *host)
{
	unregister_reboot_notifier(&host->card->reboot_notify);

	mmc_exit_clk_scaling(host);
	mmc_remove_card(host->card);

	mmc_claim_host(host);
	host->card = NULL;
	mmc_release_host(host);
}

/*
 * Card detection - card is alive.
 */
static int mmc_alive(struct mmc_host *host)
{
	return mmc_send_status(host->card, NULL);
}

/*
 * Card detection callback from host.
 */
static void mmc_detect(struct mmc_host *host)
{
	int err;

	mmc_get_card(host->card);

	/*
	 * Just check if our card has been removed.
	 */
	err = _mmc_detect_card_removed(host);

	mmc_put_card(host->card);

	if (err) {
		mmc_remove(host);

		mmc_claim_host(host);
		mmc_detach_bus(host);
		mmc_power_off(host);
		mmc_release_host(host);
	}
}

static int mmc_cache_card_ext_csd(struct mmc_host *host)
{
	int err;
	u8 *ext_csd;
	struct mmc_card *card = host->card;

	err = mmc_get_ext_csd(card, &ext_csd);
	if (err || !ext_csd) {
		pr_err("%s: %s: mmc_get_ext_csd failed (%d)\n",
			mmc_hostname(host), __func__, err);
		return err;
	}

	/* only cache read/write fields that the sw changes */
	card->ext_csd.raw_ext_csd_cmdq = ext_csd[EXT_CSD_CMDQ_MODE_EN];
	card->ext_csd.raw_ext_csd_cache_ctrl = ext_csd[EXT_CSD_CACHE_CTRL];
	card->ext_csd.raw_ext_csd_bus_width = ext_csd[EXT_CSD_BUS_WIDTH];
	card->ext_csd.raw_ext_csd_hs_timing = ext_csd[EXT_CSD_HS_TIMING];

	kfree(ext_csd);

	return 0;
}

static int mmc_test_awake_ext_csd(struct mmc_host *host)
{
	int err;
	u8 *ext_csd;
	struct mmc_card *card = host->card;

	err = mmc_get_ext_csd(card, &ext_csd);
	if (err || !ext_csd) {
		pr_err("%s: %s: mmc_get_ext_csd failed (%d)\n",
			mmc_hostname(host), __func__, err);
		return err;
	}

	/* only compare read/write fields that the sw changes */
	pr_debug("%s: %s: type(cached:current) cmdq(%d:%d) cache_ctrl(%d:%d) bus_width (%d:%d) timing(%d:%d)\n",
		mmc_hostname(host), __func__,
		card->ext_csd.raw_ext_csd_cmdq,
		ext_csd[EXT_CSD_CMDQ_MODE_EN],
		card->ext_csd.raw_ext_csd_cache_ctrl,
		ext_csd[EXT_CSD_CACHE_CTRL],
		card->ext_csd.raw_ext_csd_bus_width,
		ext_csd[EXT_CSD_BUS_WIDTH],
		card->ext_csd.raw_ext_csd_hs_timing,
		ext_csd[EXT_CSD_HS_TIMING]);

	err = !((card->ext_csd.raw_ext_csd_cmdq ==
			ext_csd[EXT_CSD_CMDQ_MODE_EN]) &&
		(card->ext_csd.raw_ext_csd_cache_ctrl ==
			ext_csd[EXT_CSD_CACHE_CTRL]) &&
		(card->ext_csd.raw_ext_csd_bus_width ==
			ext_csd[EXT_CSD_BUS_WIDTH]) &&
		(card->ext_csd.raw_ext_csd_hs_timing ==
			ext_csd[EXT_CSD_HS_TIMING]));

	kfree(ext_csd);

	return err;
}

static int _mmc_suspend(struct mmc_host *host, bool is_suspend)
{
	int err = 0, ret;

	err = mmc_suspend_clk_scaling(host);
	if (err) {
		pr_err("%s: %s: fail to suspend clock scaling (%d)\n",
			mmc_hostname(host), __func__, err);
		if (host->card->cmdq_init)
			wake_up(&host->cmdq_ctx.wait);
		return err;
	}

	mmc_claim_host(host);

	if (mmc_card_suspended(host->card))
		goto out;

	if (host->card->cmdq_init) {
		BUG_ON(host->cmdq_ctx.active_reqs);

		err = mmc_cmdq_halt(host, true);
		if (err) {
			pr_err("%s: halt: failed: %d\n", __func__, err);
			goto out;
		}
		mmc_host_clk_hold(host);
		host->cmdq_ops->disable(host, true);
		mmc_host_clk_release(host);
	}

	if (mmc_card_doing_bkops(host->card)) {
		err = mmc_stop_bkops(host->card);
		if (err)
			goto out_err;
	}

	err = mmc_flush_cache(host->card);
	if (err)
		goto out_err;

	if (mmc_can_sleepawake(host)) {
		/*
		 * For caching host->ios to cached_ios we need to
		 * make sure that clocks are not gated otherwise
		 * cached_ios->clock will be 0.
		 */
		mmc_host_clk_hold(host);
		memcpy(&host->cached_ios, &host->ios,
			sizeof(host->cached_ios));
		mmc_cache_card_ext_csd(host);
		err = mmc_sleepawake(host, true);
		mmc_host_clk_release(host);
	} else if (!mmc_host_is_spi(host)) {
		err = mmc_deselect_cards(host);
	}

	if (err)
		goto out_err;
	mmc_power_off(host);
	mmc_card_set_suspended(host->card);

	goto out;

out_err:
	/*
	 * In case of err let's put controller back in cmdq mode and unhalt
	 * the controller.
	 * We expect cmdq_enable and unhalt won't return any error
	 * since it is anyway enabling few registers.
	 */
	if (host->card->cmdq_init) {
		mmc_host_clk_hold(host);
		ret = host->cmdq_ops->enable(host);
		if (ret)
			pr_err("%s: %s: enabling CMDQ mode failed (%d)\n",
				mmc_hostname(host), __func__, ret);
		mmc_host_clk_release(host);
		mmc_cmdq_halt(host, false);
	}

out:
	/* Kick CMDQ thread to process any requests came in while suspending */
	if (host->card->cmdq_init)
		wake_up(&host->cmdq_ctx.wait);

	mmc_release_host(host);
	if (err)
		mmc_resume_clk_scaling(host);
	return err;
}

static int mmc_partial_init(struct mmc_host *host)
{
	int err = 0;
	struct mmc_card *card = host->card;

	pr_debug("%s: %s: starting partial init\n",
		mmc_hostname(host), __func__);

	mmc_set_bus_width(host, host->cached_ios.bus_width);
	mmc_set_timing(host, host->cached_ios.timing);
	mmc_set_clock(host, host->cached_ios.clock);
	mmc_set_bus_mode(host, host->cached_ios.bus_mode);

	mmc_host_clk_hold(host);

	if (mmc_card_hs400(card)) {
		if (card->ext_csd.strobe_support && host->ops->enhanced_strobe)
			err = host->ops->enhanced_strobe(host);
		else if (host->ops->execute_tuning)
			err = host->ops->execute_tuning(host,
				MMC_SEND_TUNING_BLOCK_HS200);
	} else if (mmc_card_hs200(card) && host->ops->execute_tuning) {
		err = host->ops->execute_tuning(host,
			MMC_SEND_TUNING_BLOCK_HS200);
		if (err)
			pr_warn("%s: %s: tuning execution failed (%d)\n",
				mmc_hostname(host), __func__, err);
	}

	/*
	 * The ext_csd is read to make sure the card did not went through
	 * Power-failure during sleep period.
	 * A subset of the W/E_P, W/C_P register will be tested. In case
	 * these registers values are different from the values that were
	 * cached during suspend, we will conclude that a Power-failure occurred
	 * and will do full initialization sequence.
	 * In addition, full init sequence also transfer ext_csd before moving
	 * to CMDQ mode which has a side affect of configuring SDHCI registers
	 * which needed to be done before moving to CMDQ mode. The same
	 * registers need to be configured for partial init.
	 */
	err = mmc_test_awake_ext_csd(host);
	if (err) {
		pr_debug("%s: %s: fail on ext_csd read (%d)\n",
			mmc_hostname(host), __func__, err);
		goto out;
	}
	pr_debug("%s: %s: reading and comparing ext_csd successful\n",
		mmc_hostname(host), __func__);

	if (card->ext_csd.cmdq_support && (card->host->caps2 &
					   MMC_CAP2_CMD_QUEUE)) {
		err = mmc_select_cmdq(card);
		if (err) {
			pr_warn("%s: %s: enabling CMDQ mode failed (%d)\n",
					mmc_hostname(card->host),
					__func__, err);
		}
	}
out:
	mmc_host_clk_release(host);

	pr_debug("%s: %s: done partial init (%d)\n",
		mmc_hostname(host), __func__, err);

	return err;
}

/*
 * Suspend callback
 */
static int mmc_suspend(struct mmc_host *host)
{
	int err;
	ktime_t start = ktime_get();

	MMC_TRACE(host, "%s: Enter\n", __func__);
	err = _mmc_suspend(host, true);
	if (!err) {
		pm_runtime_disable(&host->card->dev);
		pm_runtime_set_suspended(&host->card->dev);
	}

	trace_mmc_suspend(mmc_hostname(host), err,
			ktime_to_us(ktime_sub(ktime_get(), start)));
	MMC_TRACE(host, "%s: Exit err: %d\n", __func__, err);
	return err;
}

/*
 * This function tries to determine if the same card is still present
 * and, if so, restore all state to it.
 */
static int _mmc_resume(struct mmc_host *host)
{
	int err = 0;
	int retries;

	mmc_claim_host(host);

	if (!mmc_card_suspended(host->card)) {
		mmc_release_host(host);
		goto out;
	}

	mmc_power_up(host, host->card->ocr);
	retries = 3;
	while (retries) {
		if (mmc_can_sleepawake(host)) {
			err = mmc_sleepawake(host, false);
			if (!err)
				err = mmc_partial_init(host);
			if (err)
				pr_err("%s: %s: awake failed (%d), fallback to full init\n",
					mmc_hostname(host), __func__, err);
		}

		if (err)
			err = mmc_init_card(host, host->card->ocr, host->card);

		if (err) {
			pr_err("%s: MMC card re-init failed rc = %d (retries = %d)\n",
				mmc_hostname(host), err, retries);
			retries--;
			mmc_power_off(host);
			usleep_range(5000, 5500);
			mmc_power_up(host, host->card->ocr);
			mmc_select_voltage(host, host->card->ocr);
			continue;
		}
		break;
	}
	if (!err && mmc_card_cmdq(host->card)) {
		err = mmc_cmdq_halt(host, false);
		if (err)
			pr_err("%s: un-halt: failed: %d\n", __func__, err);
	}
	if (!err && mmc_card_cmdq(host->card)) {
		err = mmc_cmdq_halt(host, false);
		if (err)
			pr_err("%s: un-halt: failed: %d\n", __func__, err);
	}
	mmc_card_clr_suspended(host->card);

	mmc_release_host(host);

	err = mmc_resume_clk_scaling(host);
	if (err)
		pr_err("%s: %s: fail to resume clock scaling (%d)\n",
			mmc_hostname(host), __func__, err);

out:
	return err;
}

/*
 * Shutdown callback
 */
static int mmc_shutdown(struct mmc_host *host)
{
	struct mmc_card *card = host->card;

	/*
	 * Exit clock scaling so that it doesn't kick in after
	 * power off notification is sent
	 */
	if (host->caps2 & MMC_CAP2_CLK_SCALE)
		mmc_exit_clk_scaling(card->host);
	/* send power off notification */
	if (mmc_card_mmc(card))
		mmc_send_pon(card);
	return 0;
}

/*
 * Callback for resume.
 */
static int mmc_resume(struct mmc_host *host)
{
	int err = 0;

	MMC_TRACE(host, "%s: Enter\n", __func__);
	err = _mmc_resume(host);
	pm_runtime_set_active(&host->card->dev);
	pm_runtime_mark_last_busy(&host->card->dev);
	pm_runtime_enable(&host->card->dev);
	MMC_TRACE(host, "%s: Exit err: %d\n", __func__, err);

	return err;
}

#define MAX_DEFER_SUSPEND_COUNTER 20
static bool mmc_process_bkops(struct mmc_host *host)
{
	int err = 0;
	bool is_running = false;
	u32 status;

	mmc_claim_host(host);
	if (mmc_card_cmdq(host->card)) {
		BUG_ON(host->cmdq_ctx.active_reqs);

		err = mmc_cmdq_halt(host, true);
		if (err) {
			pr_err("%s: halt: failed: %d\n", __func__, err);
			goto unhalt;
		}
	}

	if (mmc_card_doing_bkops(host->card)) {
		/* check that manual bkops finished */
		err = mmc_send_status(host->card, &status);
		if (err) {
			pr_err("%s: Get card status fail\n", __func__);
			goto unhalt;
		}
		if (R1_CURRENT_STATE(status) != R1_STATE_PRG) {
			mmc_card_clr_doing_bkops(host->card);
			goto unhalt;
		}
	} else {
		mmc_check_bkops(host->card);
	}

	if (host->card->bkops.needs_bkops &&
			!mmc_card_support_auto_bkops(host->card))
		mmc_start_manual_bkops(host->card);

unhalt:
	if (mmc_card_cmdq(host->card)) {
		err = mmc_cmdq_halt(host, false);
		if (err)
			pr_err("%s: unhalt: failed: %d\n", __func__, err);
	}
	mmc_release_host(host);

	if (host->card->bkops.needs_bkops ||
			mmc_card_doing_bkops(host->card)) {
		if (host->card->bkops.retry_counter++ <
				MAX_DEFER_SUSPEND_COUNTER) {
			host->card->bkops.needs_check = true;
			is_running = true;
		} else {
			host->card->bkops.retry_counter = 0;
		}
	}
	return is_running;
}

/*
 * Callback for runtime_suspend.
 */
static int mmc_runtime_suspend(struct mmc_host *host)
{
	int err;
	ktime_t start = ktime_get();

	if (!(host->caps & MMC_CAP_AGGRESSIVE_PM))
		return 0;

	if (mmc_process_bkops(host)) {
		pm_runtime_mark_last_busy(&host->card->dev);
		pr_debug("%s: defered, need bkops\n", __func__);
		return -EBUSY;
	}

	MMC_TRACE(host, "%s\n", __func__);
	err = _mmc_suspend(host, true);
	if (err)
		pr_err("%s: error %d doing aggressive suspend\n",
			mmc_hostname(host), err);

	trace_mmc_runtime_suspend(mmc_hostname(host), err,
			ktime_to_us(ktime_sub(ktime_get(), start)));
	return err;
}

/*
 * Callback for runtime_resume.
 */
static int mmc_runtime_resume(struct mmc_host *host)
{
	int err;
	ktime_t start = ktime_get();

	MMC_TRACE(host, "%s\n", __func__);
	err = _mmc_resume(host);
	if (err && err != -ENOMEDIUM)
		pr_err("%s: error %d doing runtime resume\n",
			mmc_hostname(host), err);

	trace_mmc_runtime_resume(mmc_hostname(host), err,
			ktime_to_us(ktime_sub(ktime_get(), start)));

	return err;
}

static int mmc_can_reset(struct mmc_card *card)
{
	u8 rst_n_function;

	rst_n_function = card->ext_csd.rst_n_function;
	if ((rst_n_function & EXT_CSD_RST_N_EN_MASK) != EXT_CSD_RST_N_ENABLED)
		return 0;
	return 1;
}

static int mmc_reset(struct mmc_host *host)
{
	struct mmc_card *card = host->card;
	int ret;

	if ((host->caps & MMC_CAP_HW_RESET) && host->ops->hw_reset &&
	     mmc_can_reset(card)) {
		mmc_host_clk_hold(host);
		/* If the card accept RST_n signal, send it. */
		mmc_set_clock(host, host->f_init);
		host->ops->hw_reset(host);
		/* Set initial state and call mmc_set_ios */
		mmc_set_initial_state(host);
		mmc_host_clk_release(host);
	} else {
		/* Do a brute force power cycle */
		mmc_power_cycle(host, card->ocr);
		mmc_pwrseq_reset(host);
	}

	if (host->inlinecrypt_support)
		host->inlinecrypt_reset_needed = true;

	ret = mmc_init_card(host, host->card->ocr, host->card);
	if (ret) {
		pr_err("%s: %s: mmc_init_card failed (%d)\n",
			mmc_hostname(host), __func__, ret);
		return ret;
	}

	return ret;
}

static int mmc_pre_hibernate(struct mmc_host *host)
{
	int ret = 0;

	mmc_get_card(host->card);
	host->cached_caps2 = host->caps2;

	/*
	 * Increase usage_count of card and host device till
	 * hibernation is over. This will ensure they will not runtime suspend.
	 */
	pm_runtime_get_noresume(mmc_dev(host));
	pm_runtime_get_noresume(&host->card->dev);

	if (!mmc_can_scale_clk(host))
		goto out;
	/*
	 * Suspend clock scaling and mask host capability so that
	 * we will run in max frequency during:
	 *	1. Hibernation preparation and image creation
	 *	2. After finding hibernation image during reboot
	 *	3. Once hibernation image is loaded and till hibernation
	 *	restore is complete.
	 */
	if (host->clk_scaling.enable)
		mmc_suspend_clk_scaling(host);
	host->caps2 &= ~MMC_CAP2_CLK_SCALE;
	host->clk_scaling.state = MMC_LOAD_HIGH;
	ret = mmc_clk_update_freq(host, host->card->clk_scaling_highest,
				host->clk_scaling.state);
	if (ret)
		pr_err("%s: %s: Setting clk frequency to max failed: %d\n",
				mmc_hostname(host), __func__, ret);
out:
	mmc_host_clk_hold(host);
	mmc_put_card(host->card);
	return ret;
}

static int mmc_post_hibernate(struct mmc_host *host)
{
	int ret = 0;

	mmc_get_card(host->card);
	if (!(host->cached_caps2 & MMC_CAP2_CLK_SCALE))
		goto enable_pm;
	/* Enable the clock scaling and set the host capability */
	host->caps2 |= MMC_CAP2_CLK_SCALE;
	if (!host->clk_scaling.enable)
		ret = mmc_resume_clk_scaling(host);
	if (ret)
		pr_err("%s: %s: Resuming clk scaling failed: %d\n",
				mmc_hostname(host), __func__, ret);
enable_pm:
	/*
	 * Reduce usage count of card and host device so that they may
	 * runtime suspend.
	 */
	pm_runtime_put_noidle(&host->card->dev);
	pm_runtime_put_noidle(mmc_dev(host));

	mmc_host_clk_release(host);
	mmc_put_card(host->card);
	return ret;
}

static const struct mmc_bus_ops mmc_ops = {
	.remove = mmc_remove,
	.detect = mmc_detect,
	.suspend = mmc_suspend,
	.resume = mmc_resume,
	.runtime_suspend = mmc_runtime_suspend,
	.runtime_resume = mmc_runtime_resume,
	.alive = mmc_alive,
	.change_bus_speed = mmc_change_bus_speed,
	.reset = mmc_reset,
	.shutdown = mmc_shutdown,
	.pre_hibernate = mmc_pre_hibernate,
	.post_hibernate = mmc_post_hibernate
};

/*
 * Starting point for MMC card init.
 */
int mmc_attach_mmc(struct mmc_host *host)
{
	int err;
	u32 ocr, rocr;

	WARN_ON(!host->claimed);

	/* Set correct bus mode for MMC before attempting attach */
	if (!mmc_host_is_spi(host))
		mmc_set_bus_mode(host, MMC_BUSMODE_OPENDRAIN);

	err = mmc_send_op_cond(host, 0, &ocr);
	if (err)
		return err;

	mmc_attach_bus(host, &mmc_ops);
	if (host->ocr_avail_mmc)
		host->ocr_avail = host->ocr_avail_mmc;

	/*
	 * We need to get OCR a different way for SPI.
	 */
	if (mmc_host_is_spi(host)) {
		err = mmc_spi_read_ocr(host, 1, &ocr);
		if (err)
			goto err;
	}

	rocr = mmc_select_voltage(host, ocr);

	/*
	 * Can we support the voltage of the card?
	 */
	if (!rocr) {
		err = -EINVAL;
		goto err;
	}

	/*
	 * Detect and init the card.
	 */
	err = mmc_init_card(host, rocr, NULL);
	if (err)
		goto err;

	mmc_release_host(host);
	err = mmc_add_card(host->card);
	if (err)
		goto remove_card;

	mmc_claim_host(host);
	err = mmc_init_clk_scaling(host);
	if (err) {
		mmc_release_host(host);
		goto remove_card;
	}

	register_reboot_notifier(&host->card->reboot_notify);

	return 0;

remove_card:
	mmc_remove_card(host->card);
	mmc_claim_host(host);
	host->card = NULL;
err:
	mmc_detach_bus(host);

	pr_err("%s: error %d whilst initialising MMC card\n",
		mmc_hostname(host), err);

	return err;
}<|MERGE_RESOLUTION|>--- conflicted
+++ resolved
@@ -646,36 +646,6 @@
 		card->ext_csd.data_sector_size = 512;
 	}
 
-<<<<<<< HEAD
-	if (card->ext_csd.rev >= 7) {
-		/* Enhance Strobe is supported since v5.1 which rev should be
-		 * 8 but some eMMC devices can support it with rev 7. So handle
-		 * Enhance Strobe here.
-		 */
-		card->ext_csd.strobe_support = ext_csd[EXT_CSD_STROBE_SUPPORT];
-		card->ext_csd.cmdq_support = ext_csd[EXT_CSD_CMDQ_SUPPORT];
-		card->ext_csd.fw_version = ext_csd[EXT_CSD_FIRMWARE_VERSION];
-		pr_info("%s: eMMC FW version: 0x%02x\n",
-			mmc_hostname(card->host),
-			card->ext_csd.fw_version);
-		if (card->ext_csd.cmdq_support) {
-			/*
-			 * Queue Depth = N + 1,
-			 * see JEDEC JESD84-B51 section 7.4.19
-			 */
-			card->ext_csd.cmdq_depth =
-				ext_csd[EXT_CSD_CMDQ_DEPTH] + 1;
-			pr_info("%s: CMDQ supported: depth: %d\n",
-				mmc_hostname(card->host),
-				card->ext_csd.cmdq_depth);
-		}
-	} else {
-		card->ext_csd.cmdq_support = 0;
-		card->ext_csd.cmdq_depth = 0;
-		card->ext_csd.barrier_support = 0;
-		card->ext_csd.cache_flush_policy = 0;
-	}
-=======
 	/*
 	 * GENERIC_CMD6_TIME is to be used "unless a specific timeout is defined
 	 * when accessing a specific field", so use it here if there is no
@@ -686,7 +656,6 @@
 	/* Some eMMC set the value too low so set a minimum */
 	if (card->ext_csd.part_time < MMC_MIN_PART_SWITCH_TIME)
 		card->ext_csd.part_time = MMC_MIN_PART_SWITCH_TIME;
->>>>>>> cb83ddcd
 
 	/* eMMC v5 or later */
 	if (card->ext_csd.rev >= 7) {
