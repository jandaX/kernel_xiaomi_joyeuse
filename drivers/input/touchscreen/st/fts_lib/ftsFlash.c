/*
 * FTS Capacitive touch screen controller (FingerTipS)
 *
 * Copyright (C) 2016-2018, STMicroelectronics Limited.
 * Authors: AMG(Analog Mems Group) <marco.cali@st.com>
 *
 *
 * This program is free software; you can redistribute it and/or modify it
 * under the terms of the GNU General Public License version 2 as published by
 * the Free Software Foundation.
 *
 * This program is distributed in the hope that it will be useful, but WITHOUT
 * ANY WARRANTY; without even the implied warranty of MERCHANTABILITY or
 * FITNESS FOR A PARTICULAR PURPOSE.  See the GNU General Public License for
 * more details.
 *
 * You should have received a copy of the GNU General Public License along with
 * this program.  If not, see <http://www.gnu.org/licenses/>.
 */

/**
 *
 **************************************************************************
 **                        STMicroelectronics                            **
 **************************************************************************
 **                        marco.cali@st.com                             **
 **************************************************************************
 *                                                                        *
 *                        FTS API for Flashing the IC                     *
 *                                                                        *
 **************************************************************************
 **************************************************************************
 *
 */

#include <linux/init.h>
#include <linux/errno.h>
#include <linux/platform_device.h>
#include <linux/kernel.h>
#include <linux/module.h>
#include <linux/slab.h>
#include <linux/string.h>
#include <stdarg.h>
#include <linux/input.h>
#include <linux/interrupt.h>
#include <linux/serio.h>
#include <linux/time.h>
#include <linux/pm.h>
#include <linux/delay.h>
#include <linux/ctype.h>
#include <linux/gpio.h>
#include <linux/i2c.h>
#include <linux/i2c-dev.h>
#include <linux/fs.h>
#include <linux/uaccess.h>
#include <linux/power_supply.h>
#include <linux/firmware.h>
#include <linux/regulator/consumer.h>
#include <linux/of_gpio.h>

#include "ftsCrossCompile.h"
#include "ftsCompensation.h"
#include "ftsError.h"
#include "ftsFlash.h"
#include "ftsFrame.h"
#include "ftsIO.h"
#include "ftsSoftware.h"
#include "ftsTest.h"
#include "ftsTime.h"
#include "ftsTool.h"
#include "../fts.h"//needed for including the define FW_H_FILE

#ifdef FW_H_FILE
#include <../fts_fw.h>
#define LOAD_FW_FROM 1
#else
#define LOAD_FW_FROM 0
#endif

static char tag[8] = "[ FTS ]\0";

int getFirmwareVersion(u16 *fw_vers, u16 *config_id)
{
	u8 fwvers[DCHIP_FW_VER_BYTE];
	u8 confid[CONFIG_ID_BYTE];
	int res;

	res = readCmdU16(FTS_CMD_HW_REG_R, DCHIP_FW_VER_ADDR,
			fwvers, DCHIP_FW_VER_BYTE, DUMMY_HW_REG);
	if (res < OK) {
		logError(1,
		"%s %s:unable to read fw_version ERROR %02X\n",
		tag, __func__, ERROR_FW_VER_READ);
		return (res | ERROR_FW_VER_READ);
	}

	u8ToU16(fwvers, fw_vers); //fw version use big endian
	if (*fw_vers != 0) {
	// if fw_version is 00 00 means that there is
	//no firmware running in the chip therefore will be
	//impossible find the config_id
		res = readB2(CONFIG_ID_ADDR, confid, CONFIG_ID_BYTE);
		if (res < OK) {
			logError(1, "%s %s:unable to read config_id ",
				tag, __func__);
			logError(1, "ERROR %02X\n", ERROR_FW_VER_READ);
			return (res | ERROR_FW_VER_READ);
		}
		u8ToU16(confid, config_id); //config id use little endian
	} else {
		*config_id = 0x0000;
	}

	logError(0, "%s FW VERS = %04X\n", tag, *fw_vers);
	logError(0, "%s CONFIG ID = %04X\n", tag, *config_id);
	return OK;
}

int getFWdata(const char *pathToFile, u8 **data, int *size, int from)
{
	const struct firmware *fw = NULL;
	struct device *dev = NULL;
	int res;
<<<<<<< HEAD

	logError(1, "%s %s starting...\n", tag, __func__);
	switch (from) {
#ifdef FW_H_FILE
	case 1:
		logError(1, "%s Read FW from .h file!\n", tag);
		*size = FW_SIZE_NAME;
		*data = (u8 *)kmalloc_array((*size), sizeof(u8), GFP_KERNEL);
		if (*data == NULL) {
			logError(1, "%s %s:Impossible to allocate memory! ",
				tag, __func__);
			logError(1, "ERROR %08X\n", ERROR_ALLOC);

			return ERROR_ALLOC;
		}
		memcpy(*data, (u8 *)FW_ARRAY_NAME, (*size));
		break;
#endif
	default:
		logError(1, "%s Read FW from BIN file!\n", tag);
		dev = getDev();

		if (dev != NULL) {
			res = request_firmware(&fw, pathToFile, dev);
			if (res == 0) {
				*size = fw->size;
				*data = (u8 *)kmalloc_array((*size), sizeof(u8),
					GFP_KERNEL);
				if (*data == NULL) {
					logError(1, "%s %s:Impossible to ",
						tag, __func__);
					logError(1, "%allocate! %08X\n",
						ERROR_ALLOC);
					release_firmware(fw);
					return ERROR_ALLOC;
				}
				memcpy(*data, (u8 *)fw->data, (*size));
				release_firmware(fw);
			} else {
				logError(1, "%s %s:No File found! ERROR %08X\n",
					tag, __func__, ERROR_FILE_NOT_FOUND);
				return ERROR_FILE_NOT_FOUND;
			}
		} else {
			logError(1, "%s %s:No device found! ERROR %08X\n",
			tag, __func__, ERROR_OP_NOT_ALLOW);
			return ERROR_OP_NOT_ALLOW;
		}
	}
	logError(1, "%s %s:Finshed!\n", tag, __func__);
	return OK;
}

int readFwFile(const char *path, struct Firmware *fw, int keep_cx)
{
	int res;
	int orig_size;
	u8 *orig_data = NULL;


	res = getFWdata(path, &orig_data, &orig_size, LOAD_FW_FROM);
	if (res < OK) {
		logError(1, "%s %s:impossible retrieve FW... ERROR %08X\n",
			tag, __func__, ERROR_MEMH_READ);

		return (res | ERROR_MEMH_READ);
	}
	res = parseBinFile(orig_data, orig_size, fw, keep_cx);

	if (res < OK) {
		logError(1, "%s %s:impossible parse ERROR %08X\n",
			tag, __func__, ERROR_MEMH_READ);
		return (res | ERROR_MEMH_READ);
	}

	return OK;
}

=======

	logError(0, "%s %s starting...\n", tag, __func__);
	switch (from) {
#ifdef FW_H_FILE
	case 1:
		logError(1, "%s Read FW from .h file!\n", tag);
		*size = FW_SIZE_NAME;
		*data = (u8 *)kmalloc_array((*size), sizeof(u8), GFP_KERNEL);
		if (*data == NULL) {
			logError(1, "%s %s:Impossible to allocate memory! ",
				tag, __func__);
			logError(1, "ERROR %08X\n", ERROR_ALLOC);

			return ERROR_ALLOC;
		}
		memcpy(*data, (u8 *)FW_ARRAY_NAME, (*size));
		break;
#endif
	case 2:
		logError(1, "%s Read FW from BIN file!\n", tag);
		dev = getDev();

		if (dev != NULL) {
			res = request_firmware(&fw, pathToFile, dev);
			if (res == 0) {
				*size = fw->size;
				*data = (u8 *)kmalloc_array((*size), sizeof(u8),
					GFP_KERNEL);
				if (*data == NULL) {
					logError(1, "%s %s:Impossible to ",
						tag, __func__);
					logError(1, "%allocate! %08X\n",
						ERROR_ALLOC);
					release_firmware(fw);
					return ERROR_ALLOC;
				}
				memcpy(*data, (u8 *)fw->data, (*size));
				release_firmware(fw);
			} else {
				logError(0, "%s %s:No File found! ERROR %08X\n",
					tag, __func__, ERROR_FILE_NOT_FOUND);
				return ERROR_FILE_NOT_FOUND;
			}
		} else {
			logError(1, "%s %s:No device found! ERROR %08X\n",
			tag, __func__, ERROR_OP_NOT_ALLOW);
			return ERROR_OP_NOT_ALLOW;
		}
		break;
	default:
		return ERROR_OP_NOT_ALLOW;
		/* break; */
	}

	logError(0, "%s %s:Finshed!\n", tag, __func__);
	return OK;
}

int readFwFile(const char *path, struct Firmware *fw, int keep_cx)
{
	int res;
	int orig_size;
	u8 *orig_data = NULL;


	res = getFWdata(path, &orig_data, &orig_size, LOAD_FW_FROM);
	if (res < OK) {
		logError(0, "%s %s:impossible retrieve FW... ERROR %08X\n",
			tag, __func__, ERROR_MEMH_READ);

		return (res | ERROR_MEMH_READ);
	}
	res = parseBinFile(orig_data, orig_size, fw, keep_cx);

	if (res < OK) {
		logError(1, "%s %s:impossible parse ERROR %08X\n",
			tag, __func__, ERROR_MEMH_READ);
		return (res | ERROR_MEMH_READ);
	}

	return OK;
}

>>>>>>> d8914c3a
int flashProcedure(const char *path, int force, int keep_cx)
{
	struct Firmware fw;
	int res;

	fw.data = NULL;
	logError(0, "%s Reading Fw file...\n", tag);
	res = readFwFile(path, &fw, keep_cx);
	if (res < OK) {
<<<<<<< HEAD
		logError(1, "%s %s: ERROR %02X\n",
=======
		logError(0, "%s %s: ERROR %02X\n",
>>>>>>> d8914c3a
			tag, __func__, (res | ERROR_FLASH_PROCEDURE));
		kfree(fw.data);
		return (res | ERROR_FLASH_PROCEDURE);
	}
	logError(0, "%s Fw file read COMPLETED!\n", tag);

	logError(0, "%s Starting flashing procedure...\n", tag);
	res = flash_burn(fw, force, keep_cx);
	if (res < OK && res != (ERROR_FW_NO_UPDATE | ERROR_FLASH_BURN_FAILED)) {
		logError(1, "%s %s: ERROR %02X\n",
			tag, __func__, ERROR_FLASH_PROCEDURE);
		kfree(fw.data);
		return (res | ERROR_FLASH_PROCEDURE);
	}
	logError(0, "%s flashing procedure Finished!\n", tag);
	kfree(fw.data);

	return res;
}

#ifdef FTM3_CHIP
int flash_status(void)
{
	u8 cmd[2] = {FLASH_CMD_READSTATUS, 0x00};
	u8 readData;

	logError(0, "%s %s:Reading ...\n", tag, __func__);
	if (fts_readCmd(cmd, 2, &readData, FLASH_STATUS_BYTES) < 0) {
		logError(1, "%s %s: ERROR % 02X\n", tag, __func__, ERROR_I2C_R);
		return ERROR_I2C_R;
	}

	readData &= 0x01;
	logError(0, "%s %s = %d\n", tag, __func__, readData);
	return (int) readData;
}

int flash_status_ready(void)
{

	int status = flash_status();

	if (status == ERROR_I2C_R) {
		logError(1, "%s %s: ERROR % 02X\n", tag, __func__, ERROR_I2C_R);
		return ERROR_I2C_R;
	}

	if (status != FLASH_READY) {
		//logError(1,
		//"%s %s:flash busy or unknown STATUS = % 02X\n",
		//tag, status);
		return ERROR_FLASH_UNKNOWN;
	}

	return FLASH_READY;
}

int wait_for_flash_ready(void)
{
	int status;
	int (*code)(void);

	code = flash_status_ready;

	logError(0, "%s Waiting for flash ready...\n", tag);
	status = attempt_function(code, FLASH_WAIT_BEFORE_RETRY,
			FLASH_RETRY_COUNT);

	if (status != FLASH_READY) {
		logError(1, "%s %s: ERROR % 02X\n",
			tag, __func__, ERROR_FLASH_NOT_READY);
		return (status | ERROR_FLASH_NOT_READY);
	}

	logError(0, "%s Flash ready!\n", tag);
	return OK;
}

int flash_unlock(void)
{
	int status;
	//write the command to perform the unlock
	u8 cmd[3] = {FLASH_CMD_UNLOCK, FLASH_UNLOCK_CODE0,
		FLASH_UNLOCK_CODE1};

	logError(0, "%s Try to unlock flash...\n", tag);
	status = wait_for_flash_ready();

	if (status != OK) {
		logError(1, "%s %s: ERROR % 02X\n",
			tag, __func__, ERROR_FLASH_NOT_READY);
		//Flash not ready within the chosen time, better exit!
		return (status | ERROR_FLASH_NOT_READY);
	}

	logError(0, "%s Command unlock ...\n", tag);
	if (fts_writeCmd(cmd, sizeof(cmd)) < 0) {
		logError(1, "%s %s: ERROR % 02X\n",
			tag, __func__, ERROR_I2C_W);
		return ERROR_I2C_W;
	}

	status = wait_for_flash_ready();

	if (status != OK) {
		logError(1, "%s %s: ERROR % 02X\n",
			tag, __func__, ERROR_FLASH_NOT_READY);
		//Flash not ready within the chosen time,
		//better exit!
		return (status | ERROR_FLASH_NOT_READY);
	}
	logError(0, "%s Unlock flash DONE!\n", tag);

	return OK;
}

int parseBinFile(u8 *fw_data, int fw_size, Firmware *fwData, int keep_cx)
{
	int dimension;

	if (keep_cx) {
		dimension = FW_SIZE - FW_CX_SIZE;
		logError(1, "%s %s: Selected 124k Configuration!\n",
			tag, __func__);
	} else {
		dimension = FW_SIZE;
		logError(1, "%s %s: Selected 128k Configuration!\n",
			tag, __func__);
	}

	if (fw_size - FW_HEADER_SIZE != FW_SIZE || fw_data == NULL) {
		logError(1, "%s %s:Read only %d instead of %d... ERROR %02X\n",
			tag, __func__,
			fw_size - FW_HEADER_SIZE,
			FW_SIZE, ERROR_FILE_PARSE);
		kfree(fw_data);
		return ERROR_FILE_PARSE;
	}
<<<<<<< HEAD

	fwData->data = (u8 *)kmalloc_array(dimension, sizeof(u8), GFP_KERNEL);
	if (fwData->data == NULL) {
		logError(1, "%s %s: ERROR %02X\n", tag, __func__, ERROR_ALLOC);

		kfree(fw_data);
		return ERROR_ALLOC;
	}

	memcpy(fwData->data, ((u8 *)(fw_data) + FW_HEADER_SIZE),
				dimension);
	fwData->data_size = dimension;

	fwData->fw_ver = (u16)(((fwData->data[FW_VER_MEMH_BYTE1] & 0x00FF) << 8)
				+ (fwData->data[FW_VER_MEMH_BYTE0] & 0x00FF));

	fwData->config_id = (u16)(((fwData->data[(FW_CODE_SIZE)
				+ FW_OFF_CONFID_MEMH_BYTE1] & 0x00FF) << 8)
			+ (fwData->data[(FW_CODE_SIZE) +
				FW_OFF_CONFID_MEMH_BYTE0] & 0x00FF));

	logError(0, "%s %s: FW VERS File = %04X\n",
			tag, __func__, fwData->fw_ver);
	logError(0, "%s %s: CONFIG ID File = %04X\n",
			tag, __func__, fwData->config_id);

=======

	fwData->data = (u8 *)kmalloc_array(dimension, sizeof(u8), GFP_KERNEL);
	if (fwData->data == NULL) {
		logError(1, "%s %s: ERROR %02X\n", tag, __func__, ERROR_ALLOC);

		kfree(fw_data);
		return ERROR_ALLOC;
	}

	memcpy(fwData->data, ((u8 *)(fw_data) + FW_HEADER_SIZE),
				dimension);
	fwData->data_size = dimension;

	fwData->fw_ver = (u16)(((fwData->data[FW_VER_MEMH_BYTE1] & 0x00FF) << 8)
				+ (fwData->data[FW_VER_MEMH_BYTE0] & 0x00FF));

	fwData->config_id = (u16)(((fwData->data[(FW_CODE_SIZE)
				+ FW_OFF_CONFID_MEMH_BYTE1] & 0x00FF) << 8)
			+ (fwData->data[(FW_CODE_SIZE) +
				FW_OFF_CONFID_MEMH_BYTE0] & 0x00FF));

	logError(0, "%s %s: FW VERS File = %04X\n",
			tag, __func__, fwData->fw_ver);
	logError(0, "%s %s: CONFIG ID File = %04X\n",
			tag, __func__, fwData->config_id);

>>>>>>> d8914c3a
	logError(0, "%s READ FW DONE %d bytes!\n", tag, fwData->data_size);

	kfree(fw_data);
		return OK;
}

int fillMemory(u32 address, u8 *data, int size)
{
	int remaining = size;
	int toWrite = 0;
	int delta;

	u8 *buff = (u8 *)kmalloc_array((MEMORY_CHUNK + 3), sizeof(u8),
				GFP_KERNEL);
	if (buff == NULL) {
		logError(1, "%s %s: ERROR %02X\n", tag, __func__, ERROR_ALLOC);
		return ERROR_ALLOC;
	}

	while (remaining > 0) {
		if (remaining >= MEMORY_CHUNK) {
			if ((address + MEMORY_CHUNK) < FLASH_ADDR_SWITCH_CMD) {
				buff[0] = FLASH_CMD_WRITE_LOWER_64;
				toWrite = MEMORY_CHUNK;
				remaining -= MEMORY_CHUNK;
			} else {
				if (address < FLASH_ADDR_SWITCH_CMD) {
					delta = FLASH_ADDR_SWITCH_CMD - address;

					buff[0] = FLASH_CMD_WRITE_LOWER_64;
					toWrite = delta;
					remaining -= delta;
				} else {
					buff[0] = FLASH_CMD_WRITE_UPPER_64;
					toWrite = MEMORY_CHUNK;
					remaining -= MEMORY_CHUNK;
				}
			}
		} else {
			if ((address + remaining) < FLASH_ADDR_SWITCH_CMD) {
				buff[0] = FLASH_CMD_WRITE_LOWER_64;
				toWrite = remaining;
				remaining = 0;
			} else {
				if (address < FLASH_ADDR_SWITCH_CMD) {
					delta = FLASH_ADDR_SWITCH_CMD - address;

					buff[0] = FLASH_CMD_WRITE_LOWER_64;
					toWrite = delta;
					remaining -= delta;
				} else {
					buff[0] = FLASH_CMD_WRITE_UPPER_64;
					toWrite = remaining;
					remaining = 0;
				}
			}
		}

		buff[1] = (u8) ((address & 0x0000FF00) >> 8);
		buff[2] = (u8) (address & 0x000000FF);
		memcpy(buff + 3, data, toWrite);
		//logError(0,
		//"%s Command = %02X , address = %02X %02X, bytes = %d\n",
		//tag, buff[0], buff[1], buff[2], toWrite);
		if (fts_writeCmd(buff, 3 + toWrite) < 0) {
			logError(1, "%s %s: ERROR %02X\n",
				tag, __func__, ERROR_I2C_W);
			kfree(buff);
			return ERROR_I2C_W;
		}
		address += toWrite;
		data += toWrite;
	}
	kfree(buff);
	return OK;
}

int flash_burn(Firmware fw, int force_burn, int keep_cx)
{
	u8 cmd;
	int res;

	if (!force_burn && (ftsInfo.u16_fwVer >= fw.fw_ver)
		&& (ftsInfo.u16_cfgId >= fw.config_id)) {
		logError(1, "Firmware in the chip newer");
		logError(1, " or equal to the one to burn! ");
		logError(1, "%s %s:NO UPDATE ERROR %02X\n",
			tag, __func__, ERROR_FW_NO_UPDATE);
		return (ERROR_FW_NO_UPDATE | ERROR_FLASH_BURN_FAILED);
	}

	//programming procedure start

	logError(0, "%s Programming Procedure for flashing started:\n", tag);

	logError(0, "%s 1) SYSTEM RESET:\n", tag);
	res = fts_system_reset();
	if (res < 0) {
		logError(1, "%s system reset FAILED!\n", tag);
		//if there is no firmware i will not
		//get the controller ready event and
		//there will be a timeout but i can
		//keep going, but if there is
		//an I2C error i have to exit
		if (res != (ERROR_SYSTEM_RESET_FAIL | ERROR_TIMEOUT))
			return (res | ERROR_FLASH_BURN_FAILED);
	} else
		logError(0, "%s system reset COMPLETED!\n\n", tag);

	logError(0, "%s 2) FLASH UNLOCK:\n", tag);
	res = flash_unlock();
	if (res < 0) {
		logError(1, "%s flash unlock FAILED! ERROR %02X\n",
			tag, ERROR_FLASH_BURN_FAILED);
		return (res | ERROR_FLASH_BURN_FAILED);
	}
	logError(0, "%s flash unlock COMPLETED!\n\n", tag);


	//Write the lower part of the Program RAM
	logError(0, "%s 3) PREPARING DATA FOR FLASH BURN:\n", tag);

	res = fillMemory(FLASH_ADDR_CODE, fw.data, fw.data_size);
	if (res < 0) {
		logError(1, "%s Error During filling the memory!%02X\n",
			tag, ERROR_FLASH_BURN_FAILED);
		return (res | ERROR_FLASH_BURN_FAILED);
	}
	logError(0, "%s Data copy COMPLETED!\n\n", tag);

	logError(0, "%s 4) ERASE FLASH:\n", tag);
	res = wait_for_flash_ready();
	if (res < 0) {
		logError(1, "%s Flash not ready! ERROR %02X\n",
			tag, ERROR_FLASH_BURN_FAILED);
		return (res | ERROR_FLASH_BURN_FAILED);
	}

	logError(0, "%s Command erase ...\n", tag);
	cmd = FLASH_CMD_ERASE;
	if (fts_writeCmd(&cmd, 1) < 0) {
		logError(1, "%s Error during erasing flash! ERROR %02X\n",
			tag, ERROR_FLASH_BURN_FAILED);
		return (ERROR_I2C_W | ERROR_FLASH_BURN_FAILED);
	}

	res = wait_for_flash_ready();
	if (res < 0) {
		logError(1, "%s Flash not ready 2! ERROR %02X\n",
			tag, ERROR_FLASH_BURN_FAILED);
		return (res | ERROR_FLASH_BURN_FAILED);
	}

	logError(0, "%s Flash erase COMPLETED!\n\n", tag);

	logError(0, "%s 5) BURN FLASH:\n", tag);
	logError(0, "%s Command burn ...\n", tag);
	cmd = FLASH_CMD_BURN;
	if (fts_writeCmd(&cmd, 1) < 0) {
		logError(1, "%s Error during burning data! ERROR %02X\n",
			tag, ERROR_FLASH_BURN_FAILED);
		return (ERROR_I2C_W | ERROR_FLASH_BURN_FAILED);
	}

	res = wait_for_flash_ready();
	if (res < 0) {
		logError(1, "%s Flash not ready! ERROR %02X\n",
			tag, ERROR_FLASH_BURN_FAILED);
		return (res | ERROR_FLASH_BURN_FAILED);
	}

	logError(0, "%s Flash burn COMPLETED!\n\n", tag);

	logError(0, "%s 6) SYSTEM RESET:\n", tag);
	res = fts_system_reset();
	if (res < 0) {
		logError(1, "%s system reset FAILED! ERROR %02X\n",
			tag, ERROR_FLASH_BURN_FAILED);
		return (res | ERROR_FLASH_BURN_FAILED);
	}
	logError(0, "%s system reset COMPLETED!\n\n", tag);


	logError(0, "%s 7) FINAL CHECK:\n", tag);
	res = readChipInfo(0);
	if (res < 0) {
		logError(1, "%s %s:Unable to retrieve Chip INFO!%02X\n",
			tag, ERROR_FLASH_BURN_FAILED);
		return (res | ERROR_FLASH_BURN_FAILED);
	}

	if ((ftsInfo.u16_fwVer != fw.fw_ver)
		&& (ftsInfo.u16_cfgId != fw.config_id)) {
		logError(1, "Firmware in the chip different");
		logError(1, " from the one that was burn!");
		logError(1, "%s fw: %x != %x , conf: %x != %x\n",
			tag, ftsInfo.u16_fwVer,
			fw.fw_ver,
			ftsInfo.u16_cfgId,
			fw.config_id);
		return ERROR_FLASH_BURN_FAILED;
	}

	logError(0, "%s Final check OK! fw: %02X, conf: %02X\n",
		tag, ftsInfo.u16_fwVer, ftsInfo.u16_cfgId);

	return OK;
}

#else

int wait_for_flash_ready(u8 type)
{
	u8 cmd[2] = {FLASH_CMD_READ_REGISTER, type};
	u8 readData;
	int i, res = -1;

	logError(0, "%s Waiting for flash ready ...\n", tag);
	for (i = 0; i < FLASH_RETRY_COUNT && res != 0; i++) {
		if (fts_readCmd(cmd, sizeof(cmd), &readData, 1) < 0) {
			logError(1, "%s %s: ERROR % 02X\n",
				tag, __func__, ERROR_I2C_R);
		} else {
			res = readData & 0x80;
			//logError(0, "%s flash status = %d\n", tag, res);
		}
		msleep(FLASH_WAIT_BEFORE_RETRY);
	}

	if (i == FLASH_RETRY_COUNT && res != 0) {
		logError(1, "%s Wait for flash TIMEOUT! ERROR %02X\n",
			tag, ERROR_TIMEOUT);
		return ERROR_TIMEOUT;
	}

	logError(0, "%s Flash READY!\n", tag);
	return OK;
}

int fts_warm_boot(void)
{
	//write the command to perform the warm boot
	u8 cmd[4] = {FTS_CMD_HW_REG_W, 0x00, 0x00, WARM_BOOT_VALUE};

	u16ToU8_be(ADDR_WARM_BOOT, &cmd[1]);

	logError(0, "%s Command warm boot ...\n", tag);
	if (fts_writeCmd(cmd, sizeof(cmd)) < 0) {
		logError(1, "%s flash_unlock: ERROR % 02X\n", tag, ERROR_I2C_W);
		return ERROR_I2C_W;
	}

	logError(0, "%s Warm boot DONE!\n", tag);

	return OK;
}

int parseBinFile(u8 *data, int fw_size,
		struct Firmware *fwData, int keep_cx)
{
	int dimension, index = 0;
	u32 temp;
	int res, i;

	//the file should contain at least the header plus the content_crc
	if (fw_size < FW_HEADER_SIZE+FW_BYTES_ALIGN || data == NULL) {
		logError(1, "%s %s:Read only %d instead of %d...ERROR %02X\n",
			tag, __func__, fw_size,
			FW_HEADER_SIZE + FW_BYTES_ALIGN,
			ERROR_FILE_PARSE);
		res = ERROR_FILE_PARSE;
		goto END;
	} else {
		//start parsing of bytes
		u8ToU32(&data[index], &temp);
		if (temp != FW_HEADER_SIGNATURE) {
			logError(1, "%s %s:Wrong Signature %08X...ERROR %02X\n",
				tag, __func__, temp, ERROR_FILE_PARSE);
			res = ERROR_FILE_PARSE;
			goto END;
		}

		logError(0, "%s %s: Fw Signature OK!\n", tag, __func__);
		index += FW_BYTES_ALIGN;
		u8ToU32(&data[index], &temp);
		if (temp != FW_FTB_VER) {
			logError(1, "%s %s:Wrong ftb_version %08X.ERROR %02X\n",
			tag, __func__, temp, ERROR_FILE_PARSE);
			res = ERROR_FILE_PARSE;
			goto END;
		}
		logError(0, "%s %s:ftb_version OK!\n", __func__, tag);
		index += FW_BYTES_ALIGN;
		if (data[index] != DCHIP_ID_0 || data[index+1] != DCHIP_ID_1) {
			logError(1, "%s %s:Wrong target %02X != %02X ",
				tag, __func__, data[index]);
			logError(1, "%%02X != %02X:%08X\n",
				DCHIP_ID_0, data[index+1],
				DCHIP_ID_1, ERROR_FILE_PARSE);
			res = ERROR_FILE_PARSE;
			goto END;
		}
		index += FW_BYTES_ALIGN;
		u8ToU32(&data[index], &temp);
		logError(1, "%s %s: Fw ID = %08X\n", tag, __func__, temp);
		index += FW_BYTES_ALIGN;
		u8ToU32(&data[index], &temp);
		fwData->fw_ver = temp;
		logError(1, "%s %s:FILE Fw Version = %04X\n",
			tag, __func__, fwData->fw_ver);

		index += FW_BYTES_ALIGN;
		u8ToU32(&data[index], &temp);
		fwData->config_id = temp;
		logError(1, "%s %s:FILE Config ID = %04X\n",
			tag, __func__, fwData->config_id);

		index += FW_BYTES_ALIGN;
		u8ToU32(&data[index], &temp);
		logError(1, "%s %s:Config Version = %08X\n",
			tag, __func__, temp);
		//skip reserved data
		index += FW_BYTES_ALIGN * 2;
		index += FW_BYTES_ALIGN;
		logError(1, "%s %s:File External Release =  ",
			tag, __func__);
		for (i = 0; i < EXTERNAL_RELEASE_INFO_SIZE; i++) {
			fwData->externalRelease[i] = data[index++];
			logError(1, "%02X", fwData->externalRelease[i]);
		}
		logError(1, "\n");

		//index += FW_BYTES_ALIGN;
		u8ToU32(&data[index], &temp);
		fwData->sec0_size = temp;
		logError(1, "%s %s:sec0_size = %08X (%d bytes)\n",
			tag, __func__, fwData->sec0_size, fwData->sec0_size);

		index += FW_BYTES_ALIGN;
		u8ToU32(&data[index], &temp);
		fwData->sec1_size = temp;
		logError(1, "%s %s:sec1_size = %08X (%d bytes)\n",
			tag, __func__, fwData->sec1_size, fwData->sec1_size);

		index += FW_BYTES_ALIGN;
		u8ToU32(&data[index], &temp);
		fwData->sec2_size = temp;
		logError(1, "%s %s:sec2_size = %08X (%d bytes)\n",
			tag, __func__, fwData->sec2_size, fwData->sec2_size);

		index += FW_BYTES_ALIGN;
		u8ToU32(&data[index], &temp);
		fwData->sec3_size = temp;
		logError(1, "%s %s:sec3_size = %08X (%d bytes)\n",
			tag, __func__, fwData->sec3_size, fwData->sec3_size);

		//skip header crc
		index += FW_BYTES_ALIGN;
		if (!keep_cx) {
			dimension = fwData->sec0_size + fwData->sec1_size
				+ fwData->sec2_size + fwData->sec3_size;
			temp = fw_size;
		} else {
			//sec2 may contain cx data (future implementation)
			//sec3 atm not used
			dimension = fwData->sec0_size + fwData->sec1_size;
			temp = fw_size - fwData->sec2_size - fwData->sec3_size;
			fwData->sec2_size = 0;
			fwData->sec3_size = 0;
		}
		if (dimension + FW_HEADER_SIZE + FW_BYTES_ALIGN != temp) {
			logError(1, "%s %s:Read only %d instead of %d...",
				tag, __func__, fw_size,
				dimension + FW_HEADER_SIZE + FW_BYTES_ALIGN);
			logError(1, "ERROR %02X\n", ERROR_FILE_PARSE);
			res = ERROR_FILE_PARSE;
			goto END;
		}
		fwData->data = (u8 *)kmalloc_array(dimension, sizeof(u8),
					GFP_KERNEL);
		if (fwData->data == NULL) {
			logError(1, "%s %s: ERROR %02X\n",
				tag, __func__, ERROR_ALLOC);
			res = ERROR_ALLOC;
			goto END;
		}
		index += FW_BYTES_ALIGN;
		memcpy(fwData->data, &data[index], dimension);
		fwData->data_size = dimension;
		logError(0, "%s READ FW DONE %d bytes!\n",
			tag, fwData->data_size);
		res = OK;
		goto END;
	}
END:
	kfree(data);
	return res;
}

int flash_unlock(void)
{
	//write the command to perform the unlock
	u8 cmd[3] = {FLASH_CMD_UNLOCK,
		FLASH_UNLOCK_CODE0, FLASH_UNLOCK_CODE1};
	logError(0, "%s Command unlock ...\n", tag);
	if (fts_writeCmd(cmd, sizeof(cmd)) < 0) {
		logError(1, "%s %s: ERROR % 02X\n", tag, __func__, ERROR_I2C_W);
		return ERROR_I2C_W;
	}
	//mdelay(FLASH_WAIT_TIME);
	logError(0, "%s Unlock flash DONE!\n", tag);

	return OK;
}

int flash_erase_unlock(void)
{
	//write the command to perform
	//the unlock for erasing the flash
	u8 cmd[3] = {FLASH_CMD_WRITE_REGISTER, FLASH_ERASE_UNLOCK_CODE0,
		FLASH_ERASE_UNLOCK_CODE1};

	logError(0, "%s Try to erase unlock flash...\n", tag);

	logError(0, "%s Command erase unlock ...\n", tag);
	if (fts_writeCmd(cmd, sizeof(cmd)) < 0) {
		logError(1, "%s %s:ERROR % 02X\n", tag, __func__, ERROR_I2C_W);
		return ERROR_I2C_W;
	}

	logError(0, "%s Erase Unlock flash DONE!\n", tag);

	return OK;
}

int flash_full_erase(void)
{
	int status;
	//write the command to erase the flash
	u8 cmd[3] = {FLASH_CMD_WRITE_REGISTER, FLASH_ERASE_CODE0,
			FLASH_ERASE_CODE1};

	logError(0, "%s Command full erase sent...\n",
		tag);
	if (fts_writeCmd(cmd, sizeof(cmd)) < 0) {
		logError(1, "%s %s:ERROR % 02X\n", tag, __func__, ERROR_I2C_W);
		return ERROR_I2C_W;
	}

	status = wait_for_flash_ready(FLASH_ERASE_CODE0);

	if (status != OK) {
		logError(1, "%s %s:ERROR % 02X\n",
			tag, __func__, ERROR_FLASH_NOT_READY);
		//Flash not ready within the chosen time,
		//better exit!
		return (status | ERROR_FLASH_NOT_READY);
	}

	logError(0, "%s Full Erase flash DONE!\n", tag);

	return OK;
}

int flash_erase_page_by_page(int keep_cx)
{
	u8 status, i = 0;
	//write the command to erase the flash
	u8 cmd[4] = {FLASH_CMD_WRITE_REGISTER, FLASH_ERASE_CODE0, 0x00, 0x00};

	for (i = 0; i < FLASH_NUM_PAGE; i++) {
		if (i >= FLASH_CX_PAGE_START && i <= FLASH_CX_PAGE_END
			&& keep_cx == 1) {
			logError(0, "%s Skipping erase page %d!\n", tag, i);
			continue;
		}
		cmd[2] = (0x3F & i) | FLASH_ERASE_START;
		logError(0, "Command erase page %d sent", i);
		logError(0, "%s:%02X %02X %02X %02X\n",
			tag, i, cmd[0], cmd[1], cmd[2], cmd[3]);
		if (fts_writeCmd(cmd, sizeof(cmd)) < 0) {
			logError(1,
			"%s %s:ERROR % 08X\n",
			tag, __func__, ERROR_I2C_W);
			return ERROR_I2C_W;
		}

		status = wait_for_flash_ready(FLASH_ERASE_CODE0);
		if (status != OK) {
			logError(1, "%s %s:ERROR % 08X\n",
				tag, __func__, ERROR_FLASH_NOT_READY);
			//Flash not ready within the chosen time,
			//better exit!
			return (status | ERROR_FLASH_NOT_READY);
		}
	}

	logError(0, "%s Erase flash page by page DONE!\n", tag);

	return OK;
}

int start_flash_dma(void)
{
	int status;
	//write the command to erase the flash
	u8 cmd[3] = {FLASH_CMD_WRITE_REGISTER, FLASH_DMA_CODE0,
			FLASH_DMA_CODE1};

	logError(0, "%s Command flash DMA ...\n", tag);
	if (fts_writeCmd(cmd, sizeof(cmd)) < 0) {
		logError(1, "%s %s: ERROR % 02X\n",
			tag, __func__, ERROR_I2C_W);
		return ERROR_I2C_W;
	}

	status = wait_for_flash_ready(FLASH_DMA_CODE0);

	if (status != OK) {
		logError(1, "%s %s: ERROR % 02X\n",
			tag, __func__, ERROR_FLASH_NOT_READY);
		//Flash not ready within the chosen time, better exit!
		return (status | ERROR_FLASH_NOT_READY);
	}

	logError(0, "%s flash DMA DONE!\n", tag);

	return OK;
}

int fillFlash(u32 address, u8 *data, int size)
{
	int remaining = size;
	int toWrite = 0;
	int byteBlock = 0;
	int wheel = 0;
	u32 addr = 0;
	int res;
	int delta;
	u8 *buff = NULL;
	u8 buff2[9] = {0};


	buff = (u8 *)kmalloc_array((DMA_CHUNK + 3), sizeof(u8), GFP_KERNEL);
	if (buff == NULL) {
		logError(1, "%s %s: ERROR %02X\n", tag, __func__, ERROR_ALLOC);
		return ERROR_ALLOC;
	}

	while (remaining > 0) {
		byteBlock = 0;
		addr = 0;
		while (byteBlock < FLASH_CHUNK && remaining > 0) {
			buff[0] = FLASH_CMD_WRITE_64K;
			if (remaining >= DMA_CHUNK) {
				if ((byteBlock + DMA_CHUNK) <= FLASH_CHUNK) {
					//logError(1, "%s fillFlash:1\n", tag);
					toWrite = DMA_CHUNK;
					remaining -= DMA_CHUNK;
					byteBlock += DMA_CHUNK;
				} else {
					//logError(1, "%s fillFlash:2\n", tag);
					delta = FLASH_CHUNK - byteBlock;
					toWrite = delta;
					remaining -= delta;
					byteBlock += delta;
				}
			} else {
				if ((byteBlock + remaining) <= FLASH_CHUNK) {
					//logError(1, "%s fillFlash:3\n", tag);
					toWrite = remaining;
					byteBlock += remaining;
					remaining = 0;
				} else {
					//logError(1, "%s fillFlash:4\n", tag);
					delta = FLASH_CHUNK - byteBlock;
					toWrite = delta;
					remaining -= delta;
					byteBlock += delta;
				}
			}

			buff[1] = (u8) ((addr & 0x0000FF00) >> 8);
			buff[2] = (u8) (addr & 0x000000FF);
			memcpy(&buff[3], data, toWrite);
			//logError(0,
			//"%s Command = %02X, address = %02X %02X,
			//bytes = %d, data = %02X %02X, %02X %02X\n",
			//tag, buff[0], buff[1], buff[2], toWrite,
			//buff[3], buff[4], buff[3 + toWrite-2],
			//buff[3 + toWrite-1]);
			if (fts_writeCmd(buff, 3 + toWrite) < 0) {
				logError(1, "%s %s: ERROR %02X\n",
					tag, __func__, ERROR_I2C_W);
				kfree(buff);
				return ERROR_I2C_W;
			}

			addr += toWrite;
			data += toWrite;
		}
		//configuring the DMA
		byteBlock = byteBlock / 4 - 1;

		buff2[0] = FLASH_CMD_WRITE_REGISTER;
		buff2[1] = FLASH_DMA_CONFIG;
		buff2[2] = 0x00;
		buff2[3] = 0x00;

		addr = address + ((wheel * FLASH_CHUNK)/4);
		buff2[4] = (u8) ((addr & 0x000000FF));
		buff2[5] = (u8) ((addr & 0x0000FF00) >> 8);
		buff2[6] = (u8) (byteBlock & 0x000000FF);
		buff2[7] = (u8) ((byteBlock & 0x0000FF00) >> 8);
		buff2[8] = 0x00;

		logError(0, "%s:Command:%02X, address:%02X %02X, ",
			tag, buff2[0], buff2[5], buff2[4]);
		logError(0, "words:%02X %02X\n", buff2[7], buff2[6]);
		if (fts_writeCmd(buff2, 9) < OK) {
			logError(1, "%s Error during filling Flash!:%02X\n",
				tag, ERROR_I2C_W);
			kfree(buff);
			return ERROR_I2C_W;
		}
		//mdelay(FLASH_WAIT_TIME);
		res = start_flash_dma();
		if (res < OK) {
			logError(1, "%s Error during flashing DMA!:%02X\n",
				tag, res);
			kfree(buff);
			return res;
		}
		wheel++;
	}
	kfree(buff);
	return OK;
}

int flash_burn(struct Firmware fw, int force_burn, int keep_cx)
{
	int res;

	if (!force_burn) {
		for (res = EXTERNAL_RELEASE_INFO_SIZE-1; res >= 0; res--) {
			if (fw.externalRelease[res] >
				ftsInfo.u8_extReleaseInfo[res])
				goto start;
		}
		logError(1, "Firmware in the chip newer or ");
		logError(1, "equal to the one to burn!");
		logError(1, "%s %s:NO UPDATE ERROR %02X\n",
			tag, __func__, ERROR_FW_NO_UPDATE);
		return (ERROR_FW_NO_UPDATE | ERROR_FLASH_BURN_FAILED);
	}

	//programming procedure start
start:
	logError(0, "%s Programming Procedure for flashing started:\n\n", tag);

	logError(0, "%s 1) SYSTEM RESET:\n", tag);
	res = fts_system_reset();
	if (res < 0) {
		logError(1, "%s system reset FAILED!\n", tag);
		/**
		 * if there is no firmware i will not
		 * get the controller ready event and
		 * there will be a timeout but i can
		 * keep going, but if there is an I2C
		 * error i have to exit
		 */
		if (res != (ERROR_SYSTEM_RESET_FAIL | ERROR_TIMEOUT))
			return (res | ERROR_FLASH_BURN_FAILED);
	} else
		logError(0, "%s system reset COMPLETED!\n\n", tag);

	logError(0, "%s 2) WARM BOOT:\n", tag);
	res = fts_warm_boot();
	if (res < OK) {
		logError(1, "%s warm boot FAILED!\n", tag);
		return (res | ERROR_FLASH_BURN_FAILED);
	} /*else*/
	logError(0, "%s warm boot COMPLETED!\n\n", tag);

	//mdelay(FLASH_WAIT_TIME);
	logError(0, "%s 3) FLASH UNLOCK:\n", tag);
	res = flash_unlock();
	if (res < OK) {
		logError(1, "%s flash unlock FAILED! ERROR %02X\n",
			tag, ERROR_FLASH_BURN_FAILED);
		return (res | ERROR_FLASH_BURN_FAILED);
	}
	logError(0, "%s flash unlock COMPLETED!\n\n", tag);

	//mdelay(200);
	logError(0, "%s 4) FLASH ERASE UNLOCK:\n", tag);
	res = flash_erase_unlock();
	if (res < 0) {
		logError(1, "%s flash unlock FAILED! ERROR %02X\n",
			tag, ERROR_FLASH_BURN_FAILED);
		return (res | ERROR_FLASH_BURN_FAILED);
	}
	logError(0, "%s flash unlock COMPLETED!\n\n", tag);

	//mdelay(FLASH_WAIT_TIME);
	logError(0, "%s 5) FLASH ERASE:\n", tag);
	if (keep_cx == 1)
		res = flash_erase_page_by_page(keep_cx);
	else
		res = flash_full_erase();
	if (res < 0) {
		logError(1, "%s flash erase FAILED! ERROR %02X\n",
			tag, ERROR_FLASH_BURN_FAILED);
		return (res | ERROR_FLASH_BURN_FAILED);
	}
	logError(0, "%s flash erase COMPLETED!\n\n", tag);


	//mdelay(FLASH_WAIT_TIME);
	logError(0, "%s 6) LOAD PROGRAM:\n", tag);
	res = fillFlash(FLASH_ADDR_CODE, &fw.data[0],
					fw.sec0_size);
	if (res < OK) {
		logError(1, "%s   load program ERROR %02X\n",
			tag, ERROR_FLASH_BURN_FAILED);
		return (res | ERROR_FLASH_BURN_FAILED);
	}
	logError(1, "%s   load program DONE!\n", tag);
	logError(0, "%s 7) LOAD CONFIG:\n", tag);
	res = fillFlash(FLASH_ADDR_CONFIG,
		&(fw.data[fw.sec0_size]), fw.sec1_size);
	if (res < OK) {
		logError(1, "%s   load config ERROR %02X\n",
			tag, ERROR_FLASH_BURN_FAILED);
		return (res | ERROR_FLASH_BURN_FAILED);
	}
	logError(1, "%s   load config DONE!\n", tag);

	logError(0, "%s   Flash burn COMPLETED!\n\n", tag);

	logError(0, "%s 8) SYSTEM RESET:\n", tag);
	res = fts_system_reset();
	if (res < 0) {
		logError(1, "%s system reset FAILED! ERROR %02X\n",
			tag, ERROR_FLASH_BURN_FAILED);
		return (res | ERROR_FLASH_BURN_FAILED);
	}
	logError(0, "%s   system reset COMPLETED!\n\n", tag);


	logError(0, "%s 9) FINAL CHECK:\n", tag);
	res = readChipInfo(0);
	if (res < 0) {
		logError(1, "%s %s:Unable to retrieve Chip INFO!:%02X\n",
			tag, __func__, ERROR_FLASH_BURN_FAILED);
		return (res | ERROR_FLASH_BURN_FAILED);
	}

	for (res = 0; res < EXTERNAL_RELEASE_INFO_SIZE; res++) {
		////external release is prined during readChipInfo
		if (fw.externalRelease[res] != ftsInfo.u8_extReleaseInfo[res]) {
			pr_err("Firmware in the chip different from");
			pr_err(" the one that was burn!");
			logError(1, "%s fw: %x != %x, conf: %x != %x\n",
				tag, ftsInfo.u16_fwVer, fw.fw_ver,
				ftsInfo.u16_cfgId, fw.config_id);
			return ERROR_FLASH_BURN_FAILED;
		}
	}

	logError(0, "%s Final check OK! fw: %02X , conf: %02X\n",
		tag, ftsInfo.u16_fwVer, ftsInfo.u16_cfgId);

	return OK;
}

#endif<|MERGE_RESOLUTION|>--- conflicted
+++ resolved
@@ -121,86 +121,6 @@
 	const struct firmware *fw = NULL;
 	struct device *dev = NULL;
 	int res;
-<<<<<<< HEAD
-
-	logError(1, "%s %s starting...\n", tag, __func__);
-	switch (from) {
-#ifdef FW_H_FILE
-	case 1:
-		logError(1, "%s Read FW from .h file!\n", tag);
-		*size = FW_SIZE_NAME;
-		*data = (u8 *)kmalloc_array((*size), sizeof(u8), GFP_KERNEL);
-		if (*data == NULL) {
-			logError(1, "%s %s:Impossible to allocate memory! ",
-				tag, __func__);
-			logError(1, "ERROR %08X\n", ERROR_ALLOC);
-
-			return ERROR_ALLOC;
-		}
-		memcpy(*data, (u8 *)FW_ARRAY_NAME, (*size));
-		break;
-#endif
-	default:
-		logError(1, "%s Read FW from BIN file!\n", tag);
-		dev = getDev();
-
-		if (dev != NULL) {
-			res = request_firmware(&fw, pathToFile, dev);
-			if (res == 0) {
-				*size = fw->size;
-				*data = (u8 *)kmalloc_array((*size), sizeof(u8),
-					GFP_KERNEL);
-				if (*data == NULL) {
-					logError(1, "%s %s:Impossible to ",
-						tag, __func__);
-					logError(1, "%allocate! %08X\n",
-						ERROR_ALLOC);
-					release_firmware(fw);
-					return ERROR_ALLOC;
-				}
-				memcpy(*data, (u8 *)fw->data, (*size));
-				release_firmware(fw);
-			} else {
-				logError(1, "%s %s:No File found! ERROR %08X\n",
-					tag, __func__, ERROR_FILE_NOT_FOUND);
-				return ERROR_FILE_NOT_FOUND;
-			}
-		} else {
-			logError(1, "%s %s:No device found! ERROR %08X\n",
-			tag, __func__, ERROR_OP_NOT_ALLOW);
-			return ERROR_OP_NOT_ALLOW;
-		}
-	}
-	logError(1, "%s %s:Finshed!\n", tag, __func__);
-	return OK;
-}
-
-int readFwFile(const char *path, struct Firmware *fw, int keep_cx)
-{
-	int res;
-	int orig_size;
-	u8 *orig_data = NULL;
-
-
-	res = getFWdata(path, &orig_data, &orig_size, LOAD_FW_FROM);
-	if (res < OK) {
-		logError(1, "%s %s:impossible retrieve FW... ERROR %08X\n",
-			tag, __func__, ERROR_MEMH_READ);
-
-		return (res | ERROR_MEMH_READ);
-	}
-	res = parseBinFile(orig_data, orig_size, fw, keep_cx);
-
-	if (res < OK) {
-		logError(1, "%s %s:impossible parse ERROR %08X\n",
-			tag, __func__, ERROR_MEMH_READ);
-		return (res | ERROR_MEMH_READ);
-	}
-
-	return OK;
-}
-
-=======
 
 	logError(0, "%s %s starting...\n", tag, __func__);
 	switch (from) {
@@ -284,7 +204,6 @@
 	return OK;
 }
 
->>>>>>> d8914c3a
 int flashProcedure(const char *path, int force, int keep_cx)
 {
 	struct Firmware fw;
@@ -294,11 +213,7 @@
 	logError(0, "%s Reading Fw file...\n", tag);
 	res = readFwFile(path, &fw, keep_cx);
 	if (res < OK) {
-<<<<<<< HEAD
-		logError(1, "%s %s: ERROR %02X\n",
-=======
 		logError(0, "%s %s: ERROR %02X\n",
->>>>>>> d8914c3a
 			tag, __func__, (res | ERROR_FLASH_PROCEDURE));
 		kfree(fw.data);
 		return (res | ERROR_FLASH_PROCEDURE);
@@ -437,7 +352,6 @@
 		kfree(fw_data);
 		return ERROR_FILE_PARSE;
 	}
-<<<<<<< HEAD
 
 	fwData->data = (u8 *)kmalloc_array(dimension, sizeof(u8), GFP_KERNEL);
 	if (fwData->data == NULL) {
@@ -464,34 +378,6 @@
 	logError(0, "%s %s: CONFIG ID File = %04X\n",
 			tag, __func__, fwData->config_id);
 
-=======
-
-	fwData->data = (u8 *)kmalloc_array(dimension, sizeof(u8), GFP_KERNEL);
-	if (fwData->data == NULL) {
-		logError(1, "%s %s: ERROR %02X\n", tag, __func__, ERROR_ALLOC);
-
-		kfree(fw_data);
-		return ERROR_ALLOC;
-	}
-
-	memcpy(fwData->data, ((u8 *)(fw_data) + FW_HEADER_SIZE),
-				dimension);
-	fwData->data_size = dimension;
-
-	fwData->fw_ver = (u16)(((fwData->data[FW_VER_MEMH_BYTE1] & 0x00FF) << 8)
-				+ (fwData->data[FW_VER_MEMH_BYTE0] & 0x00FF));
-
-	fwData->config_id = (u16)(((fwData->data[(FW_CODE_SIZE)
-				+ FW_OFF_CONFID_MEMH_BYTE1] & 0x00FF) << 8)
-			+ (fwData->data[(FW_CODE_SIZE) +
-				FW_OFF_CONFID_MEMH_BYTE0] & 0x00FF));
-
-	logError(0, "%s %s: FW VERS File = %04X\n",
-			tag, __func__, fwData->fw_ver);
-	logError(0, "%s %s: CONFIG ID File = %04X\n",
-			tag, __func__, fwData->config_id);
-
->>>>>>> d8914c3a
 	logError(0, "%s READ FW DONE %d bytes!\n", tag, fwData->data_size);
 
 	kfree(fw_data);
