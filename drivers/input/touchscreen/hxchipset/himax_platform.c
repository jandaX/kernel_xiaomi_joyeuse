--- conflicted
+++ resolved
@@ -190,11 +190,7 @@
 	};
 
 	if (length > HX_REPORT_SZ * 2) {
-<<<<<<< HEAD
-		E("%s: data length too large %d!\n", __func__, length);
-=======
 		I("%s: data length too large %d\n", __func__, length);
->>>>>>> 4719c01d
 		buf = kmalloc(length, GFP_KERNEL);
 		if (!buf) {
 			E("%s: failed realloc buf %d\n", __func__, length);
@@ -246,11 +242,7 @@
 	};
 
 	if (length + 1 > HX_REPORT_SZ * 2) {
-<<<<<<< HEAD
-		E("%s: data length too large %d!\n", __func__, length + 1);
-=======
 		I("%s: data length too large %d\n", __func__, length + 1);
->>>>>>> 4719c01d
 		buf = kmalloc(length + 1, GFP_KERNEL);
 		if (!buf) {
 			E("%s: failed realloc buf %d\n", __func__, length + 1);
@@ -307,11 +299,7 @@
 	};
 
 	if (length > HX_REPORT_SZ * 2) {
-<<<<<<< HEAD
-		E("%s: data length too large %d!\n", __func__, length);
-=======
 		I("%s: data length too large %d\n", __func__, length);
->>>>>>> 4719c01d
 		buf = kmalloc(length, GFP_KERNEL);
 		if (!buf) {
 			E("%s: failed realloc buf %d\n", __func__, length);
@@ -736,11 +724,6 @@
 
 		switch (*blank) {
 		case MSM_DRM_BLANK_UNBLANK:
-			if (!ts->initialized) {
-				if (himax_chip_common_init())
-					return -ECANCELED;
-				ts->initialized = true;
-			}
 			himax_common_resume(&ts->client->dev);
 			break;
 		case MSM_DRM_BLANK_POWERDOWN:
@@ -772,11 +755,6 @@
 
 		switch (*blank) {
 		case FB_BLANK_UNBLANK:
-			if (!ts->initialized) {
-				if (himax_chip_common_init())
-					return 0;
-				ts->initialized = true;
-			}
 			himax_common_resume(&ts->client->dev);
 			break;
 		case FB_BLANK_POWERDOWN:
@@ -836,15 +814,9 @@
 	if (ret)
 		goto err_fb_notify_reg_failed;
 #endif
-<<<<<<< HEAD
 
 	return ret;
 
-=======
-
-	return ret;
-
->>>>>>> 4719c01d
 err_fb_notify_reg_failed:
 	kfree(ts->report_i2c_data);
 err_report_i2c_data:
