--- conflicted
+++ resolved
@@ -734,8 +734,6 @@
 			DMI_MATCH(DMI_PRODUCT_NAME, "33474HU"),
 		},
 	},
-<<<<<<< HEAD
-=======
 	{
 		/* Entroware Proteus */
 		.matches = {
@@ -744,7 +742,6 @@
 			DMI_MATCH(DMI_PRODUCT_VERSION, "EL07R4"),
 		},
 	},
->>>>>>> 75c9a7e9
 	{ }
 };
 
