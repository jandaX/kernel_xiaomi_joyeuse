--- conflicted
+++ resolved
@@ -45,10 +45,7 @@
 #define USBIN_I_VOTER			"USBIN_I_VOTER"
 #define PL_FCC_LOW_VOTER		"PL_FCC_LOW_VOTER"
 #define ICL_LIMIT_VOTER			"ICL_LIMIT_VOTER"
-<<<<<<< HEAD
-=======
 #define FCC_STEPPER_VOTER		"FCC_STEPPER_VOTER"
->>>>>>> 4719c01d
 
 struct pl_data {
 	int			pl_mode;
@@ -81,8 +78,6 @@
 	int			total_settled_ua;
 	int			pl_settled_ua;
 	int			pl_fcc_max;
-<<<<<<< HEAD
-=======
 	int			fcc_stepper_enable;
 	int			main_step_fcc_dir;
 	int			main_step_fcc_count;
@@ -91,7 +86,6 @@
 	int			parallel_step_fcc_count;
 	int			parallel_step_fcc_residual;
 	int			step_fcc;
->>>>>>> 4719c01d
 	u32			wa_flags;
 	struct class		qcom_batt_class;
 	struct wakeup_source	*pl_ws;
@@ -277,10 +271,6 @@
 
 	chip->total_settled_ua = total_settled_ua;
 	chip->pl_settled_ua = slave_ua;
-<<<<<<< HEAD
-
-=======
->>>>>>> 4719c01d
 }
 
 static ssize_t version_show(struct class *c, struct class_attribute *attr,
@@ -1053,59 +1043,6 @@
 		get_fcc_split(chip, total_fcc_ua, &master_fcc_ua,
 				&slave_fcc_ua);
 
-<<<<<<< HEAD
-		/*
-		 * If there is an increase in slave share
-		 * (Also handles parallel enable case)
-		 *	Set Main ICL then slave FCC
-		 * else
-		 * (Also handles parallel disable case)
-		 *	Set slave ICL then main FCC.
-		 */
-		if (slave_fcc_ua > chip->slave_fcc_ua) {
-			pval.intval = master_fcc_ua;
-			rc = power_supply_set_property(chip->main_psy,
-				POWER_SUPPLY_PROP_CONSTANT_CHARGE_CURRENT_MAX,
-				&pval);
-			if (rc < 0) {
-				pr_err("Could not set main fcc, rc=%d\n", rc);
-				return rc;
-			}
-
-			pval.intval = slave_fcc_ua;
-			rc = power_supply_set_property(chip->pl_psy,
-				POWER_SUPPLY_PROP_CONSTANT_CHARGE_CURRENT_MAX,
-				&pval);
-			if (rc < 0) {
-				pr_err("Couldn't set parallel fcc, rc=%d\n",
-						rc);
-				return rc;
-			}
-
-			chip->slave_fcc_ua = slave_fcc_ua;
-		} else {
-			pval.intval = slave_fcc_ua;
-			rc = power_supply_set_property(chip->pl_psy,
-				POWER_SUPPLY_PROP_CONSTANT_CHARGE_CURRENT_MAX,
-				&pval);
-			if (rc < 0) {
-				pr_err("Couldn't set parallel fcc, rc=%d\n",
-						rc);
-				return rc;
-			}
-
-			chip->slave_fcc_ua = slave_fcc_ua;
-
-			pval.intval = master_fcc_ua;
-			rc = power_supply_set_property(chip->main_psy,
-				POWER_SUPPLY_PROP_CONSTANT_CHARGE_CURRENT_MAX,
-				&pval);
-			if (rc < 0) {
-				pr_err("Could not set main fcc, rc=%d\n", rc);
-				return rc;
-			}
-		}
-=======
 		if (chip->fcc_stepper_enable) {
 			get_fcc_stepper_params(chip, master_fcc_ua,
 					slave_fcc_ua);
@@ -1169,7 +1106,6 @@
 					return rc;
 				}
 			}
->>>>>>> 4719c01d
 
 			/*
 			 * Enable will be called with a valid pl_psy always. The
@@ -1187,11 +1123,6 @@
 				split_settled(chip);
 		}
 
-<<<<<<< HEAD
-		if (IS_USBIN(chip->pl_mode))
-			split_settled(chip);
-=======
->>>>>>> 4719c01d
 		/*
 		 * we could have been enabled while in taper mode,
 		 *  start the taper work if so
@@ -1217,15 +1148,6 @@
 			(master_fcc_ua * 100) / total_fcc_ua,
 			(slave_fcc_ua * 100) / total_fcc_ua);
 	} else {
-<<<<<<< HEAD
-		if (IS_USBIN(chip->pl_mode))
-			split_settled(chip);
-
-		/* pl_psy may be NULL while in the disable branch */
-		if (chip->pl_psy) {
-			pval.intval = 1;
-			rc = power_supply_set_property(chip->pl_psy,
-=======
 		if (!chip->fcc_stepper_enable) {
 			if (IS_USBIN(chip->pl_mode))
 				split_settled(chip);
@@ -1234,7 +1156,6 @@
 			if (chip->pl_psy) {
 				pval.intval = 1;
 				rc = power_supply_set_property(chip->pl_psy,
->>>>>>> 4719c01d
 					POWER_SUPPLY_PROP_INPUT_SUSPEND, &pval);
 				if (rc < 0)
 					pr_err("Couldn't change slave suspend state rc=%d\n",
@@ -1265,22 +1186,11 @@
 			}
 		}
 
-		/* reset parallel FCC */
-		chip->slave_fcc_ua = 0;
 		rerun_election(chip->fv_votable);
 
 		cancel_delayed_work_sync(&chip->pl_awake_work);
 		schedule_delayed_work(&chip->pl_awake_work,
 						msecs_to_jiffies(5000));
-
-		chip->total_settled_ua = 0;
-		chip->pl_settled_ua = 0;
-	}
-
-	/* notify parallel state change */
-	if (chip->pl_psy && (chip->pl_disable != pl_disable)) {
-		power_supply_changed(chip->pl_psy);
-		chip->pl_disable = (bool)pl_disable;
 	}
 
 	/* notify parallel state change */
@@ -1483,10 +1393,7 @@
 	else
 		vote(chip->pl_enable_votable_indirect, USBIN_I_VOTER, true, 0);
 
-<<<<<<< HEAD
-=======
 	rerun_election(chip->fcc_votable);
->>>>>>> 4719c01d
 
 	if (IS_USBIN(chip->pl_mode)) {
 		/*
