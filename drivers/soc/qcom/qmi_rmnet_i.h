--- conflicted
+++ resolved
@@ -118,11 +118,8 @@
 
 int qmi_rmnet_flow_control(struct net_device *dev, u32 tcm_handle, int enable);
 
-<<<<<<< HEAD
-=======
 void dfc_qmi_wq_flush(struct qmi_info *qmi);
 
->>>>>>> 0482853e
 #else
 static inline struct rmnet_flow_map *
 qmi_rmnet_get_flow_map(struct qos_info *qos_info,
@@ -150,14 +147,11 @@
 static inline void
 dfc_qmi_burst_check(struct net_device *dev, struct qos_info *qos,
 		    int ip_type, u32 mark, unsigned int len)
-<<<<<<< HEAD
-=======
 {
 }
 
 static inline void
 dfc_qmi_wq_flush(struct qmi_info *qmi)
->>>>>>> 0482853e
 {
 }
 #endif
