#
# Misc strange devices
#

menu "Misc devices"

config SENSORS_LIS3LV02D
	tristate
	depends on INPUT
	select INPUT_POLLDEV
	default n

config AD525X_DPOT
	tristate "Analog Devices Digital Potentiometers"
	depends on (I2C || SPI) && SYSFS
	help
	  If you say yes here, you get support for the Analog Devices
	  AD5258, AD5259, AD5251, AD5252, AD5253, AD5254, AD5255
	  AD5160, AD5161, AD5162, AD5165, AD5200, AD5201, AD5203,
	  AD5204, AD5206, AD5207, AD5231, AD5232, AD5233, AD5235,
	  AD5260, AD5262, AD5263, AD5290, AD5291, AD5292, AD5293,
	  AD7376, AD8400, AD8402, AD8403, ADN2850, AD5241, AD5242,
	  AD5243, AD5245, AD5246, AD5247, AD5248, AD5280, AD5282,
	  ADN2860, AD5273, AD5171, AD5170, AD5172, AD5173, AD5270,
	  AD5271, AD5272, AD5274
	  digital potentiometer chips.

	  See Documentation/misc-devices/ad525x_dpot.txt for the
	  userspace interface.

	  This driver can also be built as a module.  If so, the module
	  will be called ad525x_dpot.

config AD525X_DPOT_I2C
	tristate "support I2C bus connection"
	depends on AD525X_DPOT && I2C
	help
	  Say Y here if you have a digital potentiometers hooked to an I2C bus.

	  To compile this driver as a module, choose M here: the
	  module will be called ad525x_dpot-i2c.

config AD525X_DPOT_SPI
	tristate "support SPI bus connection"
	depends on AD525X_DPOT && SPI_MASTER
	help
	  Say Y here if you have a digital potentiometers hooked to an SPI bus.

	  If unsure, say N (but it's safe to say "Y").

	  To compile this driver as a module, choose M here: the
	  module will be called ad525x_dpot-spi.

config ATMEL_TCLIB
	bool "Atmel AT32/AT91 Timer/Counter Library"
	depends on (AVR32 || ARCH_AT91)
	help
	  Select this if you want a library to allocate the Timer/Counter
	  blocks found on many Atmel processors.  This facilitates using
	  these blocks by different drivers despite processor differences.

config ATMEL_TCB_CLKSRC
	bool "TC Block Clocksource"
	depends on ATMEL_TCLIB
	default y
	help
	  Select this to get a high precision clocksource based on a
	  TC block with a 5+ MHz base clock rate.  Two timer channels
	  are combined to make a single 32-bit timer.

	  When GENERIC_CLOCKEVENTS is defined, the third timer channel
	  may be used as a clock event device supporting oneshot mode
	  (delays of up to two seconds) based on the 32 KiHz clock.

config ATMEL_TCB_CLKSRC_BLOCK
	int
	depends on ATMEL_TCB_CLKSRC
	prompt "TC Block" if CPU_AT32AP700X
	default 0
	range 0 1
	help
	  Some chips provide more than one TC block, so you have the
	  choice of which one to use for the clock framework.  The other
	  TC can be used for other purposes, such as PWM generation and
	  interval timing.

config DUMMY_IRQ
	tristate "Dummy IRQ handler"
	default n
	---help---
	  This module accepts a single 'irq' parameter, which it should register for.
	  The sole purpose of this module is to help with debugging of systems on
	  which spurious IRQs would happen on disabled IRQ vector.

config IBM_ASM
	tristate "Device driver for IBM RSA service processor"
	depends on X86 && PCI && INPUT
	depends on SERIAL_8250 || SERIAL_8250=n
	---help---
	  This option enables device driver support for in-band access to the
	  IBM RSA (Condor) service processor in eServer xSeries systems.
	  The ibmasm device driver allows user space application to access
	  ASM (Advanced Systems Management) functions on the service
	  processor. The driver is meant to be used in conjunction with
	  a user space API.
	  The ibmasm driver also enables the OS to use the UART on the
	  service processor board as a regular serial port. To make use of
	  this feature serial driver support (CONFIG_SERIAL_8250) must be
	  enabled.

	  WARNING: This software may not be supported or function
	  correctly on your IBM server. Please consult the IBM ServerProven
	  website <http://www-03.ibm.com/systems/info/x86servers/serverproven/compat/us/>
	  for information on the specific driver level and support statement
	  for your IBM server.

config PHANTOM
	tristate "Sensable PHANToM (PCI)"
	depends on PCI
	help
	  Say Y here if you want to build a driver for Sensable PHANToM device.

	  This driver is only for PCI PHANToMs.

	  If you choose to build module, its name will be phantom. If unsure,
	  say N here.

config INTEL_MID_PTI
	tristate "Parallel Trace Interface for MIPI P1149.7 cJTAG standard"
	depends on PCI && TTY && (X86_INTEL_MID || COMPILE_TEST)
	default n
	help
	  The PTI (Parallel Trace Interface) driver directs
	  trace data routed from various parts in the system out
	  through an Intel Penwell PTI port and out of the mobile
	  device for analysis with a debugging tool (Lauterbach or Fido).

	  You should select this driver if the target kernel is meant for
	  an Intel Atom (non-netbook) mobile device containing a MIPI
	  P1149.7 standard implementation.

config SGI_IOC4
	tristate "SGI IOC4 Base IO support"
	depends on PCI
	---help---
	  This option enables basic support for the IOC4 chip on certain
	  SGI IO controller cards (IO9, IO10, and PCI-RT).  This option
	  does not enable any specific functions on such a card, but provides
	  necessary infrastructure for other drivers to utilize.

	  If you have an SGI Altix with an IOC4-based card say Y.
	  Otherwise say N.

config TIFM_CORE
	tristate "TI Flash Media interface support"
	depends on PCI
	help
	  If you want support for Texas Instruments(R) Flash Media adapters
	  you should select this option and then also choose an appropriate
	  host adapter, such as 'TI Flash Media PCI74xx/PCI76xx host adapter
	  support', if you have a TI PCI74xx compatible card reader, for
	  example.
	  You will also have to select some flash card format drivers. MMC/SD
	  cards are supported via 'MMC/SD Card support: TI Flash Media MMC/SD
	  Interface support (MMC_TIFM_SD)'.

	  To compile this driver as a module, choose M here: the module will
	  be called tifm_core.

config TIFM_7XX1
	tristate "TI Flash Media PCI74xx/PCI76xx host adapter support"
	depends on PCI && TIFM_CORE
	default TIFM_CORE
	help
	  This option enables support for Texas Instruments(R) PCI74xx and
	  PCI76xx families of Flash Media adapters, found in many laptops.
	  To make actual use of the device, you will have to select some
	  flash card format drivers, as outlined in the TIFM_CORE Help.

	  To compile this driver as a module, choose M here: the module will
	  be called tifm_7xx1.

config ICS932S401
	tristate "Integrated Circuits ICS932S401"
	depends on I2C
	help
	  If you say yes here you get support for the Integrated Circuits
	  ICS932S401 clock control chips.

	  This driver can also be built as a module. If so, the module
	  will be called ics932s401.

config ATMEL_SSC
	tristate "Device driver for Atmel SSC peripheral"
	depends on HAS_IOMEM && (AVR32 || ARCH_AT91 || COMPILE_TEST)
	---help---
	  This option enables device driver support for Atmel Synchronized
	  Serial Communication peripheral (SSC).

	  The SSC peripheral supports a wide variety of serial frame based
	  communications, i.e. I2S, SPI, etc.

	  If unsure, say N.

config ENCLOSURE_SERVICES
	tristate "Enclosure Services"
	default n
	help
	  Provides support for intelligent enclosures (bays which
	  contain storage devices).  You also need either a host
	  driver (SCSI/ATA) which supports enclosures
	  or a SCSI enclosure device (SES) to use these services.

config SGI_XP
	tristate "Support communication between SGI SSIs"
	depends on NET
	depends on (IA64_GENERIC || IA64_SGI_SN2 || IA64_SGI_UV || X86_UV) && SMP
	select IA64_UNCACHED_ALLOCATOR if IA64_GENERIC || IA64_SGI_SN2
	select GENERIC_ALLOCATOR if IA64_GENERIC || IA64_SGI_SN2
	select SGI_GRU if X86_64 && SMP
	---help---
	  An SGI machine can be divided into multiple Single System
	  Images which act independently of each other and have
	  hardware based memory protection from the others.  Enabling
	  this feature will allow for direct communication between SSIs
	  based on a network adapter and DMA messaging.

config CS5535_MFGPT
	tristate "CS5535/CS5536 Geode Multi-Function General Purpose Timer (MFGPT) support"
	depends on MFD_CS5535
	default n
	help
	  This driver provides access to MFGPT functionality for other
	  drivers that need timers.  MFGPTs are available in the CS5535 and
	  CS5536 companion chips that are found in AMD Geode and several
	  other platforms.  They have a better resolution and max interval
	  than the generic PIT, and are suitable for use as high-res timers.
	  You probably don't want to enable this manually; other drivers that
	  make use of it should enable it.

config CS5535_MFGPT_DEFAULT_IRQ
	int
	depends on CS5535_MFGPT
	default 7
	help
	  MFGPTs on the CS5535 require an interrupt.  The selected IRQ
	  can be overridden as a module option as well as by driver that
	  use the cs5535_mfgpt_ API; however, different architectures might
	  want to use a different IRQ by default.  This is here for
	  architectures to set as necessary.

config CS5535_CLOCK_EVENT_SRC
	tristate "CS5535/CS5536 high-res timer (MFGPT) events"
	depends on GENERIC_CLOCKEVENTS && CS5535_MFGPT
	help
	  This driver provides a clock event source based on the MFGPT
	  timer(s) in the CS5535 and CS5536 companion chips.
	  MFGPTs have a better resolution and max interval than the
	  generic PIT, and are suitable for use as high-res timers.

config HP_ILO
	tristate "Channel interface driver for the HP iLO processor"
	depends on PCI
	default n
	help
	  The channel interface driver allows applications to communicate
	  with iLO management processors present on HP ProLiant servers.
	  Upon loading, the driver creates /dev/hpilo/dXccbN files, which
	  can be used to gather data from the management processor, via
	  read and write system calls.

	  To compile this driver as a module, choose M here: the
	  module will be called hpilo.

config QCOM_COINCELL
	tristate "Qualcomm coincell charger support"
	depends on MFD_SPMI_PMIC || COMPILE_TEST
	help
	  This driver supports the coincell block found inside of
	  Qualcomm PMICs.  The coincell charger provides a means to
	  charge a coincell battery or backup capacitor which is used
	  to maintain PMIC register and RTC state in the absence of
	  external power.

config SGI_GRU
	tristate "SGI GRU driver"
	depends on X86_UV && SMP
	default n
	select MMU_NOTIFIER
	---help---
	The GRU is a hardware resource located in the system chipset. The GRU
	contains memory that can be mmapped into the user address space. This memory is
	used to communicate with the GRU to perform functions such as load/store,
	scatter/gather, bcopy, AMOs, etc.  The GRU is directly accessed by user
	instructions using user virtual addresses. GRU instructions (ex., bcopy) use
	user virtual addresses for operands.

	If you are not running on a SGI UV system, say N.

config SGI_GRU_DEBUG
	bool  "SGI GRU driver debug"
	depends on SGI_GRU
	default n
	---help---
	This option enables additional debugging code for the SGI GRU driver.
	If you are unsure, say N.

config APDS9802ALS
	tristate "Medfield Avago APDS9802 ALS Sensor module"
	depends on I2C
	help
	  If you say yes here you get support for the ALS APDS9802 ambient
	  light sensor.

	  This driver can also be built as a module.  If so, the module
	  will be called apds9802als.

config ISL29003
	tristate "Intersil ISL29003 ambient light sensor"
	depends on I2C && SYSFS
	help
	  If you say yes here you get support for the Intersil ISL29003
	  ambient light sensor.

	  This driver can also be built as a module.  If so, the module
	  will be called isl29003.

config ISL29020
	tristate "Intersil ISL29020 ambient light sensor"
	depends on I2C
	help
	  If you say yes here you get support for the Intersil ISL29020
	  ambient light sensor.

	  This driver can also be built as a module.  If so, the module
	  will be called isl29020.

config SENSORS_TSL2550
	tristate "Taos TSL2550 ambient light sensor"
	depends on I2C && SYSFS
	help
	  If you say yes here you get support for the Taos TSL2550
	  ambient light sensor.

	  This driver can also be built as a module.  If so, the module
	  will be called tsl2550.

config SENSORS_BH1770
         tristate "BH1770GLC / SFH7770 combined ALS - Proximity sensor"
         depends on I2C
         ---help---
           Say Y here if you want to build a driver for BH1770GLC (ROHM) or
	   SFH7770 (Osram) combined ambient light and proximity sensor chip.

           To compile this driver as a module, choose M here: the
           module will be called bh1770glc. If unsure, say N here.

config SENSORS_APDS990X
	 tristate "APDS990X combined als and proximity sensors"
	 depends on I2C
	 default n
	 ---help---
	   Say Y here if you want to build a driver for Avago APDS990x
	   combined ambient light and proximity sensor chip.

	   To compile this driver as a module, choose M here: the
	   module will be called apds990x. If unsure, say N here.

config HMC6352
	tristate "Honeywell HMC6352 compass"
	depends on I2C
	help
	  This driver provides support for the Honeywell HMC6352 compass,
	  providing configuration and heading data via sysfs.

config DS1682
	tristate "Dallas DS1682 Total Elapsed Time Recorder with Alarm"
	depends on I2C
	help
	  If you say yes here you get support for Dallas Semiconductor
	  DS1682 Total Elapsed Time Recorder.

	  This driver can also be built as a module.  If so, the module
	  will be called ds1682.

config SPEAR13XX_PCIE_GADGET
	bool "PCIe gadget support for SPEAr13XX platform"
	depends on ARCH_SPEAR13XX && BROKEN
	default n
	help
	 This option enables gadget support for PCIe controller. If
	 board file defines any controller as PCIe endpoint then a sysfs
	 entry will be created for that controller. User can use these
	 sysfs node to configure PCIe EP as per his requirements.

config TI_DAC7512
	tristate "Texas Instruments DAC7512"
	depends on SPI && SYSFS
	help
	  If you say yes here you get support for the Texas Instruments
	  DAC7512 16-bit digital-to-analog converter.

	  This driver can also be built as a module. If so, the module
	  will be called ti_dac7512.

config VMWARE_BALLOON
	tristate "VMware Balloon Driver"
	depends on VMWARE_VMCI && X86 && HYPERVISOR_GUEST
	help
	  This is VMware physical memory management driver which acts
	  like a "balloon" that can be inflated to reclaim physical pages
	  by reserving them in the guest and invalidating them in the
	  monitor, freeing up the underlying machine pages so they can
	  be allocated to other guests. The balloon can also be deflated
	  to allow the guest to use more physical memory.

	  If unsure, say N.

	  To compile this driver as a module, choose M here: the
	  module will be called vmw_balloon.

config PCH_PHUB
	tristate "Intel EG20T PCH/LAPIS Semicon IOH(ML7213/ML7223/ML7831) PHUB"
	select GENERIC_NET_UTILS
	depends on PCI && (X86_32 || MIPS || COMPILE_TEST)
	help
	  This driver is for PCH(Platform controller Hub) PHUB(Packet Hub) of
	  Intel Topcliff which is an IOH(Input/Output Hub) for x86 embedded
	  processor. The Topcliff has MAC address and Option ROM data in SROM.
	  This driver can access MAC address and Option ROM data in SROM.

	  This driver also can be used for LAPIS Semiconductor's IOH,
	  ML7213/ML7223/ML7831.
	  ML7213 which is for IVI(In-Vehicle Infotainment) use.
	  ML7223 IOH is for MP(Media Phone) use.
	  ML7831 IOH is for general purpose use.
	  ML7213/ML7223/ML7831 is companion chip for Intel Atom E6xx series.
	  ML7213/ML7223/ML7831 is completely compatible for Intel EG20T PCH.

	  To compile this driver as a module, choose M here: the module will
	  be called pch_phub.

config USB_SWITCH_FSA9480
	tristate "FSA9480 USB Switch"
	depends on I2C
	help
	  The FSA9480 is a USB port accessory detector and switch.
	  The FSA9480 is fully controlled using I2C and enables USB data,
	  stereo and mono audio, video, microphone and UART data to use
	  a common connector port.

config LATTICE_ECP3_CONFIG
	tristate "Lattice ECP3 FPGA bitstream configuration via SPI"
	depends on SPI && SYSFS
	select FW_LOADER
	default	n
	help
	  This option enables support for bitstream configuration (programming
	  or loading) of the Lattice ECP3 FPGA family via SPI.

	  If unsure, say N.

config SRAM
	bool "Generic on-chip SRAM driver"
	depends on HAS_IOMEM
	select GENERIC_ALLOCATOR
	select SRAM_EXEC if ARM
	help
	  This driver allows you to declare a memory region to be managed by
	  the genalloc API. It is supposed to be used for small on-chip SRAM
	  areas found on many SoCs.

config SRAM_EXEC
	bool

config HDCP_QSEECOM
	tristate "QTI High-Bandwidth Digital Content Protection Module"
	help
	  This module implements HDCP 2.2 features over external interfaces
	  such as the DisplayPort interface. It exposes APIs for the interface
	  driver to communicate with QTI Secure Execution Environment (QSEE)
	  via the QSEECOM Driver and also communicates with the Receiver via
	  APIs exposed by the interface driver.

config QSEECOM
        tristate "QTI Secure Execution Communicator driver"
        help
          Provides a communication interface between userspace and
          QTI Secure Execution Environment (QSEE) using Secure Channel
          Manager (SCM) interface. It exposes APIs for both userspace and
          kernel clients.

config VEXPRESS_SYSCFG
	bool "Versatile Express System Configuration driver"
	depends on VEXPRESS_CONFIG
	default y
	help
	  ARM Ltd. Versatile Express uses specialised platform configuration
	  bus. System Configuration interface is one of the possible means
	  of generating transactions on this bus.

config ASPEED_LPC_CTRL
	depends on (ARCH_ASPEED || COMPILE_TEST) && REGMAP && MFD_SYSCON
	tristate "Aspeed ast2400/2500 HOST LPC to BMC bridge control"
	---help---
	  Control Aspeed ast2400/2500 HOST LPC to BMC mappings through
	  ioctl()s, the driver also provides a read/write interface to a BMC ram
	  region where the host LPC read/write region can be buffered.

config ASPEED_LPC_SNOOP
	tristate "Aspeed ast2500 HOST LPC snoop support"
	depends on (ARCH_ASPEED || COMPILE_TEST) && REGMAP && MFD_SYSCON
	help
	  Provides a driver to control the LPC snoop interface which
	  allows the BMC to listen on and save the data written by
	  the host to an arbitrary LPC I/O port.

config PCI_ENDPOINT_TEST
	depends on PCI
	select CRC32
	tristate "PCI Endpoint Test driver"
	---help---
           Enable this configuration option to enable the host side test driver
           for PCI Endpoint.

config UID_SYS_STATS
	bool "Per-UID statistics"
	depends on PROFILING && TASK_XACCT && TASK_IO_ACCOUNTING
	help
	  Per UID based cpu time statistics exported to /proc/uid_cputime
	  Per UID based io statistics exported to /proc/uid_io
	  Per UID based procstat control in /proc/uid_procstat

config UID_SYS_STATS_DEBUG
	bool "Per-TASK statistics"
	depends on UID_SYS_STATS
	default n
	help
	  Per TASK based io statistics exported to /proc/uid_io

config MEMORY_STATE_TIME
	tristate "Memory freq/bandwidth time statistics"
	depends on PROFILING
	help
	  Memory time statistics exported to /sys/kernel/memory_state_time

config QPNP_MISC
	tristate "QPNP Misc Peripheral"
	depends on MFD_SPMI_PMIC
	help
	  Say 'y' here to include support for the QTI QPNP MISC
	  peripheral. The MISC peripheral holds the USB ID interrupt
	  and the driver provides an API to check if this interrupt
	  is available on the current PMIC chip.

config OKL4_USER_VIRQ
	tristate "User space accessible OKL4 virtual interrupts"
	depends on OKL4_GUEST
	default n
	help
	  Say Y here if you want to enable the driver that exposes OKL4
	  virtual interrupts and virtual interrupt sources which enable
          inter-VM notifications.

config OKL4_RINGBUF
	tristate "Test driver for OKL4 inter-cell communication"
	depends on OKL4_GUEST
	default n
	help
	  Say Y here if you want to test communication between OKL4 guests
	  using virtual interrupts and shared memory.

config TEST_IRQ_REQUESTER
	tristate "Receive interrupt notifications in user-space"
	depends on DEBUG_FS
	default n
	help
	  This module allows interrupts to be registered from user-space by
	  writing to a debugfs file. If an interrupt registered by this
	  module triggers then a log message will be displayed. Note: This
	  driver is intented only for basic testing of interrupts. It not
	  designed to be a generic solution for providing interrupts to
	  user-space.

	  This module can be used to test client side vServices vGPIO
	  interrupt handling.

	  If in doubt, say N.

config FORCE_FAST_CHARGE
	bool "Force faster charge rate for USB"
	default n
	help
	  This allows users to override default charge rate for USB

<<<<<<< HEAD
=======
config BATTERY_SAVER
	bool "Battery saver mode for kernelspace"
	default y
	help
	  This driver creates a sysfs toggle that can be enabled when
	  battery saver mode is activated in userspace, and provides
	  functions to check the status of battery saver and to activate
	  it from anywhere in the kernel.

	  The former can be used to disable features that may otherwise
	  drain battery faster, such as CPU and DDR boosting.

	  If in doubt, say Y.

>>>>>>> 0bb30046
source "drivers/misc/c2port/Kconfig"
source "drivers/misc/aw8624_haptic/Kconfig"
source "drivers/misc/drv2624_haptic/Kconfig"
source "drivers/misc/eeprom/Kconfig"
source "drivers/misc/cb710/Kconfig"
source "drivers/misc/ti-st/Kconfig"
source "drivers/misc/lis3lv02d/Kconfig"
source "drivers/misc/altera-stapl/Kconfig"
source "drivers/misc/mei/Kconfig"
source "drivers/misc/vmw_vmci/Kconfig"
source "drivers/misc/mic/Kconfig"
source "drivers/misc/genwqe/Kconfig"
source "drivers/misc/echo/Kconfig"
source "drivers/misc/cxl/Kconfig"
source "drivers/misc/fpr_FingerprintCard/Kconfig"
endmenu

config OKL4_USER_VIPC
	bool "OKL4 Virtual Platform IPC Driver"
	depends on OKL4_GUEST
	default n
	help
	  Say Y here if you want to enable the driver which exposes the OKL4
	  Shared Buffer IPC mechanism for accessing and initializing buffers
	  and vIRQs associated with IPC between two cells.

config OKL4_LINK_SHBUF
	    tristate "OKL4 link with shared buffer transport"
	    default y
	    depends on OKL4_GUEST
	    help
	      Enable driver for OKL4 inter-cell links using the "shared-buffer"
	      transport. This driver presents the link to Linux as a character device
	      which can be written to or read from to access the shared memory. An ioctl
	      on the device is used to send a virtual interrupt to the partner cell.<|MERGE_RESOLUTION|>--- conflicted
+++ resolved
@@ -593,8 +593,6 @@
 	help
 	  This allows users to override default charge rate for USB
 
-<<<<<<< HEAD
-=======
 config BATTERY_SAVER
 	bool "Battery saver mode for kernelspace"
 	default y
@@ -609,7 +607,6 @@
 
 	  If in doubt, say Y.
 
->>>>>>> 0bb30046
 source "drivers/misc/c2port/Kconfig"
 source "drivers/misc/aw8624_haptic/Kconfig"
 source "drivers/misc/drv2624_haptic/Kconfig"
