--- conflicted
+++ resolved
@@ -61,33 +61,14 @@
 			       const struct usb_device_id *id)
 {
 	struct usb_device *dev;
-<<<<<<< HEAD
-	const struct usb_endpoint_descriptor *epd;
-	const struct usb_host_interface *iface_desc = interface->cur_altsetting;
-=======
 	struct usb_endpoint_descriptor *bulk_in, *bulk_out;
 	struct usb_host_interface *iface_desc = interface->cur_altsetting;
->>>>>>> 75c9a7e9
 	struct wlandevice *wlandev = NULL;
 	struct hfa384x *hw = NULL;
 	int result = 0;
 
-<<<<<<< HEAD
-	if (iface_desc->desc.bNumEndpoints != 2) {
-		result = -ENODEV;
-		goto failed;
-	}
-
-	result = -EINVAL;
-	epd = &iface_desc->endpoint[1].desc;
-	if (!usb_endpoint_is_bulk_in(epd))
-		goto failed;
-	epd = &iface_desc->endpoint[2].desc;
-	if (!usb_endpoint_is_bulk_out(epd))
-=======
 	result = usb_find_common_endpoints(iface_desc, &bulk_in, &bulk_out, NULL, NULL);
 	if (result)
->>>>>>> 75c9a7e9
 		goto failed;
 
 	dev = interface_to_usbdev(interface);
