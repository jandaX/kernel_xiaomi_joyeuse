--- conflicted
+++ resolved
@@ -658,15 +658,12 @@
 	/* last close? */
 	spidev->users--;
 	if (!spidev->users) {
-<<<<<<< HEAD
-=======
 
 		kfree(spidev->tx_buffer);
 		spidev->tx_buffer = NULL;
 
 		kfree(spidev->rx_buffer);
 		spidev->rx_buffer = NULL;
->>>>>>> 75c9a7e9
 
 		if (dofree)
 			kfree(spidev);
