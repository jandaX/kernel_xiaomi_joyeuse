/* Copyright (c) 2015-2021, The Linux Foundation. All rights reserved.
 *
 * This program is free software; you can redistribute it and/or modify
 * it under the terms of the GNU General Public License version 2 and
 * only version 2 as published by the Free Software Foundation.
 *
 * This program is distributed in the hope that it will be useful,
 * but WITHOUT ANY WARRANTY; without even the implied warranty of
 * MERCHANTABILITY or FITNESS FOR A PARTICULAR PURPOSE.  See the
 * GNU General Public License for more details.
 */

#include <linux/module.h>
#include <linux/kernel.h>
#include <linux/of.h>
#include <linux/err.h>
#include <linux/init.h>
#include <linux/slab.h>
#include <linux/delay.h>
#include <linux/mutex.h>
#include <linux/types.h>
#include <linux/io.h>
#include <linux/of_irq.h>
#include <linux/interrupt.h>
#include <linux/workqueue.h>
#include <linux/completion.h>
#include <linux/platform_device.h>
#include <linux/msm_ep_pcie.h>
#include <linux/ipa_mhi.h>
#include <linux/vmalloc.h>
#include <linux/dmaengine.h>
#include <linux/dma-mapping.h>
#include <soc/qcom/boot_stats.h>

#include "mhi.h"
#include "mhi_hwio.h"
#include "mhi_sm.h"

/* Wait time on the device for Host to set M0 state */
#define MHI_DEV_M0_MAX_CNT		30
/* Wait time before suspend/resume is complete */
#define MHI_SUSPEND_MIN			100
#define MHI_SUSPEND_TIMEOUT		600
/* Wait time on the device for Host to set BHI_INTVEC */
#define MHI_BHI_INTVEC_MAX_CNT			200
#define MHI_BHI_INTVEC_WAIT_MS		50
#define MHI_WAKEUP_TIMEOUT_CNT		20
#define MHI_MASK_CH_EV_LEN		32
#define MHI_RING_CMD_ID			0
#define MHI_RING_PRIMARY_EVT_ID		1
#define MHI_1K_SIZE			0x1000
/* Updated Specification for event start is NER - 2 and end - NER -1 */
#define MHI_HW_ACC_EVT_RING_END		1

#define MHI_HOST_REGION_NUM             2

#define MHI_MMIO_CTRL_INT_STATUS_A7_MSK	0x1
#define MHI_MMIO_CTRL_CRDB_STATUS_MSK	0x2

#define HOST_ADDR(lsb, msb)		((lsb) | ((uint64_t)(msb) << 32))
#define HOST_ADDR_LSB(addr)		(addr & 0xFFFFFFFF)
#define HOST_ADDR_MSB(addr)		((addr >> 32) & 0xFFFFFFFF)

#define MHI_IPC_LOG_PAGES		(100)
#define MHI_REGLEN			0x100
#define MHI_INIT			0
#define MHI_REINIT			1

#define TR_RING_ELEMENT_SZ	sizeof(struct mhi_dev_transfer_ring_element)
#define RING_ELEMENT_TYPE_SZ	sizeof(union mhi_dev_ring_element_type)

#define MHI_DEV_CH_CLOSE_TIMEOUT_MIN	5000
#define MHI_DEV_CH_CLOSE_TIMEOUT_MAX	5100
#define MHI_DEV_CH_CLOSE_TIMEOUT_COUNT	30

uint32_t bhi_imgtxdb;
enum mhi_msg_level mhi_msg_lvl = MHI_MSG_CRITICAL;
enum mhi_msg_level mhi_ipc_msg_lvl = MHI_MSG_VERBOSE;
void *mhi_ipc_log;

static struct mhi_dev *mhi_ctx;
static void mhi_hwc_cb(void *priv, enum ipa_mhi_event_type event,
	unsigned long data);
static void mhi_ring_init_cb(void *user_data);
static void mhi_update_state_info(enum mhi_ctrl_info info);
static void mhi_update_state_info_ch(uint32_t ch_id, enum mhi_ctrl_info info);
static int mhi_deinit(struct mhi_dev *mhi);
static void mhi_dev_resume_init_with_link_up(struct ep_pcie_notify *notify);
static int mhi_dev_pcie_notify_event;
static void mhi_dev_transfer_completion_cb(void *mreq);
static int mhi_dev_alloc_evt_buf_evt_req(struct mhi_dev *mhi,
		struct mhi_dev_channel *ch, struct mhi_dev_ring *evt_ring);
static int mhi_dev_schedule_msi_ipa(struct mhi_dev *mhi,
		struct event_req *ereq);
static void mhi_dev_event_msi_cb(void *req);
static void mhi_dev_cmd_event_msi_cb(void *req);

static int mhi_dev_alloc_cmd_ack_buf_req(struct mhi_dev *mhi);
static int mhi_dev_ring_init(struct mhi_dev *dev);


static struct mhi_dev_uevent_info channel_state_info[MHI_MAX_CHANNELS];
static DECLARE_COMPLETION(read_from_host);
static DECLARE_COMPLETION(write_to_host);
static DECLARE_COMPLETION(transfer_host_to_device);
static DECLARE_COMPLETION(transfer_device_to_host);

/*
 * mhi_dev_ring_cache_completion_cb () - Call back function called
 * by IPA driver when ring element cache is done
 *
 * @req : ring cache request
 */
static void mhi_dev_ring_cache_completion_cb(void *req)
{
	struct ring_cache_req *ring_req = req;

	if (ring_req)
		complete(ring_req->done);
	else
		mhi_log(MHI_MSG_VERBOSE, "ring cache req is NULL\n");
}

static void mhi_dev_edma_sync_cb(void *done)
{
	complete((struct completion *)done);
}

/**
 * mhi_dev_read_from_host_ipa - memcpy equivalent API to transfer data
 *		from host to device.
 * @mhi:	MHI dev structure.
 * @transfer:	Host and device address details.
 */
void mhi_dev_read_from_host_ipa(struct mhi_dev *mhi, struct mhi_addr *transfer)
{
	int rc = 0;
	uint64_t bit_40 = ((u64) 1) << 40, host_addr_pa = 0, offset = 0;
	struct ring_cache_req ring_req;

	DECLARE_COMPLETION(done);

	ring_req.done = &done;

	if (WARN_ON(!mhi))
		return;

	if (mhi->config_iatu) {
		offset = (uint64_t) transfer->host_pa - mhi->ctrl_base.host_pa;
		/* Mapping the translated physical address on the device */
		host_addr_pa = (uint64_t) mhi->ctrl_base.device_pa + offset;
	} else {
		host_addr_pa = transfer->host_pa | bit_40;
	}

	mhi_log(MHI_MSG_VERBOSE,
		"device 0x%llx <<-- host 0x%llx, size %d\n",
		transfer->phy_addr, host_addr_pa,
		(int) transfer->size);
	rc = ipa_dma_async_memcpy((u64)transfer->phy_addr, host_addr_pa,
			(int)transfer->size,
			mhi_dev_ring_cache_completion_cb, &ring_req);
	if (rc)
		mhi_log(MHI_MSG_VERBOSE, "error while reading from host:%d\n",
			rc);

	wait_for_completion(&done);
}

/**
 * mhi_dev_write_to_host_ipa - Transfer data from device to host.
 *		Based on support available, either DMA or memcpy is used.
 * @mhi:	MHI dev structure.
 * @transfer:	Host and device address details.
 * @ereq:	event_req structure.
 * @tr_type:	Transfer type.
 */
void mhi_dev_write_to_host_ipa(struct mhi_dev *mhi, struct mhi_addr *transfer,
		struct event_req *ereq, enum mhi_dev_transfer_type tr_type)
{
	int rc = 0;
	uint64_t bit_40 = ((u64) 1) << 40, host_addr_pa = 0, offset = 0;
	dma_addr_t dma;
	void (*cb_func)(void *);

	if (WARN_ON(!mhi))
		return;

	if (mhi->config_iatu) {
		offset = (uint64_t) transfer->host_pa - mhi->ctrl_base.host_pa;
		/* Mapping the translated physical address on the device */
		host_addr_pa = (uint64_t) mhi->ctrl_base.device_pa + offset;
	} else {
		host_addr_pa = transfer->host_pa | bit_40;
	}

	mhi_log(MHI_MSG_VERBOSE,
		"device 0x%llx --> host 0x%llx, size %d\n",
		(uint64_t) mhi->cache_dma_handle, host_addr_pa,
		(int) transfer->size);
	if (tr_type == MHI_DEV_DMA_ASYNC) {
		/*
		 * Event read pointer memory is dma_alloc_coherent memory
		 * don't need to dma_map. Assigns the physical address in
		 * phy_addr.
		 */
		if (transfer->phy_addr)
			dma = transfer->phy_addr;
		else
			dma = dma_map_single(&mhi->pdev->dev,
				transfer->virt_addr, transfer->size,
				DMA_TO_DEVICE);
		if (ereq->event_type == SEND_EVENT_BUFFER) {
			ereq->dma = dma;
			ereq->dma_len = transfer->size;
			cb_func = ereq->client_cb;
		} else if (ereq->event_type == SEND_EVENT_RD_OFFSET) {
			/*
			 * Event read pointer memory is dma_alloc_coherent
			 * memory. Don't need to dma_unmap.
			 */
			if (transfer->phy_addr)
				ereq->event_rd_dma = 0;
			else
				ereq->event_rd_dma = dma;
			cb_func = ereq->rd_offset_cb;
		} else if (ereq->event_type == SEND_MSI) {
			cb_func = ereq->msi_cb;
		} else {
			mhi_log(MHI_MSG_VERBOSE, "Invalid event type : %d\n",
				ereq->event_type);
			return;
		}

		rc = ipa_dma_async_memcpy(host_addr_pa, (uint64_t)dma,
				(int)transfer->size,
				cb_func, ereq);
		if (rc)
			mhi_log(MHI_MSG_VERBOSE,
				"error while writing to host:%d\n", rc);
	} else if (tr_type == MHI_DEV_DMA_SYNC) {
		/* Copy the device content to a local device
		 * physical address.
		 */
		memcpy(mhi->dma_cache, transfer->virt_addr,
				transfer->size);
		rc = ipa_dma_sync_memcpy(host_addr_pa,
				(u64) mhi->cache_dma_handle,
				(int) transfer->size);
		if (rc)
			mhi_log(MHI_MSG_VERBOSE,
				"error while writing to host:%d\n", rc);
	}
}

/*
 * mhi_dev_event_buf_completion_cb() - CB function called by IPA driver
 * when transfer completion event buffer copy to host is done.
 *
 * @req -  event_req structure
 */
static void mhi_dev_event_buf_completion_cb(void *req)
{
	struct event_req *ereq = req;

	if (!ereq) {
		mhi_log(MHI_MSG_VERBOSE, "Null ereq\n");
		return;
	}

	if (ereq->dma && ereq->dma_len) {
		dma_unmap_single(&mhi_ctx->pdev->dev, ereq->dma,
				ereq->dma_len, DMA_TO_DEVICE);
		mhi_log(MHI_MSG_VERBOSE,
			"Event buf dma completed for flush req %d\n",
			ereq->flush_num);
	}
	else
		mhi_log(MHI_MSG_ERROR, "event req is null\n");
}

static int mhi_dev_schedule_msi_ipa(struct mhi_dev *mhi, struct event_req *ereq)
{
	struct ep_pcie_msi_config cfg;
	struct mhi_addr msi_addr;
	struct mhi_dev_channel *ch;
	uint64_t evnt_ring_idx = mhi->ev_ring_start + ereq->event_ring;
	struct mhi_dev_ring *ring = &mhi->ring[evnt_ring_idx];
	union mhi_dev_ring_ctx *ctx;
	int rc;

	rc = ep_pcie_get_msi_config(mhi->phandle, &cfg);
	if (rc) {
		mhi_log(MHI_MSG_VERBOSE, "Error retrieving pcie msi logic\n");
		return rc;
	}

	ctx = (union mhi_dev_ring_ctx *)&mhi->ev_ctx_cache[ereq->event_ring];

	msi_addr.size = sizeof(uint32_t);
	msi_addr.host_pa = (uint64_t)((uint64_t)cfg.upper << 32) |
					(uint64_t)cfg.lower;
	*ring->msi_buf = cfg.data + ctx->ev.msivec;
	msi_addr.phy_addr = ring->msi_buf_dma_handle;

	ereq->event_type = SEND_MSI;
	if (!ereq->is_cmd_cpl) {
		ch = ereq->context;
		ereq->msi_cb = mhi_dev_event_msi_cb;
		ch->msi_cnt++;
		mhi_log(MHI_MSG_VERBOSE,
			"Sending MSI %d to 0x%llx as data = 0x%x for ch %d msi_count %d, ereq flush_num %d\n",
			ctx->ev.msivec, msi_addr.host_pa,
			*ring->msi_buf, ch->ch_id,
			ch->msi_cnt, ereq->flush_num);
	} else {
		ereq->msi_cb = mhi_dev_cmd_event_msi_cb;
		mhi_log(MHI_MSG_VERBOSE,
			"Sending MSI %d to 0x%llx as data = 0x%x for cmd ack, ereq flush_num %d\n",
			ctx->ev.msivec, msi_addr.host_pa, *ring->msi_buf,
			ereq->flush_num);
	}

	mhi_ctx->write_to_host(mhi, &msi_addr, ereq, MHI_DEV_DMA_ASYNC);

	return 0;
}

/*
 * mhi_dev_event_rd_offset_completion_cb() - CB function called by IPA driver
 * when event ring rd_offset transfer is done.
 *
 * @req -  event_req structure
 */
static void mhi_dev_event_rd_offset_completion_cb(void *req)
{
	struct event_req *ereq = req;

	mhi_log(MHI_MSG_VERBOSE, "Rd offset dma completed for flush req %d\n",
		ereq->flush_num);

	if (ereq->event_rd_dma)
		dma_unmap_single(&mhi_ctx->pdev->dev, ereq->event_rd_dma,
		sizeof(uint64_t), DMA_TO_DEVICE);
}

static void mhi_dev_cmd_event_msi_cb(void *req)
{
	struct mhi_cmd_cmpl_ctx *cmd_ctx;
	struct mhi_dev *mhi;
	struct event_req *ereq = req;
	unsigned long flags;

	mhi_log(MHI_MSG_VERBOSE, "MSI completed for flush req %d\n",
		ereq->flush_num);

	/*Cmd completion handling*/
	mhi = ereq->context;
	cmd_ctx = mhi->cmd_ctx;
	cmd_ctx->cmd_buf_wp += ereq->num_events;
	if (cmd_ctx->cmd_buf_wp == NUM_CMD_EVENTS_DEFAULT)
		cmd_ctx->cmd_buf_wp = 0;
	spin_lock_irqsave(&mhi->lock, flags);
	list_add_tail(&ereq->list, &cmd_ctx->cmd_req_buffers);
	spin_unlock_irqrestore(&mhi->lock, flags);
}

static void mhi_dev_event_msi_cb(void *req)
{
	struct event_req *ereq = req;
	struct mhi_dev_channel *ch;
	struct mhi_dev *mhi;
	unsigned long flags;

	if (!ereq) {
		mhi_log(MHI_MSG_WARNING,
			"Null ereq, valid only for sync dma and cmd ack to host\n");
		return;
	}

	ch = ereq->context;
	mhi = ch->ring->mhi_dev;

	mhi_log(MHI_MSG_VERBOSE, "MSI completed for flush req %d\n",
		ereq->flush_num);

	/* Add back the flushed events space to the event buffer */
	ch->evt_buf_wp = ereq->start + ereq->num_events;
	if (ch->evt_buf_wp == ch->evt_buf_size)
		ch->evt_buf_wp = 0;
	/* Return the event req to the list */
	spin_lock_irqsave(&mhi->lock, flags);
	if (ch->curr_ereq == NULL)
		ch->curr_ereq = ereq;
	else
		list_add_tail(&ereq->list, &ch->event_req_buffers);
	spin_unlock_irqrestore(&mhi->lock, flags);
}

static int mhi_dev_send_multiple_tr_events(struct mhi_dev *mhi, int evnt_ring,
		struct event_req *ereq, uint32_t evt_len,
		enum mhi_dev_tr_compl_evt_type event_type)
{
	int rc = 0;
	uint64_t evnt_ring_idx = mhi->ev_ring_start + evnt_ring;
	struct mhi_dev_ring *ring = &mhi->ring[evnt_ring_idx];
	union mhi_dev_ring_ctx *ctx;
	struct mhi_addr transfer_addr;
	struct mhi_dev_channel *ch;

	if (!ereq) {
		mhi_log(MHI_MSG_VERBOSE, "%s(): invalid event req\n", __func__);
		return -EINVAL;
	}

	if (evnt_ring_idx > mhi->cfg.event_rings) {
		mhi_log(MHI_MSG_VERBOSE, "Invalid event ring idx: %lld\n",
			evnt_ring_idx);
		return -EINVAL;
	}

	if (mhi_ring_get_state(ring) == RING_STATE_UINT) {
		ctx = (union mhi_dev_ring_ctx *)&mhi->ev_ctx_cache[evnt_ring];
		rc = mhi_ring_start(ring, ctx, mhi);
		if (rc) {
			mhi_log(MHI_MSG_VERBOSE,
				"error starting event ring %d\n", evnt_ring);
			return rc;
		}
	}


	mutex_lock(&ring->event_lock);

	/* add the events */
	ereq->client_cb = mhi_dev_event_buf_completion_cb;
	ereq->is_cmd_cpl = (event_type == SEND_CMD_CMP) ? true:false;
	ereq->event_type = SEND_EVENT_BUFFER;

	if (!ereq->is_cmd_cpl) {
		ch = ereq->context;
		/*
		 * Take Channel ring event lock to prevent sending
		 * completion command while the channel is getting
		 * reset/stopped.
		 * Abort ssending completion event if channel has moved to
		 * stopped state.
		 */
		mutex_lock(&ch->ring->event_lock);
		if (ch->state == MHI_DEV_CH_STOPPED ||
			ch->state == MHI_DEV_CH_PENDING_STOP) {
			mhi_log(MHI_MSG_VERBOSE,
				"Ch:%d is in %d state, abort sending completion evnt\n"
					, ch->ch_id, ch->state);
			rc = -ENXIO;
			goto exit;
		}
		mhi_log(MHI_MSG_VERBOSE, "Flushing %d cmpl events of ch %d\n",
				ereq->num_events, ch->ch_id);
	} else {
		mhi_log(MHI_MSG_VERBOSE,
			"Flushing %d cmpl events of cmd ring\n",
			ereq->num_events);
	}

	rc = mhi_dev_add_element(ring, ereq->tr_events, ereq, evt_len);
	if (rc) {
		mhi_log(MHI_MSG_VERBOSE,
			"%s(): error in adding element rc %d\n", __func__, rc);
		goto exit;
	}

	ring->ring_ctx_shadow->ev.rp = (ring->rd_offset *
		sizeof(union mhi_dev_ring_element_type)) +
		ring->ring_ctx->generic.rbase;

	ring->evt_rp_cache[ring->rd_offset] = ring->ring_ctx_shadow->ev.rp;
	mhi_log(MHI_MSG_VERBOSE, "Caching rp %llx for rd offset %d\n",
		ring->evt_rp_cache[ring->rd_offset], ring->rd_offset);

	mhi_log(MHI_MSG_VERBOSE, "ev.rp = %llx for %lld\n",
		ring->ring_ctx_shadow->ev.rp, evnt_ring_idx);

	if (MHI_USE_DMA(mhi)) {
		transfer_addr.host_pa = (mhi->ev_ctx_shadow.host_pa +
		sizeof(struct mhi_dev_ev_ctx) *
		evnt_ring) + (size_t)&ring->ring_ctx->ev.rp -
		(size_t)ring->ring_ctx;
		transfer_addr.phy_addr = ring->evt_rp_cache_dma_handle +
			(sizeof(uint64_t) * ring->rd_offset);
		mhi_log(MHI_MSG_VERBOSE,
			"RP phy addr = 0x%x for ring rd offset %d\n",
			transfer_addr.phy_addr, ring->rd_offset);
	} else {
		transfer_addr.device_va =
			(size_t)(ring->evt_rp_cache + ring->rd_offset);
	}

	transfer_addr.virt_addr = &ring->evt_rp_cache[ring->rd_offset];
	transfer_addr.size = sizeof(uint64_t);
	ereq->event_type = SEND_EVENT_RD_OFFSET;
	ereq->rd_offset_cb = mhi_dev_event_rd_offset_completion_cb;
	ereq->event_ring = evnt_ring;

	// Schedule DMA for event ring RP
	mhi_ctx->write_to_host(mhi, &transfer_addr, ereq, MHI_DEV_DMA_ASYNC);

	/* Schedule DMA for MSI*/
	rc = mhi_dev_schedule_msi_ipa(mhi, ereq);
	if (rc)
		mhi_log(MHI_MSG_VERBOSE, "%s: error sending in msi\n",
			__func__);

exit:
	if (!ereq->is_cmd_cpl)
		mutex_unlock(&ch->ring->event_lock);
	mutex_unlock(&ring->event_lock);
	return rc;
}

static int mhi_dev_flush_cmd_completion_events(struct mhi_dev *mhi,
		union mhi_dev_ring_element_type *el)
{
	struct mhi_cmd_cmpl_ctx *cmd_ctx = mhi->cmd_ctx;
	unsigned long flags;
	struct event_req *flush_ereq;
	union mhi_dev_ring_element_type *compl_ev;
	int rc = 0;

	/*cmd completions are sent on event ring 0 always*/
	if (!mhi->cmd_ctx) {
		if (mhi_dev_alloc_cmd_ack_buf_req(mhi)) {
			mhi_log(MHI_MSG_VERBOSE, "Alloc cmd ack buff failed");
			return -ENOMEM;
		}
	}
	cmd_ctx = mhi->cmd_ctx;
	if (list_empty(&cmd_ctx->cmd_req_buffers)) {
		mhi_log(MHI_MSG_VERBOSE, "cmd req buff list is empty");
		return -ENOMEM;
	}

	spin_lock_irqsave(&mhi->lock, flags);
	flush_ereq = container_of(cmd_ctx->cmd_req_buffers.next,
					struct event_req, list);
	list_del_init(&flush_ereq->list);
	flush_ereq->context = mhi;
	spin_unlock_irqrestore(&mhi->lock, flags);

	compl_ev = cmd_ctx->cmd_events + cmd_ctx->cmd_buf_rp;
	memcpy(compl_ev, el, sizeof(union mhi_dev_ring_element_type));
	cmd_ctx->cmd_buf_rp++;
	if (cmd_ctx->cmd_buf_rp == NUM_CMD_EVENTS_DEFAULT)
		cmd_ctx->cmd_buf_rp = 0;
	flush_ereq->tr_events = compl_ev;
	rc = mhi_dev_send_multiple_tr_events(mhi,
				0,
				flush_ereq,
				(1 *
				sizeof(union mhi_dev_ring_element_type)),
				SEND_CMD_CMP);
	if (rc) {
		mhi_log(MHI_MSG_VERBOSE, "failed to send compl evts\n");
		return rc;
	}

	return rc;
}

static int mhi_dev_flush_transfer_completion_events(struct mhi_dev *mhi,
		struct mhi_dev_channel *ch)
{
	int rc = 0;
	unsigned long flags;
	struct event_req *flush_ereq;

	do {
		/*
		 * Channel got stopped or closed with transfers pending
		 * Do not send completion events to host
		 */
		if (ch->state == MHI_DEV_CH_CLOSED ||
			ch->state == MHI_DEV_CH_STOPPED) {
			mhi_log(MHI_MSG_DBG,
				"Ch %d closed with %d writes pending\n",
				ch->ch_id, ch->pend_wr_count + 1);
			rc = -ENODEV;
			break;
		}

		spin_lock_irqsave(&mhi->lock, flags);
		if (list_empty(&ch->flush_event_req_buffers)) {
			spin_unlock_irqrestore(&mhi->lock, flags);
			break;
		}
		flush_ereq = container_of(ch->flush_event_req_buffers.next,
					struct event_req, list);
		list_del_init(&flush_ereq->list);
		spin_unlock_irqrestore(&mhi->lock, flags);

		ch->flush_req_cnt++;
		flush_ereq->flush_num = ch->flush_req_cnt;
		mhi_log(MHI_MSG_DBG, "Flush num %d called for ch %d\n",
			ch->flush_req_cnt, ch->ch_id);

		/* Check the limits of the buffer to be flushed */
		if (flush_ereq->tr_events < ch->tr_events ||
			(flush_ereq->tr_events + flush_ereq->num_events) >
			(ch->tr_events + ch->evt_buf_size)) {
			mhi_log(MHI_MSG_VERBOSE,
				"%s: Invalid completion event buffer!\n",
				__func__);
			mhi_log(MHI_MSG_VERBOSE,
				"Invalid cmpl evt buf - start %pK, end %pK\n",
				flush_ereq->tr_events,
				flush_ereq->tr_events + flush_ereq->num_events);
			rc = -EINVAL;
			break;
		}
		rc = mhi_dev_send_multiple_tr_events(mhi,
				mhi->ch_ctx_cache[ch->ch_id].err_indx,
				flush_ereq,
				(flush_ereq->num_events *
				sizeof(union mhi_dev_ring_element_type)),
				SEND_EVENT_BUFFER);
		if (rc) {
			mhi_log(MHI_MSG_VERBOSE, "failed to send compl evts\n");
			break;
		}
	} while (true);

	return rc;
}

static bool mhi_dev_is_full_compl_evt_buf(struct mhi_dev_channel *ch)
{
	if (((ch->evt_buf_rp + 1) % ch->evt_buf_size) == ch->evt_buf_wp)
		return true;

	return false;
}

static void mhi_dev_rollback_compl_evt(struct mhi_dev_channel *ch)
{
	if (ch->evt_buf_rp)
		ch->evt_buf_rp--;
	else
		ch->evt_buf_rp = ch->evt_buf_size - 1;
}

/*
 * mhi_dev_queue_transfer_completion() - Queues a transfer completion
 * event to the event buffer (where events are stored until they get
 * flushed to host). Also determines when the completion events are
 * to be flushed (sent) to host.
 *
 * @req -  event_req structure
 * @flush - Set to true when completion events are to be flushed.
 */

static int mhi_dev_queue_transfer_completion(struct mhi_req *mreq, bool *flush)
{
	union mhi_dev_ring_element_type *compl_ev;
	struct mhi_dev_channel *ch = mreq->client->channel;
	unsigned long flags;

	if (mhi_dev_is_full_compl_evt_buf(ch) || ch->curr_ereq == NULL) {
		mhi_log(MHI_MSG_VERBOSE, "Ran out of %s\n",
			(ch->curr_ereq ? "compl evts" : "ereqs"));
		return -EBUSY;
	}

	if (mreq->el->tre.ieot) {
		compl_ev = ch->tr_events + ch->evt_buf_rp;
		compl_ev->evt_tr_comp.chid = ch->ch_id;
		compl_ev->evt_tr_comp.type =
			MHI_DEV_RING_EL_TRANSFER_COMPLETION_EVENT;
		compl_ev->evt_tr_comp.len = mreq->transfer_len;
		compl_ev->evt_tr_comp.code = MHI_CMD_COMPL_CODE_EOT;
		compl_ev->evt_tr_comp.ptr = ch->ring->ring_ctx->generic.rbase +
			mreq->rd_offset * TR_RING_ELEMENT_SZ;
		ch->evt_buf_rp++;
		/* Ensure new event is flushed to memory */
		wmb();
		if (ch->evt_buf_rp == ch->evt_buf_size)
			ch->evt_buf_rp = 0;
		ch->curr_ereq->num_events++;

		mhi_log(MHI_MSG_VERBOSE, "evnt ptr : 0x%llx\n",
			compl_ev->evt_tr_comp.ptr);
		mhi_log(MHI_MSG_VERBOSE, "evnt len : 0x%x\n",
			compl_ev->evt_tr_comp.len);
		mhi_log(MHI_MSG_VERBOSE, "evnt code :0x%x\n",
			compl_ev->evt_tr_comp.code);
		mhi_log(MHI_MSG_VERBOSE, "evnt type :0x%x\n",
			compl_ev->evt_tr_comp.type);
		mhi_log(MHI_MSG_VERBOSE, "evnt chid :0x%x\n",
			compl_ev->evt_tr_comp.chid);
		mhi_log(MHI_MSG_VERBOSE, "evt_buf_rp: 0x%x, curr_ereq:0x%x\n",
			ch->evt_buf_rp, ch->curr_ereq->num_events);
		/*
		 * It is not necessary to flush when we need to wrap-around, if
		 * we do have free space in the buffer upon wrap-around.
		 * But when we really need to flush, we need a separate dma op
		 * anyway for the current chunk (from flush_start to the
		 * physical buffer end) since the buffer is circular. So we
		 * might as well flush on wrap-around.
		 * Also, we flush when we hit the threshold as well. The flush
		 * threshold is based on the channel's event ring size.
		 *
		 * In summary, completion event buffer flush is done if
		 *    * Client requests it (snd_cmpl was set to 1) OR
		 *    * Physical end of the event buffer is reached OR
		 *    * Flush threshold is reached for the current ereq
		 *
		 * When events are to be flushed, the current ereq is moved to
		 * the flush list, and the flush param is set to true for the
		 * second and third cases above. The actual flush of the events
		 * is done in the write_to_host API (for the write path) or
		 * in the transfer completion callback (for the read path).
		 */
		if (ch->evt_buf_rp == 0 ||
			ch->curr_ereq->num_events >=
			MHI_CMPL_EVT_FLUSH_THRSHLD(ch->evt_buf_size)
			|| mreq->snd_cmpl) {
			if (flush)
				*flush = true;

			if (!mreq->snd_cmpl)
				mreq->snd_cmpl = 1;

			ch->curr_ereq->tr_events = ch->tr_events +
				ch->curr_ereq->start;
			ch->curr_ereq->context = ch;

			/* Move current event req to flush list*/
			spin_lock_irqsave(&mhi_ctx->lock, flags);
			list_add_tail(&ch->curr_ereq->list,
				&ch->flush_event_req_buffers);

			if (!list_empty(&ch->event_req_buffers)) {
				ch->curr_ereq =
					container_of(ch->event_req_buffers.next,
						struct event_req, list);
				list_del_init(&ch->curr_ereq->list);
				ch->curr_ereq->num_events = 0;
				ch->curr_ereq->start = ch->evt_buf_rp;
			} else {
				mhi_log(MHI_MSG_VERBOSE,
					"%s evt req buffers empty\n",
					__func__);
				mhi_log(MHI_MSG_VERBOSE,
					"evt req buffers empty\n");
				ch->curr_ereq = NULL;
			}
			spin_unlock_irqrestore(&mhi_ctx->lock, flags);
		}
		return 0;
	}

	mhi_log(MHI_MSG_VERBOSE, "ieot is not valid\n");
	return -EINVAL;
}

/**
 * mhi_transfer_host_to_device_ipa - memcpy equivalent API to transfer data
 *					from host to the device.
 * @dev:	Physical destination virtual address.
 * @host_pa:	Source physical address.
 * @len:	Numer of bytes to be transferred.
 * @mhi:	MHI dev structure.
 * @mreq:	mhi_req structure
 */
int mhi_transfer_host_to_device_ipa(void *dev, uint64_t host_pa, uint32_t len,
		struct mhi_dev *mhi, struct mhi_req *mreq)
{
	int rc = 0;
	uint64_t bit_40 = ((u64) 1) << 40, host_addr_pa = 0, offset = 0;
	struct mhi_dev_ring *ring = NULL;
	struct mhi_dev_channel *ch;

	if (WARN_ON(!mhi || !dev || !host_pa || !mreq))
		return -EINVAL;

	if (mhi->config_iatu) {
		offset = (uint64_t)host_pa - mhi->data_base.host_pa;
		/* Mapping the translated physical address on the device */
		host_addr_pa = (uint64_t) mhi->data_base.device_pa + offset;
	} else {
		host_addr_pa = host_pa | bit_40;
	}

	mhi_log(MHI_MSG_VERBOSE, "device 0x%llx <-- host 0x%llx, size %d\n",
		(uint64_t) mhi->read_dma_handle, host_addr_pa, (int) len);

	if (mreq->mode == DMA_SYNC) {
		rc = ipa_dma_sync_memcpy((u64) mhi->read_dma_handle,
				host_addr_pa, (int) len);
		if (rc) {
			mhi_log(MHI_MSG_VERBOSE,
				"error while reading chan using sync:%d\n",
				rc);
			return rc;
		}
		memcpy(dev, mhi->read_handle, len);
	} else if (mreq->mode == DMA_ASYNC) {
		ch = mreq->client->channel;
		ring = ch->ring;
		mreq->dma = dma_map_single(&mhi->pdev->dev, dev, len,
				DMA_FROM_DEVICE);
		mhi_dev_ring_inc_index(ring, ring->rd_offset);

		if (ring->rd_offset == ring->wr_offset) {
			mhi_log(MHI_MSG_VERBOSE,
				"Setting snd_cmpl to 1 for ch %d\n", ch->ch_id);
			mreq->snd_cmpl = 1;
		}

		/* Queue the completion event for the current transfer */
		rc = mhi_dev_queue_transfer_completion(mreq, NULL);
		if (rc) {
			mhi_log(MHI_MSG_VERBOSE,
				"Failed to queue completion for ch %d, rc %d\n",
				ch->ch_id, rc);
			return rc;
		}

		rc = ipa_dma_async_memcpy(mreq->dma, host_addr_pa,
				(int) len, mhi_dev_transfer_completion_cb,
				mreq);
		if (rc) {
			mhi_log(MHI_MSG_VERBOSE,
				"DMA read error %d for ch %d\n", rc, ch->ch_id);
			/* Roll back the completion event that we wrote above */
			mhi_dev_rollback_compl_evt(ch);
			/* Unmap the buffer */
			dma_unmap_single(&mhi_ctx->pdev->dev, mreq->dma,
							len, DMA_FROM_DEVICE);
			return rc;
		}
	}
	return rc;
}

/**
 * mhi_transfer_device_to_host_ipa - memcpy equivalent API to transfer data
 *		from device to the host.
 * @host_addr:	Physical destination address.
 * @dev:	Source virtual address.
 * @len:	Number of bytes to be transferred.
 * @mhi:	MHI dev structure.
 * @req:	mhi_req structure
 */
int mhi_transfer_device_to_host_ipa(uint64_t host_addr, void *dev, uint32_t len,
		struct mhi_dev *mhi, struct mhi_req *req)
{
	uint64_t bit_40 = ((u64) 1) << 40, host_addr_pa = 0, offset = 0;
	struct mhi_dev_ring *ring = NULL;
	bool flush = false;
	struct mhi_dev_channel *ch;
	u32 snd_cmpl;
	int rc;

	if (WARN_ON(!mhi || !dev || !req  || !host_addr))
		return -EINVAL;

	if (mhi->config_iatu) {
		offset = (uint64_t)host_addr - mhi->data_base.host_pa;
		/* Mapping the translated physical address on the device */
		host_addr_pa = (uint64_t) mhi->data_base.device_pa + offset;
	} else {
		host_addr_pa = host_addr | bit_40;
	}
	mhi_log(MHI_MSG_VERBOSE, "device 0x%llx ---> host 0x%llx, size %d\n",
				(uint64_t) mhi->write_dma_handle,
				host_addr_pa, (int) len);

	if (req->mode == DMA_SYNC) {
		memcpy(mhi->write_handle, dev, len);
		return ipa_dma_sync_memcpy(host_addr_pa,
				(u64) mhi->write_dma_handle, (int) len);
	} else if (req->mode == DMA_ASYNC) {
		ch = req->client->channel;

		req->dma = dma_map_single(&mhi->pdev->dev, req->buf,
				req->len, DMA_TO_DEVICE);

		ring = ch->ring;
		mhi_dev_ring_inc_index(ring, ring->rd_offset);
		if (ring->rd_offset == ring->wr_offset)
			req->snd_cmpl = 1;
		snd_cmpl = req->snd_cmpl;

		/* Queue the completion event for the current transfer */
		rc = mhi_dev_queue_transfer_completion(req, &flush);
		if (rc) {
			mhi_log(MHI_MSG_VERBOSE,
				"Failed to queue completion: %d\n", rc);
			return rc;
		}

		rc = ipa_dma_async_memcpy(host_addr_pa,
				(uint64_t) req->dma, (int) len,
				mhi_dev_transfer_completion_cb, req);
		if (rc) {
			mhi_log(MHI_MSG_VERBOSE,
				"Error sending data to host\n");
			/* Roll back the completion event that we wrote above */
			mhi_dev_rollback_compl_evt(ch);
			/* Unmap the buffer */
			dma_unmap_single(&mhi_ctx->pdev->dev, req->dma,
				req->len, DMA_TO_DEVICE);
			return rc;
		}
		if (snd_cmpl || flush) {
			rc = mhi_dev_flush_transfer_completion_events(mhi, ch);
			if (rc) {
				mhi_log(MHI_MSG_VERBOSE,
					"Failed to flush write completions to host\n");
				return rc;
			}
		}
	}
	return 0;
}

/**
 * mhi_dev_read_from_host_edma - memcpy equivalent API to transfer data
 *		from host to device.
 * @mhi:	MHI dev structure.
 * @transfer:	Host and device address details.
 */
void mhi_dev_read_from_host_edma(struct mhi_dev *mhi, struct mhi_addr *transfer)
{
	uint64_t host_addr_pa = 0, offset = 0;
	struct dma_async_tx_descriptor *descriptor;

	reinit_completion(&read_from_host);

	if (mhi->config_iatu) {
		offset = (uint64_t) transfer->host_pa - mhi->ctrl_base.host_pa;
		/* Mapping the translated physical address on the device */
		host_addr_pa = (uint64_t) mhi->ctrl_base.device_pa + offset;
	} else {
		host_addr_pa = transfer->host_pa;
	}

	mhi_log(MHI_MSG_VERBOSE,
		"device 0x%x <<-- host 0x%llx, size %d\n",
		transfer->phy_addr, host_addr_pa,
		(int) transfer->size);

	descriptor = dmaengine_prep_dma_memcpy(mhi->rx_dma_chan,
				transfer->phy_addr, host_addr_pa,
				(int)transfer->size, DMA_PREP_INTERRUPT);
	if (!descriptor) {
		mhi_log(MHI_MSG_VERBOSE,
			"%s(): descriptor is null\n", __func__);
		return;
	}
	descriptor->callback_param = &read_from_host;
	descriptor->callback = mhi_dev_edma_sync_cb;
	dma_async_issue_pending(mhi->rx_dma_chan);

	if (!wait_for_completion_timeout
			(&read_from_host, msecs_to_jiffies(1000)))
		mhi_log(MHI_MSG_VERBOSE, "read from host timed out\n");
}

/**
 * mhi_dev_write_to_host_edma - Transfer data from device to host using eDMA.
 * @mhi:	MHI dev structure.
 * @transfer:	Host and device address details.
 * @ereq:	event_req structure.
 * @tr_type:	Transfer type.
 */
void mhi_dev_write_to_host_edma(struct mhi_dev *mhi, struct mhi_addr *transfer,
		struct event_req *ereq, enum mhi_dev_transfer_type tr_type)
{
	uint64_t host_addr_pa = 0, offset = 0;
	dma_addr_t dma;
	struct dma_async_tx_descriptor *descriptor;

	if (mhi->config_iatu) {
		offset = (uint64_t) transfer->host_pa - mhi->ctrl_base.host_pa;
		/* Mapping the translated physical address on the device */
		host_addr_pa = (uint64_t) mhi->ctrl_base.device_pa + offset;
	} else {
		host_addr_pa = transfer->host_pa;
	}

	mhi_log(MHI_MSG_VERBOSE,
		"device 0x%llx --> host 0x%llx, size %d\n",
		mhi->cache_dma_handle, host_addr_pa,
		(int) transfer->size);
	if (tr_type == MHI_DEV_DMA_ASYNC) {
		/*
		 * Event read pointer memory is dma_alloc_coherent memory
		 * don't need to dma_map. Assigns the physical address in
		 * phy_addr.
		 */
		if (transfer->phy_addr) {
			dma = transfer->phy_addr;
		} else {
			dma = dma_map_single(&mhi->pdev->dev,
				transfer->virt_addr, transfer->size,
				DMA_TO_DEVICE);
			if (dma_mapping_error(&mhi->pdev->dev, dma)) {
				mhi_log(MHI_MSG_VERBOSE,
					"%s(): dma mapping failed\n",
					__func__);
				return;
			}
		}

		if (ereq->event_type == SEND_EVENT_BUFFER) {
			ereq->dma = dma;
			ereq->dma_len = transfer->size;
		} else {
			/*
			 * Event read pointer memory is dma_alloc_coherent
			 * memory. Don't need to dma_unmap.
			 */
			if (transfer->phy_addr)
				ereq->event_rd_dma = 0;
			else
				ereq->event_rd_dma = dma;
		}

		descriptor = dmaengine_prep_dma_memcpy(
				mhi->tx_dma_chan, host_addr_pa,
				dma, (int)transfer->size,
				DMA_PREP_INTERRUPT);
		if (!descriptor) {
			mhi_log(MHI_MSG_VERBOSE, "%s(): descriptor is null\n",
				__func__);
			dma_unmap_single(&mhi->pdev->dev,
				(size_t)transfer->virt_addr, transfer->size,
				DMA_TO_DEVICE);
			return;
		}
		descriptor->callback_param = ereq;
		descriptor->callback = ereq->client_cb;
		dma_async_issue_pending(mhi->tx_dma_chan);
	} else if (tr_type == MHI_DEV_DMA_SYNC) {
		reinit_completion(&write_to_host);

		/* Copy the device content to local device physical address */
		memcpy(mhi->dma_cache, transfer->virt_addr, transfer->size);

		descriptor = dmaengine_prep_dma_memcpy(
				mhi->tx_dma_chan, host_addr_pa,
				mhi->cache_dma_handle,
				(int)transfer->size,
				DMA_PREP_INTERRUPT);
		if (!descriptor) {
			mhi_log(MHI_MSG_VERBOSE, "%s(): descriptor is null\n",
				__func__);
			return;
		}

		descriptor->callback_param = &write_to_host;
		descriptor->callback = mhi_dev_edma_sync_cb;
		dma_async_issue_pending(mhi->tx_dma_chan);
		if (!wait_for_completion_timeout
			(&write_to_host, msecs_to_jiffies(1000)))
			mhi_log(MHI_MSG_VERBOSE, "write to host timed out\n");
	}
}

/**
 * mhi_transfer_host_to_device_edma - memcpy equivalent API to transfer data
 *		from host to the device.
 * @dev:	Physical destination virtual address.
 * @host_pa:	Source physical address.
 * @len:	Number of bytes to be transferred.
 * @mhi:	MHI dev structure.
 * @mreq:	mhi_req structure
 */
int mhi_transfer_host_to_device_edma(void *dev, uint64_t host_pa, uint32_t len,
		struct mhi_dev *mhi, struct mhi_req *mreq)
{
	uint64_t host_addr_pa = 0, offset = 0;
	struct mhi_dev_ring *ring;
	struct dma_async_tx_descriptor *descriptor;
	struct mhi_dev_channel *ch;
	int rc;

	if (mhi->config_iatu) {
		offset = (uint64_t)host_pa - mhi->data_base.host_pa;
		/* Mapping the translated physical address on the device */
		host_addr_pa = (uint64_t) mhi->data_base.device_pa + offset;
	} else {
		host_addr_pa = host_pa;
	}

	mhi_log(MHI_MSG_VERBOSE, "device 0x%llx <-- host 0x%llx, size %d\n",
		mhi->read_dma_handle, host_addr_pa, (int) len);

	if (mreq->mode == DMA_SYNC) {
		reinit_completion(&transfer_host_to_device);

		descriptor = dmaengine_prep_dma_memcpy(
				mhi->rx_dma_chan,
				mhi->read_dma_handle,
				host_addr_pa, (int)len,
				DMA_PREP_INTERRUPT);
		if (!descriptor) {
			mhi_log(MHI_MSG_VERBOSE, "%s(): descriptor is null\n",
				__func__);
			return -EFAULT;
		}
		descriptor->callback_param = &transfer_host_to_device;
		descriptor->callback = mhi_dev_edma_sync_cb;
		dma_async_issue_pending(mhi->rx_dma_chan);
		if (!wait_for_completion_timeout
			(&transfer_host_to_device, msecs_to_jiffies(1000))) {
			mhi_log(MHI_MSG_VERBOSE,
				"transfer host to device timed out\n");
			return -ETIMEDOUT;
		}

		memcpy(dev, mhi->read_handle, len);
	} else if (mreq->mode == DMA_ASYNC) {
		ch = mreq->client->channel;
		ring = ch->ring;
		mreq->dma = dma_map_single(&mhi->pdev->dev, dev, len,
				DMA_FROM_DEVICE);
		if (dma_mapping_error(&mhi->pdev->dev, mreq->dma)) {
			mhi_log(MHI_MSG_VERBOSE,
				"%s(): dma map single failed\n", __func__);
			return -ENOMEM;
		}

		mhi_dev_ring_inc_index(ring, ring->rd_offset);

		if (ring->rd_offset == ring->wr_offset) {
			mhi_log(MHI_MSG_VERBOSE,
				"Setting snd_cmpl to 1 for ch %d\n", ch->ch_id);
			mreq->snd_cmpl = 1;
		}

		/* Queue the completion event for the current transfer */
		rc = mhi_dev_queue_transfer_completion(mreq, NULL);
		if (rc) {
			mhi_log(MHI_MSG_VERBOSE,
				"Failed to queue completion: %d\n", rc);
			return rc;
		}

		descriptor = dmaengine_prep_dma_memcpy(
				mhi->rx_dma_chan, mreq->dma,
				host_addr_pa, (int)len,
				DMA_PREP_INTERRUPT);
		if (!descriptor) {
			mhi_log(MHI_MSG_VERBOSE, "%s(): descriptor is null\n",
				__func__);
			/* Roll back the completion event that we wrote above */
			mhi_dev_rollback_compl_evt(ch);
			dma_unmap_single(&mhi->pdev->dev, (size_t)dev, len,
							DMA_FROM_DEVICE);
			return -EFAULT;
		}
		descriptor->callback_param = mreq;
		descriptor->callback =
			mhi_dev_transfer_completion_cb;
		dma_async_issue_pending(mhi->rx_dma_chan);
	}
	return 0;
}

/**
 * mhi_transfer_device_to_host_edma - memcpy equivalent API to transfer data
 *		from device to the host.
 * @host_addr:	Physical destination address.
 * @dev:	Source virtual address.
 * @len:	Numer of bytes to be transferred.
 * @mhi:	MHI dev structure.
 * @req:	mhi_req structure
 */
int mhi_transfer_device_to_host_edma(uint64_t host_addr, void *dev,
		uint32_t len, struct mhi_dev *mhi, struct mhi_req *req)
{
	uint64_t host_addr_pa = 0, offset = 0;
	struct mhi_dev_ring *ring;
	struct dma_async_tx_descriptor *descriptor;
	bool flush = false;
	struct mhi_dev_channel *ch;
	int rc;

	if (mhi->config_iatu) {
		offset = (uint64_t)host_addr - mhi->data_base.host_pa;
		/* Mapping the translated physical address on the device */
		host_addr_pa = (uint64_t) mhi->data_base.device_pa + offset;
	} else {
		host_addr_pa = host_addr;
	}
	mhi_log(MHI_MSG_VERBOSE, "device 0x%llx ---> host 0x%llx, size %d\n",
				mhi->write_dma_handle,
				host_addr_pa, (int) len);

	if (req->mode == DMA_SYNC) {
		reinit_completion(&transfer_device_to_host);

		descriptor = dmaengine_prep_dma_memcpy(mhi->tx_dma_chan,
			host_addr_pa, mhi->write_dma_handle,
			(int)len, DMA_PREP_INTERRUPT);
		if (!descriptor) {
			mhi_log(MHI_MSG_VERBOSE, "%s(): descriptor is null\n",
				__func__);
			return -EFAULT;
		}
		descriptor->callback_param = &transfer_device_to_host;
		descriptor->callback = mhi_dev_edma_sync_cb;
		dma_async_issue_pending(mhi->tx_dma_chan);

		if (!wait_for_completion_timeout
			(&transfer_device_to_host, msecs_to_jiffies(1000))) {
			mhi_log(MHI_MSG_VERBOSE,
				"transfer device to host timed out\n");
			return -ETIMEDOUT;
		}
	} else if (req->mode == DMA_ASYNC) {
		ch = req->client->channel;
		req->dma = dma_map_single(&mhi->pdev->dev, req->buf,
				req->len, DMA_TO_DEVICE);
		if (dma_mapping_error(&mhi->pdev->dev, req->dma)) {
			mhi_log(MHI_MSG_VERBOSE,
				"%s(): dma map single failed\n", __func__);
			return -ENOMEM;
		}

		ring = ch->ring;
		mhi_dev_ring_inc_index(ring, ring->rd_offset);
		if (ring->rd_offset == ring->wr_offset)
			req->snd_cmpl = 1;

		/* Queue the completion event for the current transfer */
		rc = mhi_dev_queue_transfer_completion(req, &flush);
		if (rc) {
			mhi_log(MHI_MSG_VERBOSE,
				"Failed to queue completion: %d\n", rc);
			return rc;
		}

		descriptor = dmaengine_prep_dma_memcpy(mhi->tx_dma_chan,
			host_addr_pa, req->dma, (int) len,
			DMA_PREP_INTERRUPT);
		if (!descriptor) {
			mhi_log(MHI_MSG_VERBOSE, "%s(): descriptor is null\n",
				__func__);
			/* Roll back the completion event that we wrote above */
			mhi_dev_rollback_compl_evt(ch);
			/* Unmap the buffer */
			dma_unmap_single(&mhi->pdev->dev, (size_t)req->buf,
				req->len, DMA_TO_DEVICE);
			return -EFAULT;
		}
		descriptor->callback_param = req;
		descriptor->callback = mhi_dev_transfer_completion_cb;

		dma_async_issue_pending(mhi->tx_dma_chan);

		if (flush) {
			rc = mhi_dev_flush_transfer_completion_events(mhi, ch);
			if (rc) {
				mhi_log(MHI_MSG_VERBOSE,
					"Failed to flush write completions to host\n");
				return rc;
			}
		}
	}
	return 0;
}

int mhi_dev_is_list_empty(void)
{
	if (list_empty(&mhi_ctx->event_ring_list) &&
			list_empty(&mhi_ctx->process_ring_list))
		return 0;

	return 1;
}
EXPORT_SYMBOL(mhi_dev_is_list_empty);

static void mhi_dev_get_erdb_db_cfg(struct mhi_dev *mhi,
				struct ep_pcie_db_config *erdb_cfg)
{
	if (mhi->cfg.event_rings == NUM_CHANNELS) {
		erdb_cfg->base = HW_CHANNEL_BASE;
		erdb_cfg->end = HW_CHANNEL_END;
	} else {
		erdb_cfg->base = mhi->cfg.event_rings -
					(mhi->cfg.hw_event_rings);
		erdb_cfg->end =  mhi->cfg.event_rings -
					MHI_HW_ACC_EVT_RING_END;
	}
}

int mhi_pcie_config_db_routing(struct mhi_dev *mhi)
{
	struct ep_pcie_db_config chdb_cfg, erdb_cfg;

	if (WARN_ON(!mhi))
		return -EINVAL;

	/* Configure Doorbell routing */
	chdb_cfg.base = HW_CHANNEL_BASE;
	chdb_cfg.end = HW_CHANNEL_END;
	chdb_cfg.tgt_addr = (uint32_t) mhi->ipa_uc_mbox_crdb;

	mhi_dev_get_erdb_db_cfg(mhi, &erdb_cfg);

	mhi_log(MHI_MSG_VERBOSE,
		"Event rings 0x%x => er_base 0x%x, er_end %d\n",
		mhi->cfg.event_rings, erdb_cfg.base, erdb_cfg.end);
	erdb_cfg.tgt_addr = (uint32_t) mhi->ipa_uc_mbox_erdb;
	ep_pcie_config_db_routing(mhi_ctx->phandle, chdb_cfg, erdb_cfg);

	return 0;
}
EXPORT_SYMBOL(mhi_pcie_config_db_routing);

static int mhi_enable_int(void)
{
	int rc = 0;

	mhi_log(MHI_MSG_VERBOSE,
		"Enable ctrl and cmdb interrupts\n");

	rc = mhi_dev_mmio_enable_ctrl_interrupt(mhi_ctx);
	if (rc) {
		mhi_log(MHI_MSG_VERBOSE,
			"Failed to enable control interrupt: %d\n", rc);
		return rc;
	}

	rc = mhi_dev_mmio_enable_cmdb_interrupt(mhi_ctx);
	if (rc) {
		mhi_log(MHI_MSG_VERBOSE,
			"Failed to enable command db: %d\n", rc);
		return rc;
	}
	mhi_update_state_info(MHI_STATE_CONNECTED);
	if (!mhi_ctx->mhi_int)
		ep_pcie_mask_irq_event(mhi_ctx->phandle,
				EP_PCIE_INT_EVT_MHI_A7, true);
	return 0;
}

static int mhi_hwc_init(struct mhi_dev *mhi)
{
	int rc = 0;
	struct ep_pcie_msi_config cfg;
	struct ipa_mhi_init_params ipa_init_params;
	struct ep_pcie_db_config erdb_cfg;

	if (mhi_ctx->use_edma) {
		/*
		 * Interrupts are enabled during the IPA callback
		 * once the IPA HW is ready. Callback is not triggerred
		 * in case of edma, hence enable interrupts.
		 */
		rc = mhi_enable_int();
		if (rc)
			mhi_log(MHI_MSG_VERBOSE,
				"Error configuring interrupts: rc = %d\n", rc);
		return rc;
	}

	/* Call IPA HW_ACC Init with MSI Address and db routing info */
	rc = ep_pcie_get_msi_config(mhi_ctx->phandle, &cfg);
	if (rc) {
		mhi_log(MHI_MSG_VERBOSE, "Error retrieving pcie msi logic\n");
		return rc;
	}

	rc = mhi_pcie_config_db_routing(mhi);
	if (rc) {
		mhi_log(MHI_MSG_VERBOSE, "Error configuring DB routing\n");
		return rc;
	}

	mhi_dev_get_erdb_db_cfg(mhi, &erdb_cfg);
	mhi_log(MHI_MSG_VERBOSE,
		"Event rings 0x%x => er_base 0x%x, er_end %d\n",
		mhi->cfg.event_rings, erdb_cfg.base, erdb_cfg.end);

	erdb_cfg.tgt_addr = (uint32_t) mhi->ipa_uc_mbox_erdb;
	memset(&ipa_init_params, 0, sizeof(ipa_init_params));
	ipa_init_params.msi.addr_hi = cfg.upper;
	ipa_init_params.msi.addr_low = cfg.lower;
	ipa_init_params.msi.data = cfg.data;
	ipa_init_params.msi.mask = ((1 << cfg.msg_num) - 1);
	ipa_init_params.first_er_idx = erdb_cfg.base;
	ipa_init_params.first_ch_idx = HW_CHANNEL_BASE;

	if (mhi_ctx->config_iatu)
		ipa_init_params.mmio_addr =
			((uint32_t) mhi_ctx->mmio_base_pa_addr) + MHI_REGLEN;
	else
		ipa_init_params.mmio_addr =
			((uint32_t) mhi_ctx->mmio_base_pa_addr);

	if (!mhi_ctx->config_iatu)
		ipa_init_params.assert_bit40 = true;

	mhi_log(MHI_MSG_VERBOSE,
		"MMIO Addr 0x%x, MSI config: U:0x%x L: 0x%x D: 0x%x\n",
		ipa_init_params.mmio_addr, cfg.upper, cfg.lower, cfg.data);
	ipa_init_params.notify = mhi_hwc_cb;
	ipa_init_params.priv = mhi;

	return ipa_mhi_init(&ipa_init_params);
}

static int mhi_hwc_start(struct mhi_dev *mhi)
{
	struct ipa_mhi_start_params ipa_start_params;

	memset(&ipa_start_params, 0, sizeof(ipa_start_params));

	if (mhi->config_iatu) {
		ipa_start_params.host_ctrl_addr = mhi->ctrl_base.device_pa;
		ipa_start_params.host_data_addr = mhi->data_base.device_pa;
	} else {
		ipa_start_params.channel_context_array_addr =
				mhi->ch_ctx_shadow.host_pa;
		ipa_start_params.event_context_array_addr =
				mhi->ev_ctx_shadow.host_pa;
	}

	return ipa_mhi_start(&ipa_start_params);
}

static void mhi_hwc_cb(void *priv, enum ipa_mhi_event_type event,
	unsigned long data)
{
	int rc = 0;

	switch (event) {
	case IPA_MHI_EVENT_READY:
		mhi_log(MHI_MSG_INFO,
			"HW Channel uC is ready event=0x%X\n", event);
		rc = mhi_hwc_start(mhi_ctx);
		if (rc) {
			mhi_log(MHI_MSG_VERBOSE,
				"hwc_init start failed with %d\n", rc);
			return;
		}

		rc = mhi_enable_int();
		if (rc) {
			mhi_log(MHI_MSG_VERBOSE,
				"Error configuring interrupts, rc = %d\n", rc);
			return;
		}

		mhi_log(MHI_MSG_CRITICAL, "Device in M0 State\n");
		place_marker("MHI - Device in M0 State\n");
		break;
	case IPA_MHI_EVENT_DATA_AVAILABLE:
		rc = mhi_dev_notify_sm_event(MHI_DEV_EVENT_HW_ACC_WAKEUP);
		if (rc) {
			mhi_log(MHI_MSG_VERBOSE,
				"Event HW_ACC_WAKEUP failed with %d\n", rc);
			return;
		}
		break;
	default:
		mhi_log(MHI_MSG_VERBOSE,
			"HW Channel uC unknown event 0x%X\n", event);
		break;
	}
}

static int mhi_hwc_chcmd(struct mhi_dev *mhi, uint chid,
				enum mhi_dev_ring_element_type_id type)
{
	int rc = -EINVAL;
	struct ipa_mhi_connect_params connect_params;

	memset(&connect_params, 0, sizeof(connect_params));

	switch (type) {
	case MHI_DEV_RING_EL_RESET:
	case MHI_DEV_RING_EL_STOP:
		if ((chid-HW_CHANNEL_BASE) > NUM_HW_CHANNELS) {
			mhi_log(MHI_MSG_VERBOSE,
				"Invalid Channel ID = 0x%X\n", chid);
			return -EINVAL;
		}

		rc = ipa_mhi_disconnect_pipe(
			mhi->ipa_clnt_hndl[chid-HW_CHANNEL_BASE]);
		if (rc)
			mhi_log(MHI_MSG_VERBOSE,
				"Stopping HW Channel%d failed 0x%X\n",
					chid, rc);
		break;
	case MHI_DEV_RING_EL_START:
		connect_params.channel_id = chid;
		connect_params.sys.skip_ep_cfg = true;

		if (chid > HW_CHANNEL_END) {
			mhi_log(MHI_MSG_VERBOSE,
				"Channel DB for %d not enabled\n", chid);
			return -EINVAL;
		}

		if ((chid-HW_CHANNEL_BASE) > NUM_HW_CHANNELS) {
			mhi_log(MHI_MSG_VERBOSE, "Invalid Channel = 0x%X\n",
				chid);
			return -EINVAL;
		}

		rc = ipa_mhi_connect_pipe(&connect_params,
			&mhi->ipa_clnt_hndl[chid-HW_CHANNEL_BASE]);
		if (rc)
			mhi_log(MHI_MSG_VERBOSE,
				"HW Channel%d start failed : %d\n", chid, rc);
		break;
	case MHI_DEV_RING_EL_INVALID:
	default:
		mhi_log(MHI_MSG_VERBOSE, "Invalid Ring Element type = 0x%X\n",
			type);
		break;
	}

	return rc;
}

static void mhi_dev_core_ack_ctrl_interrupts(struct mhi_dev *dev,
							uint32_t *int_value)
{
	int rc = 0;

	rc = mhi_dev_mmio_read(dev, MHI_CTRL_INT_STATUS_A7, int_value);
	if (rc) {
		mhi_log(MHI_MSG_VERBOSE, "Failed to read A7 status\n");
		return;
	}

	rc = mhi_dev_mmio_write(dev, MHI_CTRL_INT_CLEAR_A7, *int_value);
	if (rc) {
		mhi_log(MHI_MSG_VERBOSE, "Failed to clear A7 status\n");
		return;
	}
}

static void mhi_dev_fetch_ch_ctx(struct mhi_dev *mhi, uint32_t ch_id)
{
	struct mhi_addr data_transfer;

	if (MHI_USE_DMA(mhi)) {
		data_transfer.host_pa = mhi->ch_ctx_shadow.host_pa +
					sizeof(struct mhi_dev_ch_ctx) * ch_id;
		data_transfer.phy_addr = mhi->ch_ctx_cache_dma_handle +
					sizeof(struct mhi_dev_ch_ctx) * ch_id;
	}

	data_transfer.size  = sizeof(struct mhi_dev_ch_ctx);
	/* Fetch the channel ctx (*dst, *src, size) */
	mhi_ctx->read_from_host(mhi, &data_transfer);
}

int mhi_dev_syserr(struct mhi_dev *mhi)
{
	if (WARN_ON(!mhi))
		return -EINVAL;

	mhi_log(MHI_MSG_VERBOSE, "MHI dev sys error\n");

	return mhi_dev_dump_mmio(mhi);
}
EXPORT_SYMBOL(mhi_dev_syserr);

int mhi_dev_send_event(struct mhi_dev *mhi, int evnt_ring,
					union mhi_dev_ring_element_type *el)
{
	int rc = 0;
	uint64_t evnt_ring_idx = mhi->ev_ring_start + evnt_ring;
	struct mhi_dev_ring *ring = &mhi->ring[evnt_ring_idx];
	union mhi_dev_ring_ctx *ctx;
	struct ep_pcie_msi_config cfg;
	struct mhi_addr transfer_addr;

	rc = ep_pcie_get_msi_config(mhi->phandle, &cfg);
	if (rc) {
		mhi_log(MHI_MSG_VERBOSE, "Error retrieving pcie msi logic\n");
		return rc;
	}

	if (evnt_ring_idx > mhi->cfg.event_rings) {
		mhi_log(MHI_MSG_VERBOSE, "Invalid event ring idx: %lld\n",
			evnt_ring_idx);
		return -EINVAL;
	}

	ctx = (union mhi_dev_ring_ctx *)&mhi->ev_ctx_cache[evnt_ring];
	if (mhi_ring_get_state(ring) == RING_STATE_UINT) {
		rc = mhi_ring_start(ring, ctx, mhi);
		if (rc) {
			mhi_log(MHI_MSG_VERBOSE,
				"error starting event ring %d\n", evnt_ring);
			return rc;
		}
	}

	mutex_lock(&ring->event_lock);
	/* add the ring element */
	mhi_dev_add_element(ring, el, NULL, 0);

	ring->ring_ctx_shadow->ev.rp =  (ring->rd_offset *
				sizeof(union mhi_dev_ring_element_type)) +
				ring->ring_ctx->generic.rbase;

	mhi_log(MHI_MSG_VERBOSE, "ev.rp = %llx for %lld\n",
				ring->ring_ctx_shadow->ev.rp, evnt_ring_idx);

	if (MHI_USE_DMA(mhi))
		transfer_addr.host_pa = (mhi->ev_ctx_shadow.host_pa +
			sizeof(struct mhi_dev_ev_ctx) *
			evnt_ring) + (size_t) &ring->ring_ctx->ev.rp -
			(size_t) ring->ring_ctx;
	else
		transfer_addr.device_va = (mhi->ev_ctx_shadow.device_va +
			sizeof(struct mhi_dev_ev_ctx) *
			evnt_ring) + (size_t) &ring->ring_ctx->ev.rp -
			(size_t) ring->ring_ctx;

	transfer_addr.virt_addr = &ring->ring_ctx_shadow->ev.rp;
	transfer_addr.size = sizeof(uint64_t);
	transfer_addr.phy_addr = 0;

	mhi_ctx->write_to_host(mhi, &transfer_addr, NULL, MHI_DEV_DMA_SYNC);
	/*
	 * rp update in host memory should be flushed
	 * before sending a MSI to the host
	 */
	wmb();

	mhi_log(MHI_MSG_VERBOSE, "event sent:\n");
	mhi_log(MHI_MSG_VERBOSE, "evnt ptr : 0x%llx\n", el->evt_tr_comp.ptr);
	mhi_log(MHI_MSG_VERBOSE, "evnt len : 0x%x\n", el->evt_tr_comp.len);
	mhi_log(MHI_MSG_VERBOSE, "evnt code :0x%x\n", el->evt_tr_comp.code);
	mhi_log(MHI_MSG_VERBOSE, "evnt type :0x%x\n", el->evt_tr_comp.type);
	mhi_log(MHI_MSG_VERBOSE, "evnt chid :0x%x\n", el->evt_tr_comp.chid);

	rc = ep_pcie_trigger_msi(mhi_ctx->phandle, ctx->ev.msivec);

	mutex_unlock(&ring->event_lock);
	return rc;
}

static int mhi_dev_send_completion_event_async(struct mhi_dev_channel *ch,
			size_t rd_ofst, uint32_t len,
			enum mhi_dev_cmd_completion_code code,
			struct mhi_req *mreq)
{
	int rc;
	struct mhi_dev *mhi = ch->ring->mhi_dev;

	mhi_log(MHI_MSG_VERBOSE, "Ch %d\n", ch->ch_id);

	/* Queue the completion event for the current transfer */
	mreq->snd_cmpl = 1;
	rc = mhi_dev_queue_transfer_completion(mreq, NULL);
	if (rc) {
		mhi_log(MHI_MSG_VERBOSE,
			"Failed to queue completion for ch %d, rc %d\n",
			ch->ch_id, rc);
		return rc;
	}

	mhi_log(MHI_MSG_VERBOSE, "Calling flush for ch %d\n", ch->ch_id);
	rc = mhi_dev_flush_transfer_completion_events(mhi, ch);
	if (rc) {
		mhi_log(MHI_MSG_VERBOSE,
			"Failed to flush read completions to host\n");
		return rc;
	}

	return 0;
}

static int mhi_dev_send_completion_event(struct mhi_dev_channel *ch,
			size_t rd_ofst, uint32_t len,
			enum mhi_dev_cmd_completion_code code)
{
	union mhi_dev_ring_element_type compl_event;
	struct mhi_dev *mhi = ch->ring->mhi_dev;

	compl_event.evt_tr_comp.chid = ch->ch_id;
	compl_event.evt_tr_comp.type =
				MHI_DEV_RING_EL_TRANSFER_COMPLETION_EVENT;
	compl_event.evt_tr_comp.len = len;
	compl_event.evt_tr_comp.code = code;
	compl_event.evt_tr_comp.ptr = ch->ring->ring_ctx->generic.rbase +
			rd_ofst * sizeof(struct mhi_dev_transfer_ring_element);

	return mhi_dev_send_event(mhi,
			mhi->ch_ctx_cache[ch->ch_id].err_indx, &compl_event);
}

int mhi_dev_send_state_change_event(struct mhi_dev *mhi,
						enum mhi_dev_state state)
{
	union mhi_dev_ring_element_type event;

	event.evt_state_change.type = MHI_DEV_RING_EL_MHI_STATE_CHG;
	event.evt_state_change.mhistate = state;

	return mhi_dev_flush_cmd_completion_events(mhi, &event);
}
EXPORT_SYMBOL(mhi_dev_send_state_change_event);

int mhi_dev_send_ee_event(struct mhi_dev *mhi, enum mhi_dev_execenv exec_env)
{
	union mhi_dev_ring_element_type event;

	event.evt_ee_state.type = MHI_DEV_RING_EL_EE_STATE_CHANGE_NOTIFY;
	event.evt_ee_state.execenv = exec_env;

	return mhi_dev_flush_cmd_completion_events(mhi, &event);
}
EXPORT_SYMBOL(mhi_dev_send_ee_event);

static void mhi_dev_trigger_cb(enum mhi_client_channel ch_id)
{
	struct mhi_dev_ready_cb_info *info;
	enum mhi_ctrl_info state_data;

	/* Currently no clients register for HW channel notify */
	if (ch_id >= MHI_MAX_SOFTWARE_CHANNELS)
		return;

	list_for_each_entry(info, &mhi_ctx->client_cb_list, list)
		if (info->cb && info->cb_data.channel == ch_id) {
			mhi_ctrl_state_info(info->cb_data.channel, &state_data);
			info->cb_data.ctrl_info = state_data;
			info->cb(&info->cb_data);
		}
}

int mhi_dev_trigger_hw_acc_wakeup(struct mhi_dev *mhi)
{
	/*
	 * Expected usage is when there is HW ACC traffic IPA uC notifes
	 * Q6 -> IPA A7 -> MHI core -> MHI SM
	 */
	return mhi_dev_notify_sm_event(MHI_DEV_EVENT_HW_ACC_WAKEUP);
}
EXPORT_SYMBOL(mhi_dev_trigger_hw_acc_wakeup);

static int mhi_dev_send_cmd_comp_event(struct mhi_dev *mhi,
				enum mhi_dev_cmd_completion_code code)
{
	union mhi_dev_ring_element_type event;

	if (code > MHI_CMD_COMPL_CODE_RES) {
		mhi_log(MHI_MSG_VERBOSE,
			"Invalid cmd compl code: %d\n", code);
		return -EINVAL;
	}

	/* send the command completion event to the host */
	event.evt_cmd_comp.ptr = mhi->cmd_ctx_cache->rbase
			+ (mhi->ring[MHI_RING_CMD_ID].rd_offset *
			(sizeof(union mhi_dev_ring_element_type)));
	mhi_log(MHI_MSG_VERBOSE, "evt cmd comp ptr :%d\n",
			(size_t) event.evt_cmd_comp.ptr);
	event.evt_cmd_comp.type = MHI_DEV_RING_EL_CMD_COMPLETION_EVT;
	event.evt_cmd_comp.code = code;
	return mhi_dev_flush_cmd_completion_events(mhi, &event);
}

static int mhi_dev_process_stop_cmd(struct mhi_dev_ring *ring, uint32_t ch_id,
							struct mhi_dev *mhi)
{
	struct mhi_addr data_transfer;

	if (ring->rd_offset != ring->wr_offset &&
		mhi->ch_ctx_cache[ch_id].ch_type ==
				MHI_DEV_CH_TYPE_OUTBOUND_CHANNEL) {
		mhi_log(MHI_MSG_INFO, "Pending outbound transaction\n");
		return 0;
	} else if (mhi->ch_ctx_cache[ch_id].ch_type ==
			MHI_DEV_CH_TYPE_INBOUND_CHANNEL &&
			(mhi->ch[ch_id].pend_wr_count > 0)) {
		mhi_log(MHI_MSG_INFO, "Pending inbound transaction\n");
		return 0;
	}

	/* set the channel to stop */
	mhi->ch_ctx_cache[ch_id].ch_state = MHI_DEV_CH_STATE_STOP;
	mhi->ch[ch_id].state = MHI_DEV_CH_STOPPED;

	if (MHI_USE_DMA(mhi)) {
		data_transfer.host_pa = mhi->ch_ctx_shadow.host_pa +
				sizeof(struct mhi_dev_ch_ctx) * ch_id;
	} else {
		data_transfer.device_va = mhi->ch_ctx_shadow.device_va +
				sizeof(struct mhi_dev_ch_ctx) * ch_id;
		data_transfer.device_pa = mhi->ch_ctx_shadow.device_pa +
				sizeof(struct mhi_dev_ch_ctx) * ch_id;
	}
	data_transfer.size = sizeof(enum mhi_dev_ch_ctx_state);
	data_transfer.virt_addr = &mhi->ch_ctx_cache[ch_id].ch_state;

	/* update the channel state in the host */
	mhi_ctx->write_to_host(mhi, &data_transfer, NULL, MHI_DEV_DMA_SYNC);

	/* send the completion event to the host */
	return mhi_dev_send_cmd_comp_event(mhi,
					MHI_CMD_COMPL_CODE_SUCCESS);
}

static void mhi_dev_process_reset_cmd(struct mhi_dev *mhi, int ch_id)
{
	int rc = 0;
	struct mhi_dev_channel *ch;
	struct mhi_addr host_addr;

	rc = mhi_dev_mmio_disable_chdb_a7(mhi, ch_id);
	if (rc) {
		mhi_log(MHI_MSG_VERBOSE,
			"Failed to disable chdb for ch %d\n", ch_id);
		rc = mhi_dev_send_cmd_comp_event(mhi,
				MHI_CMD_COMPL_CODE_UNDEFINED);
		if (rc)
			mhi_log(MHI_MSG_VERBOSE,
				"Error with compl event\n");
		return;
	}

	ch = &mhi->ch[ch_id];
	/* hard stop and set the channel to stop */
	mhi->ch_ctx_cache[ch_id].ch_state =
				MHI_DEV_CH_STATE_DISABLED;
	mhi->ch[ch_id].state = MHI_DEV_CH_STOPPED;

	if (mhi->use_ipa)
		host_addr.host_pa =
			mhi->ch_ctx_shadow.host_pa +
			(sizeof(struct mhi_dev_ch_ctx) * ch_id);
	else
		host_addr.device_va =
			mhi->ch_ctx_shadow.device_va +
			(sizeof(struct mhi_dev_ch_ctx) * ch_id);

	host_addr.virt_addr =
			&mhi->ch_ctx_cache[ch_id].ch_state;
	host_addr.size = sizeof(enum mhi_dev_ch_ctx_state);

	/* update the channel state in the host */
	mhi_ctx->write_to_host(mhi, &host_addr, NULL,
			MHI_DEV_DMA_SYNC);

	/* send the completion event to the host */
	rc = mhi_dev_send_cmd_comp_event(mhi,
				MHI_CMD_COMPL_CODE_SUCCESS);
	if (rc)
		mhi_log(MHI_MSG_VERBOSE,
			"Error sending command completion event\n");

	ch->reset_pending = false;
}

static int mhi_dev_process_cmd_ring(struct mhi_dev *mhi,
			union mhi_dev_ring_element_type *el, void *ctx)
{
	int rc = 0;
	uint32_t ch_id = 0;
	union mhi_dev_ring_element_type event;
	struct mhi_addr host_addr;
	struct mhi_dev_channel *ch;
	struct mhi_dev_ring *ring;
	union mhi_dev_ring_ctx *evt_ctx;

	ch_id = el->generic.chid;
	mhi_log(MHI_MSG_VERBOSE, "for channel:%d and cmd:%d\n",
		ch_id, el->generic.type);

	switch (el->generic.type) {
	case MHI_DEV_RING_EL_START:
		mhi_log(MHI_MSG_VERBOSE, "received start cmd for channel %d\n",
								ch_id);
		if (ch_id >= (HW_CHANNEL_BASE)) {
			rc = mhi_hwc_chcmd(mhi, ch_id, el->generic.type);
			if (rc) {
				mhi_log(MHI_MSG_VERBOSE,
					"Error with HW channel cmd %d\n", rc);
				rc = mhi_dev_send_cmd_comp_event(mhi,
					MHI_CMD_COMPL_CODE_UNDEFINED);
				if (rc)
					mhi_log(MHI_MSG_VERBOSE,
						"Error with compl event\n");
				return rc;
			}
			goto send_start_completion_event;
		} else {
			rc = mhi_dev_mmio_enable_chdb_a7(mhi, ch_id);
			if (rc) {
				mhi_log(MHI_MSG_VERBOSE,
					"Failed to enable chdb for ch %d\n",
						ch_id);
				rc = mhi_dev_send_cmd_comp_event(mhi,
					MHI_CMD_COMPL_CODE_UNDEFINED);
				if (rc)
					mhi_log(MHI_MSG_VERBOSE,
						"Error with compl event\n");
				return rc;
			}
		}

		/* fetch the channel context from host */
		mhi_dev_fetch_ch_ctx(mhi, ch_id);

		/* Initialize and configure the corresponding channel ring */
		rc = mhi_ring_start(&mhi->ring[mhi->ch_ring_start + ch_id],
			(union mhi_dev_ring_ctx *)&mhi->ch_ctx_cache[ch_id],
			mhi);
		if (rc) {
			mhi_log(MHI_MSG_VERBOSE,
				"start ring failed for ch %d\n", ch_id);
			rc = mhi_dev_send_cmd_comp_event(mhi,
						MHI_CMD_COMPL_CODE_UNDEFINED);
			if (rc)
				mhi_log(MHI_MSG_VERBOSE,
					"Error with compl event\n");
			return rc;
		}

		mhi->ring[mhi->ch_ring_start + ch_id].state =
						RING_STATE_PENDING;

		/* set the channel to running */
		mhi->ch_ctx_cache[ch_id].ch_state = MHI_DEV_CH_STATE_RUNNING;
		mhi->ch[ch_id].state = MHI_DEV_CH_STARTED;
		mhi->ch[ch_id].ch_id = ch_id;
		mhi->ch[ch_id].ring = &mhi->ring[mhi->ch_ring_start + ch_id];
		mhi->ch[ch_id].ch_type = mhi->ch_ctx_cache[ch_id].ch_type;

		if (mhi->use_edma || mhi->use_ipa) {
			uint32_t err_indx = mhi->ch_ctx_cache[ch_id].err_indx;
			uint32_t evnt_ring_idx = mhi->ev_ring_start + err_indx;
			struct mhi_dev_ring *evt_ring =
				&mhi->ring[evnt_ring_idx];
			evt_ctx = (union mhi_dev_ring_ctx *)&mhi->ev_ctx_cache
				[mhi->ch_ctx_cache[ch_id].err_indx];
			if (mhi_ring_get_state(evt_ring) == RING_STATE_UINT) {
				rc = mhi_ring_start(evt_ring, evt_ctx, mhi);
				if (rc) {
					mhi_log(MHI_MSG_VERBOSE,
						"error starting event ring %d\n",
						err_indx);
					return rc;
				}
			}
			mutex_lock(&mhi->ch[ch_id].ch_lock);
			mhi_dev_alloc_evt_buf_evt_req(mhi, &mhi->ch[ch_id],
					evt_ring);
			mutex_unlock(&mhi->ch[ch_id].ch_lock);
		}

		if (MHI_USE_DMA(mhi))
			host_addr.host_pa = mhi->ch_ctx_shadow.host_pa +
					sizeof(struct mhi_dev_ch_ctx) * ch_id;
		else
			host_addr.device_va = mhi->ch_ctx_shadow.device_va +
					sizeof(struct mhi_dev_ch_ctx) * ch_id;

		host_addr.virt_addr = &mhi->ch_ctx_cache[ch_id].ch_state;
		host_addr.size = sizeof(enum mhi_dev_ch_ctx_state);

		mhi_ctx->write_to_host(mhi, &host_addr, NULL, MHI_DEV_DMA_SYNC);

send_start_completion_event:
		rc = mhi_dev_send_cmd_comp_event(mhi,
						MHI_CMD_COMPL_CODE_SUCCESS);
		if (rc)
			mhi_log(MHI_MSG_VERBOSE,
				"Error sending command completion event\n");

		mhi_update_state_info_ch(ch_id, MHI_STATE_CONNECTED);
		/* Trigger callback to clients */
		mhi_dev_trigger_cb(ch_id);
		mhi_uci_chan_state_notify(mhi, ch_id, MHI_STATE_CONNECTED);
		break;
	case MHI_DEV_RING_EL_STOP:
		if (ch_id >= HW_CHANNEL_BASE) {
			rc = mhi_hwc_chcmd(mhi, ch_id, el->generic.type);
			if (rc)
				mhi_log(MHI_MSG_VERBOSE,
					"send channel stop cmd event failed\n");

			/* send the completion event to the host */
			event.evt_cmd_comp.ptr = mhi->cmd_ctx_cache->rbase +
				(mhi->ring[MHI_RING_CMD_ID].rd_offset *
				(sizeof(union mhi_dev_ring_element_type)));
			event.evt_cmd_comp.type =
					MHI_DEV_RING_EL_CMD_COMPLETION_EVT;
			if (rc == 0)
				event.evt_cmd_comp.code =
					MHI_CMD_COMPL_CODE_SUCCESS;
			else
				event.evt_cmd_comp.code =
					MHI_CMD_COMPL_CODE_UNDEFINED;

			rc = mhi_dev_flush_cmd_completion_events(mhi, &event);
			if (rc) {
				mhi_log(MHI_MSG_VERBOSE,
					"stop event send failed\n");
				return rc;
			}
		} else {
			/*
			 * Check if there are any pending transactions for the
			 * ring associated with the channel. If no, proceed to
			 * write disable the channel state else send stop
			 * channel command to check if one can suspend the
			 * command.
			 */
			ring = &mhi->ring[ch_id + mhi->ch_ring_start];
			if (ring->state == RING_STATE_UINT) {
				mhi_log(MHI_MSG_VERBOSE,
					"Channel not opened for %d\n", ch_id);
				return -EINVAL;
			}

			ch = &mhi->ch[ch_id];

			mutex_lock(&ch->ch_lock);
			mutex_lock(&ch->ring->event_lock);

			mhi->ch[ch_id].state = MHI_DEV_CH_PENDING_STOP;
			rc = mhi_dev_process_stop_cmd(
				&mhi->ring[mhi->ch_ring_start + ch_id],
				ch_id, mhi);
			if (rc)
				mhi_log(MHI_MSG_VERBOSE,
					"stop event send failed\n");

			mutex_unlock(&ch->ring->event_lock);
			mutex_unlock(&ch->ch_lock);
			mhi_update_state_info_ch(ch_id, MHI_STATE_DISCONNECTED);
			/* Trigger callback to clients */
			mhi_dev_trigger_cb(ch_id);
			mhi_uci_chan_state_notify(mhi, ch_id,
					MHI_STATE_DISCONNECTED);
		}
		break;
	case MHI_DEV_RING_EL_RESET:
		mhi_log(MHI_MSG_VERBOSE,
			"received reset cmd for channel %d\n", ch_id);
		if (ch_id >= HW_CHANNEL_BASE) {
			rc = mhi_hwc_chcmd(mhi, ch_id, el->generic.type);
			if (rc)
				mhi_log(MHI_MSG_VERBOSE,
					"send channel stop cmd event failed\n");

			/* send the completion event to the host */
			event.evt_cmd_comp.ptr = mhi->cmd_ctx_cache->rbase +
				(mhi->ring[MHI_RING_CMD_ID].rd_offset *
				(sizeof(union mhi_dev_ring_element_type)));
			event.evt_cmd_comp.type =
					MHI_DEV_RING_EL_CMD_COMPLETION_EVT;
			if (rc == 0)
				event.evt_cmd_comp.code =
					MHI_CMD_COMPL_CODE_SUCCESS;
			else
				event.evt_cmd_comp.code =
					MHI_CMD_COMPL_CODE_UNDEFINED;

			rc = mhi_dev_flush_cmd_completion_events(mhi, &event);
			if (rc) {
				mhi_log(MHI_MSG_VERBOSE,
					"stop event send failed\n");
				return rc;
			}
		} else {

			mhi_log(MHI_MSG_VERBOSE,
					"received reset cmd for channel %d\n",
					ch_id);

			ring = &mhi->ring[ch_id + mhi->ch_ring_start];
			if (ring->state == RING_STATE_UINT) {
				mhi_log(MHI_MSG_VERBOSE,
					"Channel not opened for %d\n", ch_id);
				return -EINVAL;
			}

			ch = &mhi->ch[ch_id];

			mutex_lock(&ch->ch_lock);
			mutex_lock(&ch->ring->event_lock);

			if (ch->db_pending == true) {
				mhi_log(MHI_MSG_VERBOSE,
					"skipping reset cmd ack for channel %d\n",
					ch_id);
				ch->reset_pending = true;
				mutex_unlock(&ch->ring->event_lock);
				mutex_unlock(&ch->ch_lock);
				rc = -EBUSY;
				return rc;
			}
			mhi_dev_process_reset_cmd(mhi, ch_id);
			mutex_unlock(&ch->ring->event_lock);
			mutex_unlock(&ch->ch_lock);
			mhi_update_state_info_ch(ch_id, MHI_STATE_DISCONNECTED);
			mhi_dev_trigger_cb(ch_id);
			mhi_uci_chan_state_notify(mhi, ch_id,
					MHI_STATE_DISCONNECTED);
		}
		break;
	default:
		mhi_log(MHI_MSG_VERBOSE, "%s: Invalid command:%d\n", __func__,
			el->generic.type);
		break;
	}
	return rc;
}

static int mhi_dev_process_tre_ring(struct mhi_dev *mhi,
			union mhi_dev_ring_element_type *el, void *ctx)
{
	struct mhi_dev_ring *ring = (struct mhi_dev_ring *)ctx;
	struct mhi_dev_channel *ch;
	struct mhi_dev_client_cb_reason reason;

	if (ring->id < mhi->ch_ring_start) {
		mhi_log(MHI_MSG_VERBOSE,
			"invalid channel ring id (%d), should be < %d\n",
			ring->id, mhi->ch_ring_start);
		return -EINVAL;
	}

	ch = &mhi->ch[ring->id - mhi->ch_ring_start];
	reason.ch_id = ch->ch_id;
	reason.reason = MHI_DEV_TRE_AVAILABLE;

	/* Invoke a callback to let the client know its data is ready.
	 * Copy this event to the clients context so that it can be
	 * sent out once the client has fetch the data. Update the rp
	 * before sending the data as part of the event completion
	 */
	if (ch->active_client && ch->active_client->event_trigger != NULL)
		ch->active_client->event_trigger(&reason);
	return 0;
}

static void mhi_dev_process_ring_pending(struct work_struct *work)
{
	struct mhi_dev *mhi = container_of(work,
				struct mhi_dev, pending_work);
	struct list_head *cp, *q;
	struct mhi_dev_ring *ring;
	struct mhi_dev_channel *ch;
	int rc = 0, ch_id;

	mutex_lock(&mhi_ctx->mhi_lock);

	rc = mhi_dev_process_ring(&mhi->ring[mhi->cmd_ring_idx]);
	if (rc && rc != -EBUSY) {
		mhi_log(MHI_MSG_VERBOSE, "error processing command ring\n");
		goto exit;
	}

	list_for_each_safe(cp, q, &mhi->process_ring_list) {
		ring = list_entry(cp, struct mhi_dev_ring, list);
		list_del(cp);
		mhi_log(MHI_MSG_VERBOSE, "processing ring %d\n", ring->id);
<<<<<<< HEAD
    
    if (ring->id < mhi->ch_ring_start) {
			mhi_log(MHI_MSG_ERROR,
=======

		if (ring->id < mhi->ch_ring_start) {
			mhi_log(MHI_MSG_VERBOSE,
>>>>>>> 95b2656d
				"ring (%d) is not a channel ring\n", ring->id);
			goto exit;
		}

		ch = &mhi->ch[ring->id - mhi->ch_ring_start];

		rc = mhi_dev_process_ring(ring);
		if (rc) {
			mhi_log(MHI_MSG_VERBOSE,
				"error processing ring %d\n", ring->id);
<<<<<<< HEAD
			mutex_unlock(&ch->ch_lock)
      goto exit;
		}
    ch->db_pending = false;
=======
			goto exit;
		}
		mutex_lock(&ch->ch_lock);
		ch->db_pending = false;
		mutex_unlock(&ch->ch_lock);
>>>>>>> 95b2656d

				if (ch->reset_pending == true) {
			/*
			 * The channel might be reset asynchronously by the
			 * host, below reset ack is in  case the channel
			 * was stopped/reset with pending DB.
			 */
			ch_id = ch->ch_id;
			mhi_log(MHI_MSG_VERBOSE,
				"processing pending ch:%d reset\n", ch_id);
			rc = mhi_dev_process_ring(
				&mhi->ring[mhi->cmd_ring_idx]);
			if (rc) {
				mhi_log(MHI_MSG_VERBOSE,
					"error processing command ring\n");
				goto exit;
			}
		}

		rc = mhi_dev_mmio_enable_chdb_a7(mhi, ch->ch_id);
		if (rc) {
<<<<<<< HEAD
			mhi_log(MHI_MSG_ERROR,
			"error enabling chdb interrupt for %d\n", ch->ch_id);
      mutex_unlock(&ch->ch_lock);
			goto exit;
		}
    mutex_unlock(&ch->ch_lock);
=======
			mhi_log(MHI_MSG_VERBOSE,
				"error enabling chdb interrupt for %d\n",
				ch->ch_id);
			mutex_unlock(&ch->ch_lock);
			goto exit;
		}
>>>>>>> 95b2656d
	}

exit:
	mutex_unlock(&mhi_ctx->mhi_lock);
}

static int mhi_dev_get_event_notify(enum mhi_dev_state state,
						enum mhi_dev_event *event)
{
	int rc = 0;

	switch (state) {
	case MHI_DEV_M0_STATE:
		*event = MHI_DEV_EVENT_M0_STATE;
		break;
	case MHI_DEV_M1_STATE:
		*event = MHI_DEV_EVENT_M1_STATE;
		break;
	case MHI_DEV_M2_STATE:
		*event = MHI_DEV_EVENT_M2_STATE;
		break;
	case MHI_DEV_M3_STATE:
		*event = MHI_DEV_EVENT_M3_STATE;
		break;
	default:
		rc = -EINVAL;
		break;
	}

	return rc;
}

static bool mhi_dev_queue_channel_db(struct mhi_dev *mhi,
					uint32_t chintr_value, uint32_t ch_num)
{
	struct mhi_dev_ring *ring;
<<<<<<< HEAD
  struct mhi_dev_channel *ch;
=======
	struct mhi_dev_channel *ch;
	bool work_pending = false;
>>>>>>> 95b2656d
	int rc = 0;

	for (; chintr_value; ch_num++, chintr_value >>= 1) {
		if (chintr_value & 1) {
			ring = &mhi->ring[ch_num + mhi->ch_ring_start];
			if (ring->state == RING_STATE_UINT) {
				pr_debug("Channel not opened for %d\n", ch_num);
				continue;
			}
			mhi_ring_set_state(ring, RING_STATE_PENDING);
			list_add(&ring->list, &mhi->process_ring_list);
      ch = &mhi->ch[ch_num];
			mutex_lock(&ch->ch_lock);
			ch->db_pending = true;
			work_pending = true;
			mutex_unlock(&ch->ch_lock);
			rc = mhi_dev_mmio_disable_chdb_a7(mhi, ch_num);
			if (rc) {
				mhi_log(MHI_MSG_VERBOSE,
					"Error disabling chdb\n");
				return work_pending;
			}
		}
	}
	return work_pending;
}

/*
 * mhi_dev_check_channel_interrupt () - function called
 * to check if CH DB interrupts are present to process.
 *
 * Return : true if valid interrupts are present
 * to process, false if not.
 */

static bool mhi_dev_check_channel_interrupt(struct mhi_dev *mhi)
{
	int i, rc = 0;
  bool pending_work = false;
	uint32_t chintr_value = 0, ch_num = 0;

	rc = mhi_dev_mmio_read_chdb_status_interrupts(mhi);
	if (rc) {
<<<<<<< HEAD
	  mhi_log(MHI_MSG_ERROR,
=======
		mhi_log(MHI_MSG_VERBOSE,
>>>>>>> 95b2656d
			"Error while reading CH DB\n");
		return pending_work;
	}

	for (i = 0; i < MHI_MASK_ROWS_CH_EV_DB; i++) {
		ch_num = i * MHI_MASK_CH_EV_LEN;
		/* Process channel status whose mask is enabled */
		chintr_value = (mhi->chdb[i].status & mhi->chdb[i].mask);
		if (chintr_value) {
      pending_work = true;
			mhi_log(MHI_MSG_VERBOSE,
				"processing id: %d, ch interrupt 0x%x\n",
							i, chintr_value);
			pending_work |= mhi_dev_queue_channel_db(mhi,
							chintr_value, ch_num);
			rc = mhi_dev_mmio_write(mhi, MHI_CHDB_INT_CLEAR_A7_n(i),
							mhi->chdb[i].status);
			if (rc) {
<<<<<<< HEAD
			  mhi_log(MHI_MSG_ERROR,
=======
				mhi_log(MHI_MSG_VERBOSE,
>>>>>>> 95b2656d
					"Error writing interrupt clear for A7\n");
				return pending_work;
			}
		}
	}
  return pending_work;
}

static void mhi_update_state_info_all(enum mhi_ctrl_info info)
{
	int i;
	struct mhi_dev_client_cb_reason reason;

	mhi_ctx->ctrl_info = info;
	for (i = 0; i < MHI_MAX_SOFTWARE_CHANNELS; ++i) {
		/*
		 * Skip channel state info change
		 * if channel is already in the desired state.
		 */
		if (channel_state_info[i].ctrl_info == info ||
		    (info == MHI_STATE_DISCONNECTED &&
		    channel_state_info[i].ctrl_info == MHI_STATE_CONFIGURED))
			continue;
		channel_state_info[i].ctrl_info = info;
		/* Notify kernel clients */
		mhi_dev_trigger_cb(i);
	}

	/* For legacy reasons for QTI client */
	reason.reason = MHI_DEV_CTRL_UPDATE;
	uci_ctrl_update(&reason);
}

static int mhi_dev_abort(struct mhi_dev *mhi)
{
	struct mhi_dev_channel *ch;
	struct mhi_dev_ring *ring;
	int ch_id = 0, rc = 0;

	/* Hard stop all the channels */
	for (ch_id = 0; ch_id < mhi->cfg.channels; ch_id++) {
		ring = &mhi->ring[ch_id + mhi->ch_ring_start];
		if (ring->state == RING_STATE_UINT)
			continue;

		ch = &mhi->ch[ch_id];
		mutex_lock(&ch->ch_lock);
		mhi->ch[ch_id].state = MHI_DEV_CH_STOPPED;
		mutex_unlock(&ch->ch_lock);
	}

	/* Update channel state and notify clients */
	mhi_update_state_info_all(MHI_STATE_DISCONNECTED);
	mhi_uci_chan_state_notify_all(mhi, MHI_STATE_DISCONNECTED);

	flush_workqueue(mhi->ring_init_wq);
	flush_workqueue(mhi->pending_ring_wq);

	/* Clean up initialized channels */
	rc = mhi_deinit(mhi);
	if (rc) {
		mhi_log(MHI_MSG_VERBOSE,
			"Error during mhi_deinit with %d\n", rc);
		return rc;
	}

	rc = mhi_dev_mmio_mask_chdb_interrupts(mhi_ctx);
	if (rc) {
		mhi_log(MHI_MSG_VERBOSE, "Failed to enable channel db\n");
		return rc;
	}

	rc = mhi_dev_mmio_disable_ctrl_interrupt(mhi_ctx);
	if (rc) {
		mhi_log(MHI_MSG_VERBOSE,
			"Failed to enable control interrupt\n");
		return rc;
	}

	rc = mhi_dev_mmio_disable_cmdb_interrupt(mhi_ctx);
	if (rc) {
		mhi_log(MHI_MSG_VERBOSE, "Failed to enable command db\n");
		return rc;
	}


	atomic_set(&mhi_ctx->re_init_done, 0);

	mhi_log(MHI_MSG_INFO,
			"Register a PCIe callback during re-init\n");
	mhi_ctx->event_reg.events = EP_PCIE_EVENT_LINKUP;
	mhi_ctx->event_reg.user = mhi_ctx;
	mhi_ctx->event_reg.mode = EP_PCIE_TRIGGER_CALLBACK;
	mhi_ctx->event_reg.callback = mhi_dev_resume_init_with_link_up;
	mhi_ctx->event_reg.options = MHI_REINIT;

	rc = ep_pcie_register_event(mhi_ctx->phandle,
					&mhi_ctx->event_reg);
	if (rc) {
		mhi_log(MHI_MSG_VERBOSE,
			"Failed to register for events from PCIe\n");
		return rc;
	}

	/* Set RESET field to 0 */
	mhi_dev_mmio_reset(mhi_ctx);

	return rc;
}

static void mhi_dev_transfer_completion_cb(void *mreq)
{
	int rc = 0;
	struct mhi_req *req = mreq;
	struct mhi_dev_channel *ch;
	u32 snd_cmpl = req->snd_cmpl;
	bool inbound = false;

	ch = &mhi_ctx->ch[req->chan];

	dma_unmap_single(&mhi_ctx->pdev->dev, req->dma,
		req->len, DMA_FROM_DEVICE);

	if (mhi_ctx->ch_ctx_cache[ch->ch_id].ch_type ==
		MHI_DEV_CH_TYPE_INBOUND_CHANNEL) {
		inbound = true;
		ch->pend_wr_count--;
	}

	/*
	 * Channel got closed with transfers pending
	 * Do not trigger callback or send cmpl to host
	 */
	if (ch->state == MHI_DEV_CH_CLOSED ||
		ch->state == MHI_DEV_CH_STOPPED) {
		if (inbound)
			mhi_log(MHI_MSG_DBG,
			"Ch %d closed with %d writes pending\n",
			ch->ch_id, ch->pend_wr_count + 1);
		else
			mhi_log(MHI_MSG_DBG,
			"Ch %d closed with read pending\n", ch->ch_id);
		return;
	}

	/* Trigger client call back */
	req->client_cb(req);

	mutex_lock(&ch->ch_lock);
	/* Flush read completions to host */
	if (snd_cmpl && mhi_ctx->ch_ctx_cache[ch->ch_id].ch_type ==
				MHI_DEV_CH_TYPE_OUTBOUND_CHANNEL) {
		mhi_log(MHI_MSG_DBG, "Calling flush for ch %d\n", ch->ch_id);
		rc = mhi_dev_flush_transfer_completion_events(mhi_ctx, ch);
		if (rc) {
			mhi_log(MHI_MSG_VERBOSE,
				"Failed to flush read completions to host\n");
		}
	}
	mutex_unlock(&ch->ch_lock);
	if (ch->state == MHI_DEV_CH_PENDING_STOP) {
		ch->state = MHI_DEV_CH_STOPPED;
		rc = mhi_dev_process_stop_cmd(ch->ring, ch->ch_id, mhi_ctx);
		if (rc)
			mhi_log(MHI_MSG_VERBOSE,
				"Error while stopping channel (%d)\n",
				ch->ch_id);
	}
}

static void mhi_dev_scheduler(struct work_struct *work)
{
	struct mhi_dev *mhi = container_of(work,
				struct mhi_dev, chdb_ctrl_work);
	int rc = 0;
  bool work_pending = false;
	uint32_t int_value = 0;
	struct mhi_dev_ring *ring;
	enum mhi_dev_state state;
	enum mhi_dev_event event = 0;
	u32 mhi_reset;

	mutex_lock(&mhi_ctx->mhi_lock);
	/* Check for interrupts */
	mhi_dev_core_ack_ctrl_interrupts(mhi, &int_value);

	if (int_value & MHI_MMIO_CTRL_INT_STATUS_A7_MSK) {
		mhi_log(MHI_MSG_VERBOSE,
			"processing ctrl interrupt with %d\n", int_value);

		rc = mhi_dev_mmio_read(mhi, BHI_IMGTXDB, &bhi_imgtxdb);
		mhi_log(MHI_MSG_DBG, "BHI_IMGTXDB = 0x%x\n", bhi_imgtxdb);

		rc = mhi_dev_mmio_get_mhi_state(mhi, &state, &mhi_reset);
		if (rc) {
			mhi_log(MHI_MSG_VERBOSE,
				"%s: get mhi state failed\n", __func__);
			mutex_unlock(&mhi_ctx->mhi_lock);
			return;
		}

		if (mhi_reset) {
			mhi_log(MHI_MSG_VERBOSE,
				"processing mhi device reset\n");
			rc = mhi_dev_abort(mhi);
			if (rc)
				mhi_log(MHI_MSG_VERBOSE,
					"device reset failed:%d\n", rc);
			mutex_unlock(&mhi_ctx->mhi_lock);
			queue_work(mhi->ring_init_wq, &mhi->re_init);
			return;
		}

		rc = mhi_dev_get_event_notify(state, &event);
		if (rc) {
			mhi_log(MHI_MSG_VERBOSE, "unsupported state :%d\n",
				state);
			goto fail;
		}

		rc = mhi_dev_notify_sm_event(event);
		if (rc) {
			mhi_log(MHI_MSG_VERBOSE, "error sending SM event\n");
			goto fail;
		}
	}

	if (int_value & MHI_MMIO_CTRL_CRDB_STATUS_MSK) {
		mhi_log(MHI_MSG_VERBOSE,
			"processing cmd db interrupt with %d\n", int_value);
		ring = &mhi->ring[MHI_RING_CMD_ID];
		ring->state = RING_STATE_PENDING;
		work_pending = true;
	}

	/* get the specific channel interrupts */
	work_pending |= mhi_dev_check_channel_interrupt(mhi);
	if (work_pending)
		queue_work(mhi->pending_ring_wq, &mhi->pending_work);

fail:
	mutex_unlock(&mhi_ctx->mhi_lock);

	if (mhi->config_iatu || mhi->mhi_int)
		enable_irq(mhi->mhi_irq);
	else
		ep_pcie_mask_irq_event(mhi->phandle,
				EP_PCIE_INT_EVT_MHI_A7, true);
}

void mhi_dev_notify_a7_event(struct mhi_dev *mhi)
{

	if (!atomic_read(&mhi->mhi_dev_wake)) {
		pm_stay_awake(mhi->dev);
		atomic_set(&mhi->mhi_dev_wake, 1);
	}
	mhi_log(MHI_MSG_VERBOSE, "acquiring mhi wakelock\n");

	schedule_work(&mhi->chdb_ctrl_work);
	mhi_log(MHI_MSG_VERBOSE, "mhi irq triggered\n");
}
EXPORT_SYMBOL(mhi_dev_notify_a7_event);

static irqreturn_t mhi_dev_isr(int irq, void *dev_id)
{
	struct mhi_dev *mhi = dev_id;

	if (!atomic_read(&mhi->mhi_dev_wake)) {
		pm_stay_awake(mhi->dev);
		atomic_set(&mhi->mhi_dev_wake, 1);
		mhi_log(MHI_MSG_VERBOSE, "acquiring mhi wakelock in ISR\n");
	}

	disable_irq_nosync(mhi->mhi_irq);
	schedule_work(&mhi->chdb_ctrl_work);
	mhi_log(MHI_MSG_VERBOSE, "mhi irq triggered\n");

	return IRQ_HANDLED;
}

int mhi_dev_config_outbound_iatu(struct mhi_dev *mhi)
{
	struct ep_pcie_iatu control, data;
	struct ep_pcie_iatu entries[MHI_HOST_REGION_NUM];

	data.start = mhi->data_base.device_pa;
	data.end = mhi->data_base.device_pa + mhi->data_base.size - 1;
	data.tgt_lower = HOST_ADDR_LSB(mhi->data_base.host_pa);
	data.tgt_upper = HOST_ADDR_MSB(mhi->data_base.host_pa);

	control.start = mhi->ctrl_base.device_pa;
	control.end = mhi->ctrl_base.device_pa + mhi->ctrl_base.size - 1;
	control.tgt_lower = HOST_ADDR_LSB(mhi->ctrl_base.host_pa);
	control.tgt_upper = HOST_ADDR_MSB(mhi->ctrl_base.host_pa);

	entries[0] = data;
	entries[1] = control;

	return ep_pcie_config_outbound_iatu(mhi_ctx->phandle, entries,
					MHI_HOST_REGION_NUM);
}
EXPORT_SYMBOL(mhi_dev_config_outbound_iatu);

static int mhi_dev_cache_host_cfg(struct mhi_dev *mhi)
{
	int rc = 0;
	struct platform_device *pdev;
	uint64_t addr1 = 0;
	struct mhi_addr data_transfer;

	pdev = mhi->pdev;

	/* Get host memory region configuration */
	mhi_dev_get_mhi_addr(mhi);

	mhi->ctrl_base.host_pa  = HOST_ADDR(mhi->host_addr.ctrl_base_lsb,
						mhi->host_addr.ctrl_base_msb);
	mhi->data_base.host_pa  = HOST_ADDR(mhi->host_addr.data_base_lsb,
						mhi->host_addr.data_base_msb);

	addr1 = HOST_ADDR(mhi->host_addr.ctrl_limit_lsb,
					mhi->host_addr.ctrl_limit_msb);
	mhi->ctrl_base.size = addr1 - mhi->ctrl_base.host_pa;
	addr1 = HOST_ADDR(mhi->host_addr.data_limit_lsb,
					mhi->host_addr.data_limit_msb);
	mhi->data_base.size = addr1 - mhi->data_base.host_pa;

	if (mhi->config_iatu) {
		if (mhi->ctrl_base.host_pa > mhi->data_base.host_pa) {
			mhi->data_base.device_pa = mhi->device_local_pa_base;
			mhi->ctrl_base.device_pa = mhi->device_local_pa_base +
				mhi->ctrl_base.host_pa - mhi->data_base.host_pa;
		} else {
			mhi->ctrl_base.device_pa = mhi->device_local_pa_base;
			mhi->data_base.device_pa = mhi->device_local_pa_base +
				mhi->data_base.host_pa - mhi->ctrl_base.host_pa;
		}

		if (!mhi->use_ipa || !mhi->use_edma) {
			mhi->ctrl_base.device_va =
				(uintptr_t) devm_ioremap_nocache(&pdev->dev,
				mhi->ctrl_base.device_pa,
				mhi->ctrl_base.size);
			if (!mhi->ctrl_base.device_va) {
				mhi_log(MHI_MSG_VERBOSE,
					"io remap failed for mhi address\n");
				return -EINVAL;
			}
		}
	}

	if (mhi->config_iatu) {
		rc = mhi_dev_config_outbound_iatu(mhi);
		if (rc) {
			mhi_log(MHI_MSG_VERBOSE, "Configuring iATU failed\n");
			return rc;
		}
	}

	/* Get Channel, event and command context base pointer */
	rc = mhi_dev_mmio_get_chc_base(mhi);
	if (rc) {
		mhi_log(MHI_MSG_VERBOSE, "Fetching channel context failed\n");
		return rc;
	}

	rc = mhi_dev_mmio_get_erc_base(mhi);
	if (rc) {
		mhi_log(MHI_MSG_VERBOSE,
			"Fetching event ring context failed\n");
		return rc;
	}

	rc = mhi_dev_mmio_get_crc_base(mhi);
	if (rc) {
		mhi_log(MHI_MSG_VERBOSE,
			"Fetching command ring context failed\n");
		return rc;
	}

	rc = mhi_dev_update_ner(mhi);
	if (rc) {
		mhi_log(MHI_MSG_VERBOSE, "Fetching NER failed\n");
		return rc;
	}

	mhi_log(MHI_MSG_VERBOSE,
		"Number of Event rings : %d, HW Event rings : %d\n",
			mhi->cfg.event_rings, mhi->cfg.hw_event_rings);

	mhi->cmd_ctx_shadow.size = sizeof(struct mhi_dev_cmd_ctx);
	mhi->ev_ctx_shadow.size = sizeof(struct mhi_dev_ev_ctx) *
					mhi->cfg.event_rings;
	mhi->ch_ctx_shadow.size = sizeof(struct mhi_dev_ch_ctx) *
					mhi->cfg.channels;

	/* Allocate ring elements, during M0 when host
	 * would have updated MHICFG register
	 */

	if (!mhi->ring) {
		mhi->ring = devm_kzalloc(&pdev->dev,
				(sizeof(struct mhi_dev_ring) *
				(mhi->cfg.channels + mhi->cfg.event_rings + 1)),
				GFP_KERNEL);
		if (!mhi->ring) {
			pr_err("no memory while allocating ring ctx\n");
			rc = -ENOMEM;
			goto exit;
		}
		mhi_log(MHI_MSG_INFO,
			"MEM_ALLOC: size:%d RING_ALLOC\n",
			(sizeof(struct mhi_dev_ring) *
			(mhi->cfg.channels + mhi->cfg.event_rings + 1)));
	}
	/*
	 * This func mhi_dev_cache_host_cfg will be called when
	 * processing mhi device reset as well, do not allocate
	 * the command, event and channel context caches if they
	 * were already allocated during device boot, to avoid
	 * memory leak.
	 */
	if (!mhi->cmd_ctx_cache) {
		mhi->cmd_ctx_cache = dma_alloc_coherent(&pdev->dev,
			sizeof(struct mhi_dev_cmd_ctx),
			&mhi->cmd_ctx_cache_dma_handle,
			GFP_KERNEL);
		if (!mhi->cmd_ctx_cache) {
			mhi_log(MHI_MSG_VERBOSE,
				"no memory while allocating cmd ctx\n");
			rc = -ENOMEM;
			goto exit;
		}

		mhi_log(MHI_MSG_INFO,
			"MEM_ALLOC: size:%d CMD_CTX_CACHE\n",
			sizeof(struct mhi_dev_cmd_ctx));

	}
	memset(mhi->cmd_ctx_cache, 0, sizeof(struct mhi_dev_cmd_ctx));

	if (!mhi->ev_ctx_cache) {
		mhi->ev_ctx_cache = dma_alloc_coherent(&pdev->dev,
			sizeof(struct mhi_dev_ev_ctx) *
			mhi->cfg.event_rings,
			&mhi->ev_ctx_cache_dma_handle,
			GFP_KERNEL);
		if (!mhi->ev_ctx_cache) {
			rc = -ENOMEM;
			goto exit;
		}
		mhi_log(MHI_MSG_INFO,
			"MEM_ALLOC: size:%d EV_CTX_CACHE\n",
			sizeof(struct mhi_dev_ev_ctx) *
			mhi->cfg.event_rings);
	}
	memset(mhi->ev_ctx_cache, 0, sizeof(struct mhi_dev_ev_ctx) *
						mhi->cfg.event_rings);

	if (!mhi->ch_ctx_cache) {
		mhi->ch_ctx_cache = dma_alloc_coherent(&pdev->dev,
			sizeof(struct mhi_dev_ch_ctx) *
			mhi->cfg.channels,
			&mhi->ch_ctx_cache_dma_handle,
			GFP_KERNEL);
		if (!mhi->ch_ctx_cache) {
			rc = -ENOMEM;
			goto exit;
		}
		mhi_log(MHI_MSG_INFO,
			"MEM_ALLOC: size:%d CH_CTX_CACHE\n",
			sizeof(struct mhi_dev_ch_ctx) *
			mhi->cfg.channels);

	}
	memset(mhi->ch_ctx_cache, 0, sizeof(struct mhi_dev_ch_ctx) *
						mhi->cfg.channels);

	rc = mhi_dev_ring_init(mhi);
	if (rc) {
		pr_err("MHI dev ring init failed\n");
		goto exit;
	}

	if (MHI_USE_DMA(mhi)) {
		data_transfer.phy_addr = mhi->cmd_ctx_cache_dma_handle;
		data_transfer.host_pa = mhi->cmd_ctx_shadow.host_pa;
	}

	data_transfer.size = mhi->cmd_ctx_shadow.size;

	/* Cache the command and event context */
	mhi_ctx->read_from_host(mhi, &data_transfer);

	if (MHI_USE_DMA(mhi)) {
		data_transfer.phy_addr = mhi->ev_ctx_cache_dma_handle;
		data_transfer.host_pa = mhi->ev_ctx_shadow.host_pa;
	}

	data_transfer.size = mhi->ev_ctx_shadow.size;

	mhi_ctx->read_from_host(mhi, &data_transfer);

	mhi_log(MHI_MSG_VERBOSE,
			"cmd ring_base:0x%llx, rp:0x%llx, wp:0x%llx\n",
					mhi->cmd_ctx_cache->rbase,
					mhi->cmd_ctx_cache->rp,
					mhi->cmd_ctx_cache->wp);
	mhi_log(MHI_MSG_VERBOSE,
			"ev ring_base:0x%llx, rp:0x%llx, wp:0x%llx\n",
					mhi_ctx->ev_ctx_cache->rbase,
					mhi->ev_ctx_cache->rp,
					mhi->ev_ctx_cache->wp);

	rc = mhi_ring_start(&mhi->ring[0],
			(union mhi_dev_ring_ctx *)mhi->cmd_ctx_cache, mhi);
	if (rc) {
		pr_err("MHI ring start failed:%d\n", rc);
		goto exit;
	}

	return 0;

exit:
	if (mhi->ring) {
		devm_kfree(&pdev->dev, mhi->ring);
		mhi->ring = NULL;
		mhi_log(MHI_MSG_INFO,
			"MEM_DEALLOC: size:%d RING_ALLOC\n",
			(sizeof(struct mhi_dev_ring) *
			(mhi->cfg.channels + mhi->cfg.event_rings + 1)));
	}
	if (mhi->cmd_ctx_cache) {
		dma_free_coherent(&pdev->dev,
			sizeof(struct mhi_dev_cmd_ctx),
			mhi->cmd_ctx_cache,
			mhi->cmd_ctx_cache_dma_handle);
		mhi_log(MHI_MSG_INFO,
			"MEM_DEALLOC: size:%d CMD_CTX_CACHE\n",
			sizeof(struct mhi_dev_cmd_ctx));
	}
	if (mhi->ev_ctx_cache) {
		dma_free_coherent(&pdev->dev,
			sizeof(struct mhi_dev_ev_ctx) *
			mhi->cfg.event_rings,
			mhi->ev_ctx_cache,
			mhi->ev_ctx_cache_dma_handle);
		mhi_log(MHI_MSG_INFO,
			"MEM_DEALLOC: size:%d EV_CTX_CACHE\n",
			sizeof(struct mhi_dev_ev_ctx) *
			mhi->cfg.event_rings);
	}
	return rc;
}

void mhi_dev_pm_relax(void)
{
	atomic_set(&mhi_ctx->mhi_dev_wake, 0);
	pm_relax(mhi_ctx->dev);
	mhi_log(MHI_MSG_VERBOSE, "releasing mhi wakelock\n");
}
EXPORT_SYMBOL(mhi_dev_pm_relax);

int mhi_dev_suspend(struct mhi_dev *mhi)
{
	int ch_id = 0, rc = 0;
	struct mhi_addr data_transfer;

	mutex_lock(&mhi_ctx->mhi_write_test);
	atomic_set(&mhi->is_suspended, 1);

	for (ch_id = 0; ch_id < mhi->cfg.channels; ch_id++) {
		if (mhi->ch_ctx_cache[ch_id].ch_state !=
						MHI_DEV_CH_STATE_RUNNING)
			continue;

		mhi->ch_ctx_cache[ch_id].ch_state = MHI_DEV_CH_STATE_SUSPENDED;

		if (MHI_USE_DMA(mhi)) {
			data_transfer.host_pa = mhi->ch_ctx_shadow.host_pa +
				sizeof(struct mhi_dev_ch_ctx) * ch_id;
		} else {
			data_transfer.device_va = mhi->ch_ctx_shadow.device_va +
				sizeof(struct mhi_dev_ch_ctx) * ch_id;
			data_transfer.device_pa = mhi->ch_ctx_shadow.device_pa +
				sizeof(struct mhi_dev_ch_ctx) * ch_id;
		}

		data_transfer.size = sizeof(enum mhi_dev_ch_ctx_state);
		data_transfer.virt_addr = &mhi->ch_ctx_cache[ch_id].ch_state;

		/* update the channel state in the host */
		mhi_ctx->write_to_host(mhi, &data_transfer, NULL,
				MHI_DEV_DMA_SYNC);

	}

	mutex_unlock(&mhi_ctx->mhi_write_test);

	return rc;
}
EXPORT_SYMBOL(mhi_dev_suspend);

int mhi_dev_resume(struct mhi_dev *mhi)
{
	int ch_id = 0, rc = 0;
	struct mhi_addr data_transfer;

	for (ch_id = 0; ch_id < mhi->cfg.channels; ch_id++) {
		if (mhi->ch_ctx_cache[ch_id].ch_state !=
				MHI_DEV_CH_STATE_SUSPENDED)
			continue;

		mhi->ch_ctx_cache[ch_id].ch_state = MHI_DEV_CH_STATE_RUNNING;
		if (MHI_USE_DMA(mhi)) {
			data_transfer.host_pa = mhi->ch_ctx_shadow.host_pa +
				sizeof(struct mhi_dev_ch_ctx) * ch_id;
		} else {
			data_transfer.device_va = mhi->ch_ctx_shadow.device_va +
				sizeof(struct mhi_dev_ch_ctx) * ch_id;
			data_transfer.device_pa = mhi->ch_ctx_shadow.device_pa +
				sizeof(struct mhi_dev_ch_ctx) * ch_id;
		}

		data_transfer.size = sizeof(enum mhi_dev_ch_ctx_state);
		data_transfer.virt_addr = &mhi->ch_ctx_cache[ch_id].ch_state;

		/* update the channel state in the host */
		mhi_ctx->write_to_host(mhi, &data_transfer, NULL,
				MHI_DEV_DMA_SYNC);
	}
	mhi_update_state_info(MHI_STATE_CONNECTED);

	atomic_set(&mhi->is_suspended, 0);

	return rc;
}
EXPORT_SYMBOL(mhi_dev_resume);

static int mhi_dev_ring_init(struct mhi_dev *dev)
{
	int i = 0;

	mhi_log(MHI_MSG_INFO, "initializing all rings");
	dev->cmd_ring_idx = 0;
	dev->ev_ring_start = 1;
	dev->ch_ring_start = dev->ev_ring_start + dev->cfg.event_rings;

	/* Initialize CMD ring */
	mhi_ring_init(&dev->ring[dev->cmd_ring_idx],
				RING_TYPE_CMD, dev->cmd_ring_idx);

	mhi_ring_set_cb(&dev->ring[dev->cmd_ring_idx],
				mhi_dev_process_cmd_ring);

	/* Initialize Event ring */
	for (i = dev->ev_ring_start; i < (dev->cfg.event_rings
					+ dev->ev_ring_start); i++)
		mhi_ring_init(&dev->ring[i], RING_TYPE_ER, i);

	/* Initialize CH */
	for (i = dev->ch_ring_start; i < (dev->cfg.channels
					+ dev->ch_ring_start); i++) {
		mhi_ring_init(&dev->ring[i], RING_TYPE_CH, i);
		mhi_ring_set_cb(&dev->ring[i], mhi_dev_process_tre_ring);
	}

	return 0;
}

static uint32_t mhi_dev_get_evt_ring_size(struct mhi_dev *mhi, uint32_t ch_id)
{
	uint32_t info;
	int rc;

	/* If channel was started by host, get event ring size */
	rc = mhi_ctrl_state_info(ch_id, &info);
	if (rc || (info != MHI_STATE_CONNECTED))
		return NUM_TR_EVENTS_DEFAULT;

	return mhi->ring[mhi->ev_ring_start +
		mhi->ch_ctx_cache[ch_id].err_indx].ring_size;
}

static int mhi_dev_alloc_cmd_ack_buf_req(struct mhi_dev *mhi)
{
	int rc = 0;
	uint32_t i;
	struct mhi_cmd_cmpl_ctx *cmd_ctx;
	union mhi_dev_ring_element_type *cmd_events;

	mhi->cmd_ctx = kmalloc(sizeof(struct mhi_cmd_cmpl_ctx),
					GFP_KERNEL);
	if (!mhi->cmd_ctx)
		return -ENOMEM;

	mhi_log(MHI_MSG_INFO,
			"MEM_ALLOC: size:%d CMD_CTX\n",
			sizeof(struct mhi_cmd_cmpl_ctx));

	cmd_ctx = mhi->cmd_ctx;
	/* Allocate event requests */
	cmd_ctx->ereqs = kcalloc(NUM_CMD_EVENTS_DEFAULT,
						sizeof(*cmd_ctx->ereqs),
						GFP_KERNEL);
	if (!cmd_ctx->ereqs) {
		rc = -ENOMEM;
		goto free_ereqs;
	}

	mhi_log(MHI_MSG_INFO,
		"MEM_ALLOC: size:%d EREQ CMD\n", NUM_CMD_EVENTS_DEFAULT);


	/* Allocate buffers to queue transfer completion events */
	cmd_ctx->cmd_events = kcalloc(NUM_CMD_EVENTS_DEFAULT,
							sizeof(*cmd_events),
							GFP_KERNEL);
	if (!cmd_ctx->cmd_events) {
		rc = -ENOMEM;
		goto free_ereqs;
	}

	mhi_log(MHI_MSG_INFO, "MEM_ALLOC: size:%d CMD_EVENTS\n",
		NUM_CMD_EVENTS_DEFAULT);


	/* Organize event flush requests into a linked list */
	INIT_LIST_HEAD(&cmd_ctx->cmd_req_buffers);

	for (i = 0; i < NUM_CMD_EVENTS_DEFAULT; ++i) {
		list_add_tail(&cmd_ctx->ereqs[i].list,
					&cmd_ctx->cmd_req_buffers);
	}

	/*
	 * Initialize cmpl event buffer indexes - cmd_buf_rp and
	 * cmd_buf_wp point to the first and last free index available.
	 */
	cmd_ctx->cmd_buf_rp = 0;
	cmd_ctx->cmd_buf_wp = NUM_CMD_EVENTS_DEFAULT - 1;

	return 0;
free_ereqs:
		kfree(cmd_ctx->ereqs);
		mhi_log(MHI_MSG_INFO,
			"MEM_DEALLOC: size:%d EREQ CMD\n",
			NUM_CMD_EVENTS_DEFAULT);
		cmd_ctx->ereqs = NULL;

		kfree(mhi->cmd_ctx);
		mhi_log(MHI_MSG_INFO,
				"MEM_DEALLOC: size:%d CMD_CTX\n",
				sizeof(struct mhi_cmd_cmpl_ctx));
		mhi->cmd_ctx = NULL;
		return rc;
}

static int mhi_dev_alloc_evt_buf_evt_req(struct mhi_dev *mhi,
		struct mhi_dev_channel *ch, struct mhi_dev_ring *evt_ring)
{
	int rc;
	uint32_t size, i;

	if (evt_ring)
		size = evt_ring->ring_size;
	else
		size = mhi_dev_get_evt_ring_size(mhi, ch->ch_id);

	if (!size) {
		mhi_log(MHI_MSG_VERBOSE,
			"Evt buf size is 0 for channel %d", ch->ch_id);
		return -EINVAL;
	}

	/* Previous allocated evt buf size matches requested size */
	if (size == ch->evt_buf_size)
		return 0;

	/*
	 * Either evt buf and evt reqs were not allocated yet or
	 * they were allocated with a different size
	 */
	if (ch->evt_buf_size) {
		kfree(ch->ereqs);
		mhi_log(MHI_MSG_INFO,
			"MEM_DEALLOC:ch:%d size:%d EREQ\n",
			ch->ch_id, ch->evt_req_size);
		kfree(ch->tr_events);
		mhi_log(MHI_MSG_INFO,
			"MEM_DEALLOC:ch:%d size:%d TR_EVENTS\n",
			ch->ch_id, ch->evt_buf_size);

	}
	/*
	 * Set number of event flush req buffers equal to size of
	 * event buf since in the worst case we may need to flush
	 * every event ring element individually
	 */
	ch->evt_buf_size = size;
	ch->evt_req_size = size;

	mhi_log(MHI_MSG_INFO,
		"Channel %d evt buf size is %d\n", ch->ch_id, ch->evt_buf_size);

	/* Allocate event requests */
	ch->ereqs = kcalloc(ch->evt_req_size, sizeof(*ch->ereqs), GFP_KERNEL);
	if (!ch->ereqs)
		return -ENOMEM;

	mhi_log(MHI_MSG_INFO,
		"MEM_ALLOC:ch:%d size:%d EREQ\n", ch->ch_id, ch->evt_req_size);

	/* Allocate buffers to queue transfer completion events */
	ch->tr_events = kcalloc(ch->evt_buf_size, sizeof(*ch->tr_events),
			GFP_KERNEL);
	if (!ch->tr_events) {
		rc = -ENOMEM;
		goto free_ereqs;
	}

	mhi_log(MHI_MSG_INFO,
		"MEM_ALLOC:ch:%d size:%d TR_EVENTS\n",
		ch->ch_id, ch->evt_buf_size);

	/* Organize event flush requests into a linked list */
	INIT_LIST_HEAD(&ch->event_req_buffers);
	INIT_LIST_HEAD(&ch->flush_event_req_buffers);
	for (i = 0; i < ch->evt_req_size; ++i)
		list_add_tail(&ch->ereqs[i].list, &ch->event_req_buffers);

	ch->curr_ereq =
		container_of(ch->event_req_buffers.next,
					struct event_req, list);
	list_del_init(&ch->curr_ereq->list);
	ch->curr_ereq->start = 0;

	/*
	 * Initialize cmpl event buffer indexes - evt_buf_rp and
	 * evt_buf_wp point to the first and last free index available.
	 */
	ch->evt_buf_rp = 0;
	ch->evt_buf_wp = ch->evt_buf_size - 1;

	return 0;

free_ereqs:
	kfree(ch->ereqs);
	mhi_log(MHI_MSG_INFO,
		"MEM_DEALLOC:ch:%d size:%d EREQ\n",
		ch->ch_id, ch->evt_req_size);
	ch->ereqs = NULL;
	ch->evt_buf_size = 0;
	ch->evt_req_size = 0;

	return rc;
}

int mhi_dev_open_channel(uint32_t chan_id,
			struct mhi_dev_client **handle_client,
			void (*mhi_dev_client_cb_reason)
			(struct mhi_dev_client_cb_reason *cb))
{
	int rc = 0;
	struct mhi_dev_channel *ch;
	struct platform_device *pdev;

	pdev = mhi_ctx->pdev;
	ch = &mhi_ctx->ch[chan_id];

	mutex_lock(&ch->ch_lock);

	if (ch->active_client) {
		mhi_log(MHI_MSG_VERBOSE,
			"Channel (%d) already opened by client\n", chan_id);
		rc = -EINVAL;
		goto exit;
	}

	/* Initialize the channel, client and state information */
	*handle_client = kzalloc(sizeof(struct mhi_dev_client), GFP_KERNEL);
	if (!(*handle_client)) {
		dev_err(&pdev->dev, "can not allocate mhi_dev memory\n");
		rc = -ENOMEM;
		goto exit;
	}

	mhi_log(MHI_MSG_INFO,
		"MEM_ALLOC:ch:%d size:%d CLNT_HANDLE\n",
		ch->ch_id, sizeof(struct mhi_dev_client));

	rc = mhi_dev_alloc_evt_buf_evt_req(mhi_ctx, ch, NULL);
	if (rc)
		goto free_client;

	ch->active_client = (*handle_client);
	(*handle_client)->channel = ch;
	(*handle_client)->event_trigger = mhi_dev_client_cb_reason;
	ch->pend_wr_count = 0;

	if (ch->state == MHI_DEV_CH_UNINT) {
		ch->ring = &mhi_ctx->ring[chan_id + mhi_ctx->ch_ring_start];
		ch->state = MHI_DEV_CH_PENDING_START;
	} else if (ch->state == MHI_DEV_CH_CLOSED)
		ch->state = MHI_DEV_CH_STARTED;
	else if (ch->state == MHI_DEV_CH_STOPPED)
		ch->state = MHI_DEV_CH_PENDING_START;

	goto exit;

free_client:
	kfree(*handle_client);
	mhi_log(MHI_MSG_INFO,
		"MEM_DEALLOC:ch:%d size:%d CLNT_HANDLE\n",
		ch->ch_id, sizeof(struct mhi_dev_client));
	*handle_client = NULL;

exit:
	mutex_unlock(&ch->ch_lock);
	return rc;
}
EXPORT_SYMBOL(mhi_dev_open_channel);

int mhi_dev_channel_isempty(struct mhi_dev_client *handle)
{
	struct mhi_dev_channel *ch;
	int rc;

	if (!handle) {
		mhi_log(MHI_MSG_VERBOSE, "Invalid channel access\n");
		return -EINVAL;
	}

	ch = handle->channel;
	if (!ch)
		return -EINVAL;

	rc = ch->ring->rd_offset == ch->ring->wr_offset;

	return rc;
}
EXPORT_SYMBOL(mhi_dev_channel_isempty);

bool mhi_dev_channel_has_pending_write(struct mhi_dev_client *handle)
{
	struct mhi_dev_channel *ch;

	if (!handle) {
		mhi_log(MHI_MSG_VERBOSE, "Invalid channel access\n");
		return -EINVAL;
	}

	ch = handle->channel;
	if (!ch)
		return -EINVAL;

	return ch->pend_wr_count ? true : false;
}
EXPORT_SYMBOL(mhi_dev_channel_has_pending_write);

void mhi_dev_close_channel(struct mhi_dev_client *handle)
{
	struct mhi_dev_channel *ch;
	int count = 0;

	if (!handle) {
		mhi_log(MHI_MSG_VERBOSE,
			"Invalid channel access:%d\n", -ENODEV);
		return;
	}
	ch = handle->channel;

	do {
		if (ch->pend_wr_count &&
			!list_empty(&ch->event_req_buffers)) {
			usleep_range(MHI_DEV_CH_CLOSE_TIMEOUT_MIN,
					MHI_DEV_CH_CLOSE_TIMEOUT_MAX);
		} else
			break;
	} while (++count < MHI_DEV_CH_CLOSE_TIMEOUT_COUNT);

	mutex_lock(&ch->ch_lock);

	if (ch->pend_wr_count)
		mhi_log(MHI_MSG_VERBOSE, "%d writes pending for channel %d\n",
			ch->pend_wr_count, ch->ch_id);

	if (!list_empty(&ch->event_req_buffers))
		mhi_log(MHI_MSG_ERROR, "%d pending flush for channel %d\n",
			ch->pend_wr_count, ch->ch_id);

	if (ch->state != MHI_DEV_CH_PENDING_START)
		if ((ch->ch_type == MHI_DEV_CH_TYPE_OUTBOUND_CHANNEL &&
			!mhi_dev_channel_isempty(handle)) || ch->tre_loc)
			mhi_log(MHI_MSG_DBG,
				"Trying to close an active channel (%d)\n",
				ch->ch_id);

	ch->state = MHI_DEV_CH_CLOSED;
	ch->active_client = NULL;
	kfree(ch->ereqs);
	mhi_log(MHI_MSG_INFO,
		"MEM_DEALLOC:ch:%d size:%d EREQ\n",
		ch->ch_id, ch->evt_req_size);
	kfree(ch->tr_events);
	mhi_log(MHI_MSG_INFO,
		"MEM_DEALLOC:ch:%d size:%d TR_EVENTS\n",
		ch->ch_id, ch->evt_buf_size);

	ch->evt_buf_size = 0;
	ch->evt_req_size = 0;
	ch->ereqs = NULL;
	ch->tr_events = NULL;
	kfree(handle);
	mhi_log(MHI_MSG_INFO,
		"MEM_DEALLOC:ch:%d size:%d CLNT_HANDLE\n",
		ch->ch_id, sizeof(struct mhi_dev_client));

	mutex_unlock(&ch->ch_lock);
	return;
}
EXPORT_SYMBOL(mhi_dev_close_channel);

static int mhi_dev_check_tre_bytes_left(struct mhi_dev_channel *ch,
		struct mhi_dev_ring *ring, union mhi_dev_ring_element_type *el,
		struct mhi_req *mreq)
{
	uint32_t td_done = 0;

	/*
	 * A full TRE worth of data was consumed.
	 * Check if we are at a TD boundary.
	 */
	if (ch->tre_bytes_left == 0) {
		if (el->tre.chain) {
			if (el->tre.ieob)
				mhi_dev_send_completion_event_async(ch,
				ring->rd_offset, el->tre.len,
				MHI_CMD_COMPL_CODE_EOB, mreq);
			mreq->chain = 1;
		} else {
			if (el->tre.ieot)
				mhi_dev_send_completion_event_async(
				ch, ring->rd_offset, el->tre.len,
				MHI_CMD_COMPL_CODE_EOT, mreq);
			td_done = 1;
			mreq->chain = 0;
		}
		mhi_dev_ring_inc_index(ring, ring->rd_offset);
		ch->tre_bytes_left = 0;
		ch->tre_loc = 0;
	}

	return td_done;
}

int mhi_dev_read_channel(struct mhi_req *mreq)
{
	struct mhi_dev_channel *ch;
	struct mhi_dev_ring *ring;
	union mhi_dev_ring_element_type *el;
	size_t bytes_to_read, addr_offset;
	uint64_t read_from_loc;
	ssize_t bytes_read = 0;
	size_t write_to_loc = 0;
	uint32_t usr_buf_remaining;
	int td_done = 0, rc = 0;
	struct mhi_dev_client *handle_client;

	if (WARN_ON(!mreq))
		return -ENXIO;

	if (mhi_ctx->ctrl_info != MHI_STATE_CONNECTED) {
		mhi_log(MHI_MSG_VERBOSE, "Channel not connected:%d\n",
			mhi_ctx->ctrl_info);
		return -ENODEV;
	}

	if (!mreq->client) {
		mhi_log(MHI_MSG_VERBOSE, "invalid mhi request\n");
		return -ENXIO;
	}

	if (atomic_read(&mhi_ctx->is_suspended)) {
		mhi_log(MHI_MSG_VERBOSE,
			"mhi still in suspend, return %d for read ch:%d\n",
				rc, mreq->client->channel->ch_id);
		return -ENODEV;
	}

	handle_client = mreq->client;
	ch = handle_client->channel;
	usr_buf_remaining = mreq->len;
	ring = ch->ring;
	mreq->chain = 0;

	mutex_lock(&ch->ch_lock);

	do {
		if (ch->state == MHI_DEV_CH_STOPPED || ch->reset_pending) {
			mhi_log(MHI_MSG_VERBOSE,
				"channel (%d) already stopped or RST pending\n",
				mreq->chan);
			bytes_read = -1;
			goto exit;
		}

		el = &ring->ring_cache[ring->rd_offset];
		mhi_log(MHI_MSG_VERBOSE, "evtptr : 0x%llx\n",
						el->tre.data_buf_ptr);
		mhi_log(MHI_MSG_VERBOSE, "evntlen : 0x%x, offset:%d\n",
						el->tre.len, ring->rd_offset);

		if (ch->tre_loc) {
			bytes_to_read = min(usr_buf_remaining,
						ch->tre_bytes_left);
			mreq->chain = 1;
			mhi_log(MHI_MSG_VERBOSE,
				"remaining buffered data size %d\n",
				(int) ch->tre_bytes_left);
		} else {
			if (ring->rd_offset == ring->wr_offset) {
				mhi_log(MHI_MSG_VERBOSE,
					"nothing to read, returning\n");
				bytes_read = 0;
				goto exit;
			}


			ch->tre_loc = el->tre.data_buf_ptr;
			ch->tre_size = el->tre.len;
			ch->tre_bytes_left = ch->tre_size;

			mhi_log(MHI_MSG_VERBOSE,
			"user_buf_remaining %d, ch->tre_size %d\n",
			usr_buf_remaining, ch->tre_size);
			bytes_to_read = min(usr_buf_remaining, ch->tre_size);
		}

		bytes_read += bytes_to_read;
		addr_offset = ch->tre_size - ch->tre_bytes_left;
		read_from_loc = ch->tre_loc + addr_offset;
		write_to_loc = (size_t) mreq->buf +
			(mreq->len - usr_buf_remaining);
		ch->tre_bytes_left -= bytes_to_read;
		mreq->el = el;
		mreq->transfer_len = bytes_to_read;
		mreq->rd_offset = ring->rd_offset;
		mhi_log(MHI_MSG_VERBOSE, "reading %d bytes from chan %d\n",
				bytes_to_read, mreq->chan);
		rc = mhi_ctx->host_to_device((void *) write_to_loc,
				read_from_loc, bytes_to_read, mhi_ctx, mreq);
		if (rc) {
			mhi_log(MHI_MSG_VERBOSE,
				"Error while reading chan (%d) rc %d\n",
				mreq->chan, rc);
			mutex_unlock(&ch->ch_lock);
			return rc;
		}
		usr_buf_remaining -= bytes_to_read;

		if (mreq->mode == DMA_ASYNC) {
			ch->tre_bytes_left = 0;
			ch->tre_loc = 0;
			goto exit;
		} else {
			td_done = mhi_dev_check_tre_bytes_left(ch, ring,
					el, mreq);
		}
	} while (usr_buf_remaining  && !td_done);
	if (td_done && ch->state == MHI_DEV_CH_PENDING_STOP) {
		ch->state = MHI_DEV_CH_STOPPED;
		rc = mhi_dev_process_stop_cmd(ring, mreq->chan, mhi_ctx);
		if (rc) {
			mhi_log(MHI_MSG_VERBOSE,
				"Error while stopping channel (%d)\n",
				mreq->chan);
			bytes_read = -EIO;
		}
	}
exit:
	mutex_unlock(&ch->ch_lock);
	return bytes_read;
}
EXPORT_SYMBOL(mhi_dev_read_channel);

static void skip_to_next_td(struct mhi_dev_channel *ch)
{
	struct mhi_dev_ring *ring = ch->ring;
	union mhi_dev_ring_element_type *el;
	uint32_t td_boundary_reached = 0;

	ch->skip_td = 1;
	el = &ring->ring_cache[ring->rd_offset];
	while (ring->rd_offset != ring->wr_offset) {
		if (td_boundary_reached) {
			ch->skip_td = 0;
			break;
		}
		if (!el->tre.chain)
			td_boundary_reached = 1;
		mhi_dev_ring_inc_index(ring, ring->rd_offset);
		el = &ring->ring_cache[ring->rd_offset];
	}
}

int mhi_dev_write_channel(struct mhi_req *wreq)
{
	struct mhi_dev_channel *ch;
	struct mhi_dev_ring *ring;
	struct mhi_dev_client *handle_client;
	union mhi_dev_ring_element_type *el;
	enum mhi_dev_cmd_completion_code code = MHI_CMD_COMPL_CODE_INVALID;
	int rc = 0;
	uint64_t skip_tres = 0, write_to_loc;
	size_t read_from_loc;
	uint32_t usr_buf_remaining;
	size_t usr_buf_offset = 0;
	size_t bytes_to_write = 0;
	size_t bytes_written = 0;
	uint32_t tre_len = 0, suspend_wait_timeout = 0;
	bool async_wr_sched = false;
	enum mhi_ctrl_info info;

	if (WARN_ON(!wreq || !wreq->client || !wreq->buf)) {
		mhi_log(MHI_MSG_VERBOSE, "%s: invalid parameters\n", __func__);
		return -ENXIO;
	}

	if (mhi_ctx->ctrl_info != MHI_STATE_CONNECTED) {
		mhi_log(MHI_MSG_VERBOSE, "Channel not connected:%d\n",
			mhi_ctx->ctrl_info);
		return -ENODEV;
	}

	usr_buf_remaining =  wreq->len;
  handle_client = wreq->client;
	ch = handle_client->channel;
	mutex_lock(&mhi_ctx->mhi_write_test);

	if (atomic_read(&mhi_ctx->is_suspended)) {
		/*
		 * Expected usage is when there is a write
		 * to the MHI core -> notify SM.
		 */
    mhi_log(MHI_MSG_INFO, "Wakeup by chan:%d\n", ch->ch_id);
		rc = mhi_dev_notify_sm_event(MHI_DEV_EVENT_CORE_WAKEUP);
		if (rc) {
			mhi_log(MHI_MSG_VERBOSE,
				"error sending core wakeup event\n");
			mutex_unlock(&mhi_ctx->mhi_write_test);
			return rc;
		}
	}

	while (atomic_read(&mhi_ctx->is_suspended) &&
			suspend_wait_timeout < MHI_WAKEUP_TIMEOUT_CNT) {
		/* wait for the suspend to finish */
		msleep(MHI_SUSPEND_MIN);
		suspend_wait_timeout++;
	}

	if (suspend_wait_timeout >= MHI_WAKEUP_TIMEOUT_CNT ||
				mhi_ctx->ctrl_info != MHI_STATE_CONNECTED) {
		mhi_log(MHI_MSG_VERBOSE, "Failed to wake up core\n");
		mutex_unlock(&mhi_ctx->mhi_write_test);
		return -ENODEV;
	}

	ring = ch->ring;

	mutex_lock(&ch->ch_lock);

	rc = mhi_ctrl_state_info(ch->ch_id, &info);
	if (rc || (info != MHI_STATE_CONNECTED)) {
		mhi_log(MHI_MSG_VERBOSE, "Channel %d not started by host\n",
			ch->ch_id);
		mutex_unlock(&ch->ch_lock);
		mutex_unlock(&mhi_ctx->mhi_write_test);
		return -ENODEV;
	}

	ch->pend_wr_count++;
	if (ch->state == MHI_DEV_CH_STOPPED || ch->reset_pending) {
		mhi_log(MHI_MSG_VERBOSE,
			"channel %d already stopped or RST pending\n",
			wreq->chan);
		bytes_written = -1;
		goto exit;
	}

	if (ch->state == MHI_DEV_CH_PENDING_STOP) {
		if (mhi_dev_process_stop_cmd(ring, wreq->chan, mhi_ctx) < 0)
			bytes_written = -1;
		goto exit;
	}

	if (ch->skip_td)
		skip_to_next_td(ch);

	do {
		if (ring->rd_offset == ring->wr_offset) {
			mhi_log(MHI_MSG_VERBOSE,
				"%s():rd & wr offsets are equal\n",
				__func__);
			mhi_log(MHI_MSG_INFO, "No TREs available\n");
			break;
		}

		el = &ring->ring_cache[ring->rd_offset];
		tre_len = el->tre.len;
		if (wreq->len > tre_len) {
			mhi_log(MHI_MSG_VERBOSE,
				"%s(): rlen = %lu, tlen = %d: client buf > tre len\n",
				__func__, wreq->len, tre_len);
			bytes_written = -ENOMEM;
			goto exit;
		}

		bytes_to_write = min(usr_buf_remaining, tre_len);
		usr_buf_offset = wreq->len - bytes_to_write;
		read_from_loc = (size_t) wreq->buf + usr_buf_offset;
		write_to_loc = el->tre.data_buf_ptr;
		wreq->rd_offset = ring->rd_offset;
		wreq->el = el;
		wreq->transfer_len = bytes_to_write;
		rc = mhi_ctx->device_to_host(write_to_loc,
						(void *) read_from_loc,
						bytes_to_write,
						mhi_ctx, wreq);
		if (rc) {
			mhi_log(MHI_MSG_VERBOSE,
				"Error while writing chan (%d) rc %d\n",
				wreq->chan, rc);
			goto exit;
		} else if (wreq->mode == DMA_ASYNC)
			async_wr_sched = true;
		bytes_written += bytes_to_write;
		usr_buf_remaining -= bytes_to_write;

		if (usr_buf_remaining) {
			if (!el->tre.chain)
				code = MHI_CMD_COMPL_CODE_OVERFLOW;
			else if (el->tre.ieob)
				code = MHI_CMD_COMPL_CODE_EOB;
		} else {
			if (el->tre.chain)
				skip_tres = 1;
			code = MHI_CMD_COMPL_CODE_EOT;
		}
		if (wreq->mode == DMA_SYNC) {
			rc = mhi_dev_send_completion_event(ch,
					ring->rd_offset, bytes_to_write, code);
			if (rc)
				mhi_log(MHI_MSG_VERBOSE,
						"err in snding cmpl evt ch:%d\n",
						wreq->chan);
			 mhi_dev_ring_inc_index(ring, ring->rd_offset);
		}

		if (ch->state == MHI_DEV_CH_PENDING_STOP)
			break;

	} while (!skip_tres && usr_buf_remaining);

	if (skip_tres)
		skip_to_next_td(ch);

	if (ch->state == MHI_DEV_CH_PENDING_STOP) {
		rc = mhi_dev_process_stop_cmd(ring, wreq->chan, mhi_ctx);
		if (rc) {
			mhi_log(MHI_MSG_VERBOSE,
				"channel %d stop failed\n", wreq->chan);
		}
	}
exit:
	if (wreq->mode == DMA_SYNC || !async_wr_sched)
		ch->pend_wr_count--;
	mutex_unlock(&ch->ch_lock);
	mutex_unlock(&mhi_ctx->mhi_write_test);
	return bytes_written;
}
EXPORT_SYMBOL(mhi_dev_write_channel);

static int mhi_dev_recover(struct mhi_dev *mhi)
{
	int rc = 0;
	uint32_t syserr, max_cnt = 0, bhi_intvec = 0, bhi_max_cnt = 0;
	u32 mhi_reset;
	enum mhi_dev_state state;

	/* Check if MHI is in syserr */
	mhi_dev_mmio_masked_read(mhi, MHISTATUS,
				MHISTATUS_SYSERR_MASK,
				MHISTATUS_SYSERR_SHIFT, &syserr);

	mhi_log(MHI_MSG_VERBOSE, "mhi_syserr = 0x%X\n", syserr);
	if (syserr) {
		/* Poll for the host to set the reset bit */
		rc = mhi_dev_mmio_get_mhi_state(mhi, &state, &mhi_reset);
		if (rc) {
			mhi_log(MHI_MSG_VERBOSE, "%s: get mhi state failed\n",
				__func__);
			return rc;
		}

		mhi_log(MHI_MSG_VERBOSE, "mhi_state = 0x%X, reset = %d\n",
				state, mhi_reset);

		rc = mhi_dev_mmio_read(mhi, BHI_INTVEC, &bhi_intvec);
		if (rc)
			return rc;

		while (bhi_intvec == 0xffffffff &&
				bhi_max_cnt < MHI_BHI_INTVEC_MAX_CNT) {
			/* Wait for Host to set the bhi_intvec */
			msleep(MHI_BHI_INTVEC_WAIT_MS);
			mhi_log(MHI_MSG_VERBOSE,
					"Wait for Host to set BHI_INTVEC\n");
			rc = mhi_dev_mmio_read(mhi, BHI_INTVEC, &bhi_intvec);
			if (rc) {
				mhi_log(MHI_MSG_VERBOSE,
					"%s: Get BHI_INTVEC failed\n",
					__func__);
				return rc;
			}
			bhi_max_cnt++;
		}

		if (bhi_max_cnt == MHI_BHI_INTVEC_MAX_CNT) {
			mhi_log(MHI_MSG_VERBOSE,
				"Host failed to set BHI_INTVEC\n");
			return -EINVAL;
		}

		if (bhi_intvec != 0xffffffff) {
			/* Indicate the host that the device is ready */
			rc = ep_pcie_trigger_msi(mhi->phandle, bhi_intvec);
			if (rc) {
				mhi_log(MHI_MSG_VERBOSE,
					"%s: error sending msi\n", __func__);
				return rc;
			}
		}

		/* Poll for the host to set the reset bit */
		rc = mhi_dev_mmio_get_mhi_state(mhi, &state, &mhi_reset);
		if (rc) {
			mhi_log(MHI_MSG_VERBOSE,
				"%s: get mhi state failed\n", __func__);
			return rc;
		}

		mhi_log(MHI_MSG_VERBOSE, "mhi_state = 0x%X, reset = %d\n",
				state, mhi_reset);

		while (mhi_reset != 0x1 && max_cnt < MHI_SUSPEND_TIMEOUT) {
			/* Wait for Host to set the reset */
			msleep(MHI_SUSPEND_MIN);
			rc = mhi_dev_mmio_get_mhi_state(mhi, &state,
								&mhi_reset);
			if (rc) {
				mhi_log(MHI_MSG_VERBOSE,
					"%s: get mhi state failed\n", __func__);
				return rc;
			}
			max_cnt++;
		}

		if (!mhi_reset) {
			mhi_log(MHI_MSG_VERBOSE, "Host failed to set reset\n");
			return -EINVAL;
		}
	}
	/*
	 * Now mask the interrupts so that the state machine moves
	 * only after IPA is ready
	 */
	mhi_dev_mmio_mask_interrupts(mhi);
	return 0;
}

static void mhi_dev_enable(struct work_struct *work)
{
	int rc = 0;
	struct mhi_dev *mhi = container_of(work,
				struct mhi_dev, ring_init_cb_work);
	u32 mhi_reset;
	enum mhi_dev_state state;
	uint32_t max_cnt = 0;

	if (mhi->use_ipa) {
		rc = ipa_dma_init();
		if (rc) {
			mhi_log(MHI_MSG_VERBOSE, "ipa dma init failed\n");
			return;
		}

		rc = ipa_dma_enable();
		if (rc) {
			mhi_log(MHI_MSG_VERBOSE, "ipa enable failed\n");
			return;
		}
	}

	rc = mhi_dev_mmio_get_mhi_state(mhi, &state, &mhi_reset);
	if (rc) {
		mhi_log(MHI_MSG_VERBOSE, "%s: get mhi state failed\n",
			__func__);
		return;
	}
	if (mhi_reset) {
		mhi_dev_mmio_clear_reset(mhi);
		mhi_log(MHI_MSG_VERBOSE,
			"Cleared reset before waiting for M0\n");
	}

	while (state != MHI_DEV_M0_STATE &&
		((max_cnt < MHI_SUSPEND_TIMEOUT) || mhi->no_m0_timeout)) {
		/* Wait for Host to set the M0 state */
		msleep(MHI_SUSPEND_MIN);
		rc = mhi_dev_mmio_get_mhi_state(mhi, &state, &mhi_reset);
		if (rc) {
			mhi_log(MHI_MSG_VERBOSE, "%s: get mhi state failed\n",
				__func__);
			return;
		}
		if (mhi_reset) {
			mhi_dev_mmio_clear_reset(mhi);
			mhi_log(MHI_MSG_VERBOSE,
				"Cleared reset while waiting for M0\n");
		}
		max_cnt++;
	}

	mhi_log(MHI_MSG_INFO, "state:%d\n", state);

	if (state == MHI_DEV_M0_STATE) {
		rc = mhi_dev_cache_host_cfg(mhi);
		if (rc) {
			mhi_log(MHI_MSG_VERBOSE,
				"Failed to cache the host config\n");
			return;
		}

		rc = mhi_dev_mmio_set_env(mhi, MHI_ENV_VALUE);
		if (rc) {
			mhi_log(MHI_MSG_VERBOSE, "%s: env setting failed\n",
				__func__);
			return;
		}
	} else {
		mhi_log(MHI_MSG_VERBOSE, "MHI device failed to enter M0\n");
		return;
	}

	rc = mhi_hwc_init(mhi_ctx);
	if (rc) {
		mhi_log(MHI_MSG_VERBOSE, "error during hwc_init\n");
		return;
	}

	if (mhi_ctx->config_iatu || mhi_ctx->mhi_int) {
		mhi_ctx->mhi_int_en = true;
		enable_irq(mhi_ctx->mhi_irq);
	}

	/*
	 * ctrl_info might already be set to CONNECTED state in the
	 * callback function mhi_hwc_cb triggered from IPA when mhi_hwc_init
	 * is called above, so set to CONFIGURED state only when it
	 * is not already set to CONNECTED
	 */
	if (mhi_ctx->ctrl_info != MHI_STATE_CONNECTED)
		mhi_update_state_info(MHI_STATE_CONFIGURED);

	/*Enable MHI dev network stack Interface*/
	rc = mhi_dev_net_interface_init();
	if (rc)
		mhi_log(MHI_MSG_VERBOSE,
			"%s Failed to initialize mhi_dev_net iface\n",
			__func__);
}

static void mhi_ring_init_cb(void *data)
{
	struct mhi_dev *mhi = data;

	if (WARN_ON(!mhi))
		return;

	queue_work(mhi->ring_init_wq, &mhi->ring_init_cb_work);
}

int mhi_register_state_cb(void (*mhi_state_cb)
				(struct mhi_dev_client_cb_data *cb_data),
				void *data, enum mhi_client_channel channel)
{
	struct mhi_dev_ready_cb_info *cb_info = NULL;

	if (WARN_ON(!mhi_ctx))
		return -ENXIO;

	if (channel >= MHI_MAX_SOFTWARE_CHANNELS) {
		mhi_log(MHI_MSG_VERBOSE, "Invalid channel :%d\n", channel);
		return -EINVAL;
	}

	mutex_lock(&mhi_ctx->mhi_lock);
	cb_info = kmalloc(sizeof(*cb_info), GFP_KERNEL);
	if (!cb_info) {
		mutex_unlock(&mhi_ctx->mhi_lock);
		return -ENOMEM;
	}
	mhi_log(MHI_MSG_INFO,
		"MEM_ALLOC: size:%d CB_INFO\n",
		sizeof(*cb_info));


	cb_info->cb = mhi_state_cb;
	cb_info->cb_data.user_data = data;
	cb_info->cb_data.channel = channel;

	list_add_tail(&cb_info->list, &mhi_ctx->client_cb_list);

	/**
	 * If channel is open during registration, no callback is issued.
	 * Instead return -EEXIST to notify the client. Clients request
	 * is added to the list to notify future state change notification.
	 * Channel struct may not be allocated yet if this function is called
	 * early during boot - add an explicit check for non-null "ch".
	 */
	if (mhi_ctx->ch && (mhi_ctx->ch[channel].state == MHI_DEV_CH_STARTED)) {
		mutex_unlock(&mhi_ctx->mhi_lock);
		return -EEXIST;
	}

	mutex_unlock(&mhi_ctx->mhi_lock);

	return 0;
}
EXPORT_SYMBOL(mhi_register_state_cb);

static void mhi_update_state_info_ch(uint32_t ch_id, enum mhi_ctrl_info info)
{
	struct mhi_dev_client_cb_reason reason;

	/* Currently no clients register for HW channel notify */
	if (ch_id >= MHI_MAX_SOFTWARE_CHANNELS)
		return;

	channel_state_info[ch_id].ctrl_info = info;
	if (ch_id == MHI_CLIENT_QMI_OUT || ch_id == MHI_CLIENT_QMI_IN) {
		/* For legacy reasons for QTI client */
		reason.reason = MHI_DEV_CTRL_UPDATE;
		uci_ctrl_update(&reason);
	}
}


static void mhi_update_state_info(enum mhi_ctrl_info info)
{
	mhi_ctx->ctrl_info = info;
}

int mhi_ctrl_state_info(uint32_t idx, uint32_t *info)
{
	if (idx == MHI_DEV_UEVENT_CTRL)
		*info = mhi_ctx->ctrl_info;
	else
		if (idx < MHI_MAX_SOFTWARE_CHANNELS)
			*info = channel_state_info[idx].ctrl_info;
		else
			return -EINVAL;

	mhi_log(MHI_MSG_VERBOSE, "idx:%d, ctrl:%d", idx, *info);

	return 0;
}
EXPORT_SYMBOL(mhi_ctrl_state_info);

static int get_device_tree_data(struct platform_device *pdev)
{
	struct mhi_dev *mhi;
	int rc = 0;
	struct resource *res_mem = NULL;

	mhi = devm_kzalloc(&pdev->dev,
			sizeof(struct mhi_dev), GFP_KERNEL);
	if (!mhi)
		return -ENOMEM;

	mhi->pdev = pdev;
	mhi->dev = &pdev->dev;
	res_mem = platform_get_resource_byname(pdev,
					IORESOURCE_MEM, "mhi_mmio_base");
	if (!res_mem) {
		mhi_log(MHI_MSG_VERBOSE,
			"Request MHI MMIO physical memory region failed\n");
		return -EINVAL;
	}

	mhi->mmio_base_pa_addr = res_mem->start;
	mhi->mmio_base_addr = ioremap_nocache(res_mem->start, MHI_1K_SIZE);
	if (!mhi->mmio_base_addr) {
		mhi_log(MHI_MSG_VERBOSE, "Failed to IO map MMIO registers\n");
		return -EINVAL;
	}

	mhi->use_ipa = of_property_read_bool((&pdev->dev)->of_node,
				"qcom,use-ipa-software-channel");
	if (mhi->use_ipa) {
		res_mem = platform_get_resource_byname(pdev,
				IORESOURCE_MEM, "ipa_uc_mbox_crdb");
		if (!res_mem) {
			mhi_log(MHI_MSG_VERBOSE,
				"Request IPA_UC_MBOX CRDB physical region failed\n");
			rc = -EINVAL;
			goto err;
		}

		mhi->ipa_uc_mbox_crdb = res_mem->start;

		res_mem = platform_get_resource_byname(pdev,
				IORESOURCE_MEM, "ipa_uc_mbox_erdb");
		if (!res_mem) {
			mhi_log(MHI_MSG_VERBOSE,
				"Request IPA_UC_MBOX ERDB physical region failed\n");
			rc = -EINVAL;
			goto err;
		}

		mhi->ipa_uc_mbox_erdb = res_mem->start;
	}

	mhi_ctx = mhi;

	rc = of_property_read_u32((&pdev->dev)->of_node,
				"qcom,mhi-ifc-id",
				&mhi_ctx->ifc_id);
	if (rc) {
		mhi_log(MHI_MSG_VERBOSE, "qcom,mhi-ifc-id does not exist\n");
		goto err;
	}

	rc = of_property_read_u32((&pdev->dev)->of_node,
				"qcom,mhi-ep-msi",
				&mhi_ctx->mhi_ep_msi_num);
	if (rc) {
		mhi_log(MHI_MSG_VERBOSE, "qcom,mhi-ep-msi does not exist\n");
		goto err;
	}

	rc = of_property_read_u32((&pdev->dev)->of_node,
				"qcom,mhi-version",
				&mhi_ctx->mhi_version);
	if (rc) {
		mhi_log(MHI_MSG_VERBOSE, "qcom,mhi-version does not exist\n");
		goto err;
	}

	mhi->use_edma = of_property_read_bool((&pdev->dev)->of_node,
				"qcom,use-pcie-edma");

	mhi_ctx->config_iatu = of_property_read_bool((&pdev->dev)->of_node,
				"qcom,mhi-config-iatu");

	if (mhi_ctx->config_iatu) {
		rc = of_property_read_u32((&pdev->dev)->of_node,
				"qcom,mhi-local-pa-base",
				&mhi_ctx->device_local_pa_base);
		if (rc) {
			mhi_log(MHI_MSG_VERBOSE,
				"qcom,mhi-local-pa-base does not exist\n");
			goto err;
		}
	}

	mhi_ctx->mhi_int = of_property_read_bool((&pdev->dev)->of_node,
					"qcom,mhi-interrupt");

	if (mhi->config_iatu || mhi_ctx->mhi_int) {
		mhi->mhi_irq = platform_get_irq_byname(pdev, "mhi-device-inta");
		if (mhi->mhi_irq < 0) {
			mhi_log(MHI_MSG_VERBOSE,
				"Invalid MHI device interrupt\n");
			rc = mhi->mhi_irq;
			goto err;
		}
	}

	device_init_wakeup(mhi->dev, true);
	/* MHI device will be woken up from PCIe event */
	device_set_wakeup_capable(mhi->dev, false);
	/* Hold a wakelock until completion of M0 */
	pm_stay_awake(mhi->dev);
	atomic_set(&mhi->mhi_dev_wake, 1);

	mhi->enable_m2 = of_property_read_bool((&pdev->dev)->of_node,
				"qcom,enable-m2");

	mhi->no_m0_timeout = of_property_read_bool((&pdev->dev)->of_node,
		"qcom,no-m0-timeout");

	mhi_log(MHI_MSG_VERBOSE, "acquiring wakelock\n");

	return 0;
err:
	iounmap(mhi->mmio_base_addr);
	return rc;
}

static int mhi_deinit(struct mhi_dev *mhi)
{
	struct platform_device *pdev = mhi->pdev;

	devm_kfree(&pdev->dev, mhi->mmio_backup);

	mhi_log(MHI_MSG_INFO,
		"MEM_DEALLOC: size:%d MMIO_BACKUP\n",
		MHI_DEV_MMIO_RANGE);

	mhi_dev_sm_exit(mhi);

	mhi->mmio_initialized = false;

	return 0;
}

static int mhi_init(struct mhi_dev *mhi)
{
	int rc = 0, i = 0;
	struct platform_device *pdev = mhi->pdev;

	rc = mhi_dev_mmio_init(mhi);
	if (rc) {
		mhi_log(MHI_MSG_VERBOSE, "Failed to update the MMIO init\n");
		return rc;
	}

	/*
	 * mhi_init is also called during device reset, in
	 * which case channel mem will already be allocated.
	 */
	if (!mhi->ch) {
		mhi->ch = devm_kzalloc(&pdev->dev,
			(sizeof(struct mhi_dev_channel) *
			(mhi->cfg.channels)), GFP_KERNEL);
		if (!mhi->ch)
			return -ENOMEM;

		mhi_log(MHI_MSG_INFO,
			"MEM_ALLOC: size:%d CH_ALLOC\n",
			(sizeof(struct mhi_dev_channel) *
			(mhi->cfg.channels)));

		for (i = 0; i < mhi->cfg.channels; i++) {
			mhi->ch[i].ch_id = i;
			mutex_init(&mhi->ch[i].ch_lock);
		}
	}

	spin_lock_init(&mhi->lock);
	mhi->mmio_backup = devm_kzalloc(&pdev->dev,
			MHI_DEV_MMIO_RANGE, GFP_KERNEL);
	if (!mhi->mmio_backup)
		return -ENOMEM;

	mhi_log(MHI_MSG_INFO,
		"MEM_ALLOC: size:%d MMIO_BACKUP\n",
		MHI_DEV_MMIO_RANGE);

	return 0;
}

static int mhi_dev_resume_mmio_mhi_reinit(struct mhi_dev *mhi_ctx)
{
	int rc = 0;

	mutex_lock(&mhi_ctx->mhi_lock);
	if (atomic_read(&mhi_ctx->re_init_done)) {
		mhi_log(MHI_MSG_INFO, "Re_init done, return\n");
		mutex_unlock(&mhi_ctx->mhi_lock);
		return 0;
	}

	rc = mhi_init(mhi_ctx);
	if (rc) {
		mhi_log(MHI_MSG_VERBOSE,
			"Error initializing MHI MMIO with %d\n", rc);
		goto fail;
	}

	mhi_ctx->event_reg.events = EP_PCIE_EVENT_PM_D3_HOT |
		EP_PCIE_EVENT_PM_D3_COLD |
		EP_PCIE_EVENT_PM_D0 |
		EP_PCIE_EVENT_PM_RST_DEAST |
		EP_PCIE_EVENT_LINKDOWN;
	if (!mhi_ctx->mhi_int)
		mhi_ctx->event_reg.events |= EP_PCIE_EVENT_MHI_A7;
	mhi_ctx->event_reg.user = mhi_ctx;
	mhi_ctx->event_reg.mode = EP_PCIE_TRIGGER_CALLBACK;
	mhi_ctx->event_reg.callback = mhi_dev_sm_pcie_handler;

	rc = ep_pcie_register_event(mhi_ctx->phandle, &mhi_ctx->event_reg);
	if (rc) {
		mhi_log(MHI_MSG_VERBOSE,
			"Failed to register for events from PCIe\n");
		goto fail;
	}

	if (mhi_ctx->use_ipa) {
		rc = ipa_register_ipa_ready_cb(mhi_ring_init_cb, mhi_ctx);
		if (rc < 0) {
			if (rc == -EEXIST) {
				mhi_ring_init_cb(mhi_ctx);
			} else {
				mhi_log(MHI_MSG_VERBOSE,
					"Error calling IPA cb with %d\n", rc);
				goto fail;
			}
		}
	}

	/* Invoke MHI SM when device is in RESET state */
	rc = mhi_dev_sm_init(mhi_ctx);
	if (rc) {
		mhi_log(MHI_MSG_VERBOSE, "%s: Error during SM init\n",
			__func__);
		goto fail;
	}

	/* set the env before setting the ready bit */
	rc = mhi_dev_mmio_set_env(mhi_ctx, MHI_ENV_VALUE);
	if (rc) {
		mhi_log(MHI_MSG_VERBOSE, "%s: env setting failed\n", __func__);
		goto fail;
	}

	/* All set, notify the host */
	rc = mhi_dev_sm_set_ready();
	if (rc) {
		mhi_log(MHI_MSG_VERBOSE, "%s: unable to set ready bit\n",
			__func__);
		goto fail;
	}

	if (mhi_ctx->use_edma)
		mhi_ring_init_cb(mhi_ctx);

	atomic_set(&mhi_ctx->is_suspended, 0);
fail:
	atomic_set(&mhi_ctx->re_init_done, 1);
	mutex_unlock(&mhi_ctx->mhi_lock);
	return rc;
}

static void mhi_dev_reinit(struct work_struct *work)
{
	struct mhi_dev *mhi_ctx = container_of(work,
				struct mhi_dev, re_init);
	enum ep_pcie_link_status link_state;
	int rc = 0;

	link_state = ep_pcie_get_linkstatus(mhi_ctx->phandle);
	if (link_state == EP_PCIE_LINK_ENABLED) {
		/* PCIe link is up with BME set */
		rc = mhi_dev_resume_mmio_mhi_reinit(mhi_ctx);
		if (rc) {
			mhi_log(MHI_MSG_VERBOSE,
				"Failed to register for events from PCIe\n");
			return;
		}
	}

	mhi_log(MHI_MSG_VERBOSE, "Wait for PCIe linkup\n");
}

static int mhi_dev_resume_mmio_mhi_init(struct mhi_dev *mhi_ctx)
{
	struct platform_device *pdev;
	int rc = 0;

	/*
	 * There could be multiple calls to this function if device gets
	 * multiple link-up events (bme irqs).
	 */
	if (mhi_ctx->init_done) {
		mhi_log(MHI_MSG_INFO, "mhi init already done, returning\n");
		return 0;
	}

	pdev = mhi_ctx->pdev;

	INIT_WORK(&mhi_ctx->chdb_ctrl_work, mhi_dev_scheduler);

	mhi_ctx->pending_ring_wq = alloc_workqueue("mhi_pending_wq",
							WQ_HIGHPRI, 0);
	if (!mhi_ctx->pending_ring_wq) {
		rc = -ENOMEM;
		return rc;
	}

	INIT_WORK(&mhi_ctx->pending_work, mhi_dev_process_ring_pending);

	INIT_WORK(&mhi_ctx->ring_init_cb_work, mhi_dev_enable);

	INIT_WORK(&mhi_ctx->re_init, mhi_dev_reinit);

	mhi_ctx->ring_init_wq = alloc_workqueue("mhi_ring_init_cb_wq",
							WQ_HIGHPRI, 0);
	if (!mhi_ctx->ring_init_wq) {
		rc = -ENOMEM;
		return rc;
	}

	INIT_LIST_HEAD(&mhi_ctx->event_ring_list);
	INIT_LIST_HEAD(&mhi_ctx->process_ring_list);
	mutex_init(&mhi_ctx->mhi_event_lock);
	mutex_init(&mhi_ctx->mhi_write_test);

	mhi_ctx->phandle = ep_pcie_get_phandle(mhi_ctx->ifc_id);
	if (!mhi_ctx->phandle) {
		mhi_log(MHI_MSG_VERBOSE, "PCIe driver get handle failed.\n");
		return -EINVAL;
	}

	rc = mhi_dev_recover(mhi_ctx);
	if (rc) {
		mhi_log(MHI_MSG_VERBOSE, "%s: get mhi state failed\n",
			__func__);
		return rc;
	}

	rc = mhi_init(mhi_ctx);
	if (rc)
		return rc;

	mhi_ctx->dma_cache = dma_alloc_coherent(&pdev->dev,
			(TRB_MAX_DATA_SIZE * 4),
			&mhi_ctx->cache_dma_handle, GFP_KERNEL);
	if (!mhi_ctx->dma_cache)
		return -ENOMEM;

	mhi_log(MHI_MSG_INFO,
			"MEM_ALLOC: size:%d DMA_CACHE\n",
			TRB_MAX_DATA_SIZE * 4);

	mhi_ctx->read_handle = dma_alloc_coherent(&pdev->dev,
			(TRB_MAX_DATA_SIZE * 4),
			&mhi_ctx->read_dma_handle,
			GFP_KERNEL);
	if (!mhi_ctx->read_handle)
		return -ENOMEM;

	mhi_log(MHI_MSG_INFO,
			"MEM_ALLOC: size:%d READ_HANDLE\n",
			TRB_MAX_DATA_SIZE * 4);

	mhi_ctx->write_handle = dma_alloc_coherent(&pdev->dev,
			(TRB_MAX_DATA_SIZE * 24),
			&mhi_ctx->write_dma_handle,
			GFP_KERNEL);
	if (!mhi_ctx->write_handle)
		return -ENOMEM;

	mhi_log(MHI_MSG_INFO,
			"MEM_ALLOC: size:%d WRITE_HANDLE\n",
			TRB_MAX_DATA_SIZE * 24);

	rc = mhi_dev_mmio_write(mhi_ctx, MHIVER, mhi_ctx->mhi_version);
	if (rc) {
		mhi_log(MHI_MSG_VERBOSE, "Failed to update the MHI version\n");
		return rc;
	}
	mhi_ctx->event_reg.events = EP_PCIE_EVENT_PM_D3_HOT |
		EP_PCIE_EVENT_PM_D3_COLD |
		EP_PCIE_EVENT_PM_D0 |
		EP_PCIE_EVENT_PM_RST_DEAST |
		EP_PCIE_EVENT_LINKDOWN;
	if (!mhi_ctx->mhi_int)
		mhi_ctx->event_reg.events |= EP_PCIE_EVENT_MHI_A7;
	mhi_ctx->event_reg.user = mhi_ctx;
	mhi_ctx->event_reg.mode = EP_PCIE_TRIGGER_CALLBACK;
	mhi_ctx->event_reg.callback = mhi_dev_sm_pcie_handler;

	rc = ep_pcie_register_event(mhi_ctx->phandle, &mhi_ctx->event_reg);
	if (rc) {
		mhi_log(MHI_MSG_VERBOSE,
			"Failed to register for events from PCIe\n");
		return rc;
	}

	if (mhi_ctx->use_ipa) {
		mhi_log(MHI_MSG_VERBOSE, "Registering with IPA\n");

		rc = ipa_register_ipa_ready_cb(mhi_ring_init_cb, mhi_ctx);
		if (rc < 0) {
			if (rc == -EEXIST) {
				mhi_ring_init_cb(mhi_ctx);
			} else {
				mhi_log(MHI_MSG_VERBOSE,
					"Error calling IPA cb with %d\n", rc);
				return rc;
			}
		}
	}

	/* Invoke MHI SM when device is in RESET state */
	rc = mhi_dev_sm_init(mhi_ctx);
	if (rc) {
		mhi_log(MHI_MSG_VERBOSE, "%s: Error during SM init\n",
			__func__);
		return rc;
	}

	/* set the env before setting the ready bit */
	rc = mhi_dev_mmio_set_env(mhi_ctx, MHI_ENV_VALUE);
	if (rc) {
		mhi_log(MHI_MSG_VERBOSE, "%s: env setting failed\n", __func__);
		return rc;
	}

	/* All set, notify the host */
	mhi_dev_sm_set_ready();

	if (mhi_ctx->config_iatu || mhi_ctx->mhi_int) {
		rc = devm_request_irq(&pdev->dev, mhi_ctx->mhi_irq, mhi_dev_isr,
			IRQF_TRIGGER_HIGH, "mhi_isr", mhi_ctx);
		if (rc) {
			dev_err(&pdev->dev, "request mhi irq failed %d\n", rc);
			return -EINVAL;
		}

		disable_irq(mhi_ctx->mhi_irq);
	}

	if (mhi_ctx->use_edma)
		mhi_ring_init_cb(mhi_ctx);

	mhi_ctx->init_done = true;

	return 0;
}

static void mhi_dev_resume_init_with_link_up(struct ep_pcie_notify *notify)
{
	if (!notify || !notify->user) {
		mhi_log(MHI_MSG_VERBOSE, "Null argument for notify\n");
		return;
	}

	mhi_ctx = notify->user;
	mhi_dev_pcie_notify_event = notify->options;
	mhi_log(MHI_MSG_INFO,
			"PCIe event=0x%x\n", notify->options);
	queue_work(mhi_ctx->pcie_event_wq, &mhi_ctx->pcie_event);
}

static void mhi_dev_pcie_handle_event(struct work_struct *work)
{
	struct mhi_dev *mhi_ctx = container_of(work, struct mhi_dev,
								pcie_event);
	int rc = 0;

	if (mhi_dev_pcie_notify_event == MHI_INIT) {
		rc = mhi_dev_resume_mmio_mhi_init(mhi_ctx);
		if (rc) {
			mhi_log(MHI_MSG_VERBOSE,
				"Error during MHI device initialization\n");
			return;
		}
	} else if (mhi_dev_pcie_notify_event == MHI_REINIT) {
		rc = mhi_dev_resume_mmio_mhi_reinit(mhi_ctx);
		if (rc) {
			mhi_log(MHI_MSG_VERBOSE,
				"Error during MHI device re-initialization\n");
			return;
		}
	}
}

static int mhi_edma_init(struct device *dev)
{
	mhi_ctx->tx_dma_chan = dma_request_slave_channel(dev, "tx");
	if (IS_ERR_OR_NULL(mhi_ctx->tx_dma_chan)) {
		mhi_log(MHI_MSG_VERBOSE, "%s(): request for TX chan failed\n",
			__func__);
		return -EIO;
	}

	mhi_log(MHI_MSG_VERBOSE, "request for TX chan returned :%pK\n",
			mhi_ctx->tx_dma_chan);

	mhi_ctx->rx_dma_chan = dma_request_slave_channel(dev, "rx");
	if (IS_ERR_OR_NULL(mhi_ctx->rx_dma_chan)) {
		mhi_log(MHI_MSG_VERBOSE, "%s(): request for RX chan failed\n",
			__func__);
		return -EIO;
	}
	mhi_log(MHI_MSG_VERBOSE, "request for RX chan returned :%pK\n",
			mhi_ctx->rx_dma_chan);
	return 0;
}

static int mhi_dev_probe(struct platform_device *pdev)
{
	int rc = 0;

	if (pdev->dev.of_node) {
		rc = get_device_tree_data(pdev);
		if (rc) {
			mhi_log(MHI_MSG_VERBOSE, "Error reading MHI Dev DT\n");
			return rc;
		}
		mhi_ipc_log = ipc_log_context_create(MHI_IPC_LOG_PAGES,
								"mhi", 0);
		if (mhi_ipc_log == NULL) {
			dev_err(&pdev->dev,
				"Failed to create IPC logging context\n");
		}
		/*
		 * The below list and mutex should be initialized
		 * before calling mhi_uci_init to avoid crash in
		 * mhi_register_state_cb when accessing these.
		 */
		INIT_LIST_HEAD(&mhi_ctx->client_cb_list);
		mutex_init(&mhi_ctx->mhi_lock);

		mhi_uci_init();
		mhi_update_state_info(MHI_STATE_CONFIGURED);
	}

	if (mhi_ctx->use_edma) {
		rc = mhi_edma_init(&pdev->dev);
		if (rc) {
			mhi_log(MHI_MSG_VERBOSE,
				"MHI: mhi edma init failed, rc = %d\n", rc);
			return rc;
		}

		rc = dma_set_mask_and_coherent(&pdev->dev, DMA_BIT_MASK(64));
		if (rc) {
			mhi_log(MHI_MSG_VERBOSE,
				"Error set MHI DMA mask: rc = %d\n", rc);
			return rc;
		}
	}

	if (mhi_ctx->use_edma) {
		mhi_ctx->read_from_host = mhi_dev_read_from_host_edma;
		mhi_ctx->write_to_host = mhi_dev_write_to_host_edma;
		mhi_ctx->host_to_device = mhi_transfer_host_to_device_edma;
		mhi_ctx->device_to_host = mhi_transfer_device_to_host_edma;
	} else {
		mhi_ctx->read_from_host = mhi_dev_read_from_host_ipa;
		mhi_ctx->write_to_host = mhi_dev_write_to_host_ipa;
		mhi_ctx->host_to_device = mhi_transfer_host_to_device_ipa;
		mhi_ctx->device_to_host = mhi_transfer_device_to_host_ipa;
	}

	INIT_WORK(&mhi_ctx->pcie_event, mhi_dev_pcie_handle_event);
	mhi_ctx->pcie_event_wq = alloc_workqueue("mhi_dev_pcie_event_wq",
							WQ_HIGHPRI, 0);
	if (!mhi_ctx->pcie_event_wq) {
		mhi_log(MHI_MSG_VERBOSE, "no memory\n");
		rc = -ENOMEM;
		return rc;
	}

	mhi_ctx->phandle = ep_pcie_get_phandle(mhi_ctx->ifc_id);
	if (mhi_ctx->phandle) {
		/* PCIe link is already up */
		rc = mhi_dev_resume_mmio_mhi_init(mhi_ctx);
		if (rc) {
			mhi_log(MHI_MSG_VERBOSE,
				"Error during MHI device initialization\n");
			return rc;
		}
	} else {
		pr_debug("Register a PCIe callback\n");
		mhi_ctx->event_reg.events = EP_PCIE_EVENT_LINKUP;
		mhi_ctx->event_reg.user = mhi_ctx;
		mhi_ctx->event_reg.mode = EP_PCIE_TRIGGER_CALLBACK;
		mhi_ctx->event_reg.callback = mhi_dev_resume_init_with_link_up;
		mhi_ctx->event_reg.options = MHI_INIT;

		rc = ep_pcie_register_event(mhi_ctx->phandle,
							&mhi_ctx->event_reg);
		if (rc) {
			mhi_log(MHI_MSG_VERBOSE,
				"Failed to register for events from PCIe\n");
			return rc;
		}
	}

	return 0;
}

static int mhi_dev_remove(struct platform_device *pdev)
{
	platform_set_drvdata(pdev, NULL);

	return 0;
}

static const struct of_device_id mhi_dev_match_table[] = {
	{	.compatible = "qcom,msm-mhi-dev" },
	{}
};

static struct platform_driver mhi_dev_driver = {
	.driver		= {
		.name	= "qcom,msm-mhi-dev",
		.of_match_table = mhi_dev_match_table,
	},
	.probe		= mhi_dev_probe,
	.remove		= mhi_dev_remove,
};

module_param(mhi_msg_lvl, uint, 0644);
module_param(mhi_ipc_msg_lvl, uint, 0644);

MODULE_PARM_DESC(mhi_msg_lvl, "mhi msg lvl");
MODULE_PARM_DESC(mhi_ipc_msg_lvl, "mhi ipc msg lvl");

static int __init mhi_dev_init(void)
{
	return platform_driver_register(&mhi_dev_driver);
}
subsys_initcall(mhi_dev_init);

static void __exit mhi_dev_exit(void)
{
	platform_driver_unregister(&mhi_dev_driver);
}
module_exit(mhi_dev_exit);

MODULE_DESCRIPTION("MHI device driver");
MODULE_LICENSE("GPL v2");<|MERGE_RESOLUTION|>--- conflicted
+++ resolved
@@ -2173,15 +2173,9 @@
 		ring = list_entry(cp, struct mhi_dev_ring, list);
 		list_del(cp);
 		mhi_log(MHI_MSG_VERBOSE, "processing ring %d\n", ring->id);
-<<<<<<< HEAD
-    
-    if (ring->id < mhi->ch_ring_start) {
-			mhi_log(MHI_MSG_ERROR,
-=======
 
 		if (ring->id < mhi->ch_ring_start) {
 			mhi_log(MHI_MSG_VERBOSE,
->>>>>>> 95b2656d
 				"ring (%d) is not a channel ring\n", ring->id);
 			goto exit;
 		}
@@ -2192,18 +2186,11 @@
 		if (rc) {
 			mhi_log(MHI_MSG_VERBOSE,
 				"error processing ring %d\n", ring->id);
-<<<<<<< HEAD
-			mutex_unlock(&ch->ch_lock)
-      goto exit;
-		}
-    ch->db_pending = false;
-=======
 			goto exit;
 		}
 		mutex_lock(&ch->ch_lock);
 		ch->db_pending = false;
 		mutex_unlock(&ch->ch_lock);
->>>>>>> 95b2656d
 
 				if (ch->reset_pending == true) {
 			/*
@@ -2225,21 +2212,12 @@
 
 		rc = mhi_dev_mmio_enable_chdb_a7(mhi, ch->ch_id);
 		if (rc) {
-<<<<<<< HEAD
-			mhi_log(MHI_MSG_ERROR,
-			"error enabling chdb interrupt for %d\n", ch->ch_id);
-      mutex_unlock(&ch->ch_lock);
-			goto exit;
-		}
-    mutex_unlock(&ch->ch_lock);
-=======
 			mhi_log(MHI_MSG_VERBOSE,
 				"error enabling chdb interrupt for %d\n",
 				ch->ch_id);
 			mutex_unlock(&ch->ch_lock);
 			goto exit;
 		}
->>>>>>> 95b2656d
 	}
 
 exit:
@@ -2276,12 +2254,8 @@
 					uint32_t chintr_value, uint32_t ch_num)
 {
 	struct mhi_dev_ring *ring;
-<<<<<<< HEAD
-  struct mhi_dev_channel *ch;
-=======
 	struct mhi_dev_channel *ch;
 	bool work_pending = false;
->>>>>>> 95b2656d
 	int rc = 0;
 
 	for (; chintr_value; ch_num++, chintr_value >>= 1) {
@@ -2325,11 +2299,7 @@
 
 	rc = mhi_dev_mmio_read_chdb_status_interrupts(mhi);
 	if (rc) {
-<<<<<<< HEAD
-	  mhi_log(MHI_MSG_ERROR,
-=======
 		mhi_log(MHI_MSG_VERBOSE,
->>>>>>> 95b2656d
 			"Error while reading CH DB\n");
 		return pending_work;
 	}
@@ -2348,11 +2318,7 @@
 			rc = mhi_dev_mmio_write(mhi, MHI_CHDB_INT_CLEAR_A7_n(i),
 							mhi->chdb[i].status);
 			if (rc) {
-<<<<<<< HEAD
-			  mhi_log(MHI_MSG_ERROR,
-=======
 				mhi_log(MHI_MSG_VERBOSE,
->>>>>>> 95b2656d
 					"Error writing interrupt clear for A7\n");
 				return pending_work;
 			}
