/*
 * Broadcom specific AMBA
 * SPROM reading
 *
 * Copyright 2011, 2012, Hauke Mehrtens <hauke@hauke-m.de>
 *
 * Licensed under the GNU/GPL. See COPYING for details.
 */

#include "bcma_private.h"

#include <linux/bcma/bcma.h>
#include <linux/bcma/bcma_regs.h>
#include <linux/pci.h>
#include <linux/io.h>
#include <linux/dma-mapping.h>
#include <linux/slab.h>

static int(*get_fallback_sprom)(struct bcma_bus *dev, struct ssb_sprom *out);

/**
 * bcma_arch_register_fallback_sprom - Registers a method providing a
 * fallback SPROM if no SPROM is found.
 *
 * @sprom_callback: The callback function.
 *
 * With this function the architecture implementation may register a
 * callback handler which fills the SPROM data structure. The fallback is
 * used for PCI based BCMA devices, where no valid SPROM can be found
 * in the shadow registers and to provide the SPROM for SoCs where BCMA is
 * to controll the system bus.
 *
 * This function is useful for weird architectures that have a half-assed
 * BCMA device hardwired to their PCI bus.
 *
 * This function is available for architecture code, only. So it is not
 * exported.
 */
int bcma_arch_register_fallback_sprom(int (*sprom_callback)(struct bcma_bus *bus,
				     struct ssb_sprom *out))
{
	if (get_fallback_sprom)
		return -EEXIST;
	get_fallback_sprom = sprom_callback;

	return 0;
}

static int bcma_fill_sprom_with_fallback(struct bcma_bus *bus,
					 struct ssb_sprom *out)
{
	int err;

	if (!get_fallback_sprom) {
		err = -ENOENT;
		goto fail;
	}

	err = get_fallback_sprom(bus, out);
	if (err)
		goto fail;

	bcma_debug(bus, "Using SPROM revision %d provided by platform.\n",
		   bus->sprom.revision);
	return 0;
fail:
	bcma_warn(bus, "Using fallback SPROM failed (err %d)\n", err);
	return err;
}

/**************************************************
 * R/W ops.
 **************************************************/

static void bcma_sprom_read(struct bcma_bus *bus, u16 offset, u16 *sprom)
{
	int i;
	for (i = 0; i < SSB_SPROMSIZE_WORDS_R4; i++)
		sprom[i] = bcma_read16(bus->drv_cc.core,
				       offset + (i * 2));
}

/**************************************************
 * Validation.
 **************************************************/

static inline u8 bcma_crc8(u8 crc, u8 data)
{
	/* Polynomial:   x^8 + x^7 + x^6 + x^4 + x^2 + 1   */
	static const u8 t[] = {
		0x00, 0xF7, 0xB9, 0x4E, 0x25, 0xD2, 0x9C, 0x6B,
		0x4A, 0xBD, 0xF3, 0x04, 0x6F, 0x98, 0xD6, 0x21,
		0x94, 0x63, 0x2D, 0xDA, 0xB1, 0x46, 0x08, 0xFF,
		0xDE, 0x29, 0x67, 0x90, 0xFB, 0x0C, 0x42, 0xB5,
		0x7F, 0x88, 0xC6, 0x31, 0x5A, 0xAD, 0xE3, 0x14,
		0x35, 0xC2, 0x8C, 0x7B, 0x10, 0xE7, 0xA9, 0x5E,
		0xEB, 0x1C, 0x52, 0xA5, 0xCE, 0x39, 0x77, 0x80,
		0xA1, 0x56, 0x18, 0xEF, 0x84, 0x73, 0x3D, 0xCA,
		0xFE, 0x09, 0x47, 0xB0, 0xDB, 0x2C, 0x62, 0x95,
		0xB4, 0x43, 0x0D, 0xFA, 0x91, 0x66, 0x28, 0xDF,
		0x6A, 0x9D, 0xD3, 0x24, 0x4F, 0xB8, 0xF6, 0x01,
		0x20, 0xD7, 0x99, 0x6E, 0x05, 0xF2, 0xBC, 0x4B,
		0x81, 0x76, 0x38, 0xCF, 0xA4, 0x53, 0x1D, 0xEA,
		0xCB, 0x3C, 0x72, 0x85, 0xEE, 0x19, 0x57, 0xA0,
		0x15, 0xE2, 0xAC, 0x5B, 0x30, 0xC7, 0x89, 0x7E,
		0x5F, 0xA8, 0xE6, 0x11, 0x7A, 0x8D, 0xC3, 0x34,
		0xAB, 0x5C, 0x12, 0xE5, 0x8E, 0x79, 0x37, 0xC0,
		0xE1, 0x16, 0x58, 0xAF, 0xC4, 0x33, 0x7D, 0x8A,
		0x3F, 0xC8, 0x86, 0x71, 0x1A, 0xED, 0xA3, 0x54,
		0x75, 0x82, 0xCC, 0x3B, 0x50, 0xA7, 0xE9, 0x1E,
		0xD4, 0x23, 0x6D, 0x9A, 0xF1, 0x06, 0x48, 0xBF,
		0x9E, 0x69, 0x27, 0xD0, 0xBB, 0x4C, 0x02, 0xF5,
		0x40, 0xB7, 0xF9, 0x0E, 0x65, 0x92, 0xDC, 0x2B,
		0x0A, 0xFD, 0xB3, 0x44, 0x2F, 0xD8, 0x96, 0x61,
		0x55, 0xA2, 0xEC, 0x1B, 0x70, 0x87, 0xC9, 0x3E,
		0x1F, 0xE8, 0xA6, 0x51, 0x3A, 0xCD, 0x83, 0x74,
		0xC1, 0x36, 0x78, 0x8F, 0xE4, 0x13, 0x5D, 0xAA,
		0x8B, 0x7C, 0x32, 0xC5, 0xAE, 0x59, 0x17, 0xE0,
		0x2A, 0xDD, 0x93, 0x64, 0x0F, 0xF8, 0xB6, 0x41,
		0x60, 0x97, 0xD9, 0x2E, 0x45, 0xB2, 0xFC, 0x0B,
		0xBE, 0x49, 0x07, 0xF0, 0x9B, 0x6C, 0x22, 0xD5,
		0xF4, 0x03, 0x4D, 0xBA, 0xD1, 0x26, 0x68, 0x9F,
	};
	return t[crc ^ data];
}

static u8 bcma_sprom_crc(const u16 *sprom)
{
	int word;
	u8 crc = 0xFF;

	for (word = 0; word < SSB_SPROMSIZE_WORDS_R4 - 1; word++) {
		crc = bcma_crc8(crc, sprom[word] & 0x00FF);
		crc = bcma_crc8(crc, (sprom[word] & 0xFF00) >> 8);
	}
	crc = bcma_crc8(crc, sprom[SSB_SPROMSIZE_WORDS_R4 - 1] & 0x00FF);
	crc ^= 0xFF;

	return crc;
}

static int bcma_sprom_check_crc(const u16 *sprom)
{
	u8 crc;
	u8 expected_crc;
	u16 tmp;

	crc = bcma_sprom_crc(sprom);
	tmp = sprom[SSB_SPROMSIZE_WORDS_R4 - 1] & SSB_SPROM_REVISION_CRC;
	expected_crc = tmp >> SSB_SPROM_REVISION_CRC_SHIFT;
	if (crc != expected_crc)
		return -EPROTO;

	return 0;
}

static int bcma_sprom_valid(const u16 *sprom)
{
	u16 revision;
	int err;

	err = bcma_sprom_check_crc(sprom);
	if (err)
		return err;

	revision = sprom[SSB_SPROMSIZE_WORDS_R4 - 1] & SSB_SPROM_REVISION_REV;
	if (revision != 8 && revision != 9) {
		pr_err("Unsupported SPROM revision: %d\n", revision);
		return -ENOENT;
	}

	return 0;
}

/**************************************************
 * SPROM extraction.
 **************************************************/

#define SPOFF(offset)	((offset) / sizeof(u16))

#define SPEX(_field, _offset, _mask, _shift)	\
	bus->sprom._field = ((sprom[SPOFF(_offset)] & (_mask)) >> (_shift))

#define SPEX32(_field, _offset, _mask, _shift)	\
	bus->sprom._field = ((((u32)sprom[SPOFF((_offset)+2)] << 16 | \
				sprom[SPOFF(_offset)]) & (_mask)) >> (_shift))

#define SPEX_ARRAY8(_field, _offset, _mask, _shift)	\
	do {	\
		SPEX(_field[0], _offset +  0, _mask, _shift);	\
		SPEX(_field[1], _offset +  2, _mask, _shift);	\
		SPEX(_field[2], _offset +  4, _mask, _shift);	\
		SPEX(_field[3], _offset +  6, _mask, _shift);	\
		SPEX(_field[4], _offset +  8, _mask, _shift);	\
		SPEX(_field[5], _offset + 10, _mask, _shift);	\
		SPEX(_field[6], _offset + 12, _mask, _shift);	\
		SPEX(_field[7], _offset + 14, _mask, _shift);	\
	} while (0)

static void bcma_sprom_extract_r8(struct bcma_bus *bus, const u16 *sprom)
{
	u16 v, o;
	int i;
	u16 pwr_info_offset[] = {
		SSB_SROM8_PWR_INFO_CORE0, SSB_SROM8_PWR_INFO_CORE1,
		SSB_SROM8_PWR_INFO_CORE2, SSB_SROM8_PWR_INFO_CORE3
	};
	BUILD_BUG_ON(ARRAY_SIZE(pwr_info_offset) !=
			ARRAY_SIZE(bus->sprom.core_pwr_info));

	bus->sprom.revision = sprom[SSB_SPROMSIZE_WORDS_R4 - 1] &
		SSB_SPROM_REVISION_REV;

	for (i = 0; i < 3; i++) {
		v = sprom[SPOFF(SSB_SPROM8_IL0MAC) + i];
		*(((__be16 *)bus->sprom.il0mac) + i) = cpu_to_be16(v);
	}

	SPEX(board_rev, SSB_SPROM8_BOARDREV, ~0, 0);

	SPEX(txpid2g[0], SSB_SPROM4_TXPID2G01, SSB_SPROM4_TXPID2G0,
	     SSB_SPROM4_TXPID2G0_SHIFT);
	SPEX(txpid2g[1], SSB_SPROM4_TXPID2G01, SSB_SPROM4_TXPID2G1,
	     SSB_SPROM4_TXPID2G1_SHIFT);
	SPEX(txpid2g[2], SSB_SPROM4_TXPID2G23, SSB_SPROM4_TXPID2G2,
	     SSB_SPROM4_TXPID2G2_SHIFT);
	SPEX(txpid2g[3], SSB_SPROM4_TXPID2G23, SSB_SPROM4_TXPID2G3,
	     SSB_SPROM4_TXPID2G3_SHIFT);

	SPEX(txpid5gl[0], SSB_SPROM4_TXPID5GL01, SSB_SPROM4_TXPID5GL0,
	     SSB_SPROM4_TXPID5GL0_SHIFT);
	SPEX(txpid5gl[1], SSB_SPROM4_TXPID5GL01, SSB_SPROM4_TXPID5GL1,
	     SSB_SPROM4_TXPID5GL1_SHIFT);
	SPEX(txpid5gl[2], SSB_SPROM4_TXPID5GL23, SSB_SPROM4_TXPID5GL2,
	     SSB_SPROM4_TXPID5GL2_SHIFT);
	SPEX(txpid5gl[3], SSB_SPROM4_TXPID5GL23, SSB_SPROM4_TXPID5GL3,
	     SSB_SPROM4_TXPID5GL3_SHIFT);

	SPEX(txpid5g[0], SSB_SPROM4_TXPID5G01, SSB_SPROM4_TXPID5G0,
	     SSB_SPROM4_TXPID5G0_SHIFT);
	SPEX(txpid5g[1], SSB_SPROM4_TXPID5G01, SSB_SPROM4_TXPID5G1,
	     SSB_SPROM4_TXPID5G1_SHIFT);
	SPEX(txpid5g[2], SSB_SPROM4_TXPID5G23, SSB_SPROM4_TXPID5G2,
	     SSB_SPROM4_TXPID5G2_SHIFT);
	SPEX(txpid5g[3], SSB_SPROM4_TXPID5G23, SSB_SPROM4_TXPID5G3,
	     SSB_SPROM4_TXPID5G3_SHIFT);

	SPEX(txpid5gh[0], SSB_SPROM4_TXPID5GH01, SSB_SPROM4_TXPID5GH0,
	     SSB_SPROM4_TXPID5GH0_SHIFT);
	SPEX(txpid5gh[1], SSB_SPROM4_TXPID5GH01, SSB_SPROM4_TXPID5GH1,
	     SSB_SPROM4_TXPID5GH1_SHIFT);
	SPEX(txpid5gh[2], SSB_SPROM4_TXPID5GH23, SSB_SPROM4_TXPID5GH2,
	     SSB_SPROM4_TXPID5GH2_SHIFT);
	SPEX(txpid5gh[3], SSB_SPROM4_TXPID5GH23, SSB_SPROM4_TXPID5GH3,
	     SSB_SPROM4_TXPID5GH3_SHIFT);

	SPEX(boardflags_lo, SSB_SPROM8_BFLLO, ~0, 0);
	SPEX(boardflags_hi, SSB_SPROM8_BFLHI, ~0, 0);
	SPEX(boardflags2_lo, SSB_SPROM8_BFL2LO, ~0, 0);
	SPEX(boardflags2_hi, SSB_SPROM8_BFL2HI, ~0, 0);

	SPEX(alpha2[0], SSB_SPROM8_CCODE, 0xff00, 8);
	SPEX(alpha2[1], SSB_SPROM8_CCODE, 0x00ff, 0);

	/* Extract cores power info info */
	for (i = 0; i < ARRAY_SIZE(pwr_info_offset); i++) {
		o = pwr_info_offset[i];
		SPEX(core_pwr_info[i].itssi_2g, o + SSB_SROM8_2G_MAXP_ITSSI,
			SSB_SPROM8_2G_ITSSI, SSB_SPROM8_2G_ITSSI_SHIFT);
		SPEX(core_pwr_info[i].maxpwr_2g, o + SSB_SROM8_2G_MAXP_ITSSI,
			SSB_SPROM8_2G_MAXP, 0);

		SPEX(core_pwr_info[i].pa_2g[0], o + SSB_SROM8_2G_PA_0, ~0, 0);
		SPEX(core_pwr_info[i].pa_2g[1], o + SSB_SROM8_2G_PA_1, ~0, 0);
		SPEX(core_pwr_info[i].pa_2g[2], o + SSB_SROM8_2G_PA_2, ~0, 0);

		SPEX(core_pwr_info[i].itssi_5g, o + SSB_SROM8_5G_MAXP_ITSSI,
			SSB_SPROM8_5G_ITSSI, SSB_SPROM8_5G_ITSSI_SHIFT);
		SPEX(core_pwr_info[i].maxpwr_5g, o + SSB_SROM8_5G_MAXP_ITSSI,
			SSB_SPROM8_5G_MAXP, 0);
		SPEX(core_pwr_info[i].maxpwr_5gh, o + SSB_SPROM8_5GHL_MAXP,
			SSB_SPROM8_5GH_MAXP, 0);
		SPEX(core_pwr_info[i].maxpwr_5gl, o + SSB_SPROM8_5GHL_MAXP,
			SSB_SPROM8_5GL_MAXP, SSB_SPROM8_5GL_MAXP_SHIFT);

		SPEX(core_pwr_info[i].pa_5gl[0], o + SSB_SROM8_5GL_PA_0, ~0, 0);
		SPEX(core_pwr_info[i].pa_5gl[1], o + SSB_SROM8_5GL_PA_1, ~0, 0);
		SPEX(core_pwr_info[i].pa_5gl[2], o + SSB_SROM8_5GL_PA_2, ~0, 0);
		SPEX(core_pwr_info[i].pa_5g[0], o + SSB_SROM8_5G_PA_0, ~0, 0);
		SPEX(core_pwr_info[i].pa_5g[1], o + SSB_SROM8_5G_PA_1, ~0, 0);
		SPEX(core_pwr_info[i].pa_5g[2], o + SSB_SROM8_5G_PA_2, ~0, 0);
		SPEX(core_pwr_info[i].pa_5gh[0], o + SSB_SROM8_5GH_PA_0, ~0, 0);
		SPEX(core_pwr_info[i].pa_5gh[1], o + SSB_SROM8_5GH_PA_1, ~0, 0);
		SPEX(core_pwr_info[i].pa_5gh[2], o + SSB_SROM8_5GH_PA_2, ~0, 0);
	}

	SPEX(fem.ghz2.tssipos, SSB_SPROM8_FEM2G, SSB_SROM8_FEM_TSSIPOS,
	     SSB_SROM8_FEM_TSSIPOS_SHIFT);
	SPEX(fem.ghz2.extpa_gain, SSB_SPROM8_FEM2G, SSB_SROM8_FEM_EXTPA_GAIN,
	     SSB_SROM8_FEM_EXTPA_GAIN_SHIFT);
	SPEX(fem.ghz2.pdet_range, SSB_SPROM8_FEM2G, SSB_SROM8_FEM_PDET_RANGE,
	     SSB_SROM8_FEM_PDET_RANGE_SHIFT);
	SPEX(fem.ghz2.tr_iso, SSB_SPROM8_FEM2G, SSB_SROM8_FEM_TR_ISO,
	     SSB_SROM8_FEM_TR_ISO_SHIFT);
	SPEX(fem.ghz2.antswlut, SSB_SPROM8_FEM2G, SSB_SROM8_FEM_ANTSWLUT,
	     SSB_SROM8_FEM_ANTSWLUT_SHIFT);

	SPEX(fem.ghz5.tssipos, SSB_SPROM8_FEM5G, SSB_SROM8_FEM_TSSIPOS,
	     SSB_SROM8_FEM_TSSIPOS_SHIFT);
	SPEX(fem.ghz5.extpa_gain, SSB_SPROM8_FEM5G, SSB_SROM8_FEM_EXTPA_GAIN,
	     SSB_SROM8_FEM_EXTPA_GAIN_SHIFT);
	SPEX(fem.ghz5.pdet_range, SSB_SPROM8_FEM5G, SSB_SROM8_FEM_PDET_RANGE,
	     SSB_SROM8_FEM_PDET_RANGE_SHIFT);
	SPEX(fem.ghz5.tr_iso, SSB_SPROM8_FEM5G, SSB_SROM8_FEM_TR_ISO,
	     SSB_SROM8_FEM_TR_ISO_SHIFT);
	SPEX(fem.ghz5.antswlut, SSB_SPROM8_FEM5G, SSB_SROM8_FEM_ANTSWLUT,
	     SSB_SROM8_FEM_ANTSWLUT_SHIFT);

	SPEX(ant_available_a, SSB_SPROM8_ANTAVAIL, SSB_SPROM8_ANTAVAIL_A,
	     SSB_SPROM8_ANTAVAIL_A_SHIFT);
	SPEX(ant_available_bg, SSB_SPROM8_ANTAVAIL, SSB_SPROM8_ANTAVAIL_BG,
	     SSB_SPROM8_ANTAVAIL_BG_SHIFT);
	SPEX(maxpwr_bg, SSB_SPROM8_MAXP_BG, SSB_SPROM8_MAXP_BG_MASK, 0);
	SPEX(itssi_bg, SSB_SPROM8_MAXP_BG, SSB_SPROM8_ITSSI_BG,
	     SSB_SPROM8_ITSSI_BG_SHIFT);
	SPEX(maxpwr_a, SSB_SPROM8_MAXP_A, SSB_SPROM8_MAXP_A_MASK, 0);
	SPEX(itssi_a, SSB_SPROM8_MAXP_A, SSB_SPROM8_ITSSI_A,
	     SSB_SPROM8_ITSSI_A_SHIFT);
	SPEX(maxpwr_ah, SSB_SPROM8_MAXP_AHL, SSB_SPROM8_MAXP_AH_MASK, 0);
	SPEX(maxpwr_al, SSB_SPROM8_MAXP_AHL, SSB_SPROM8_MAXP_AL_MASK,
	     SSB_SPROM8_MAXP_AL_SHIFT);
	SPEX(gpio0, SSB_SPROM8_GPIOA, SSB_SPROM8_GPIOA_P0, 0);
	SPEX(gpio1, SSB_SPROM8_GPIOA, SSB_SPROM8_GPIOA_P1,
	     SSB_SPROM8_GPIOA_P1_SHIFT);
	SPEX(gpio2, SSB_SPROM8_GPIOB, SSB_SPROM8_GPIOB_P2, 0);
	SPEX(gpio3, SSB_SPROM8_GPIOB, SSB_SPROM8_GPIOB_P3,
	     SSB_SPROM8_GPIOB_P3_SHIFT);
	SPEX(tri2g, SSB_SPROM8_TRI25G, SSB_SPROM8_TRI2G, 0);
	SPEX(tri5g, SSB_SPROM8_TRI25G, SSB_SPROM8_TRI5G,
	     SSB_SPROM8_TRI5G_SHIFT);
	SPEX(tri5gl, SSB_SPROM8_TRI5GHL, SSB_SPROM8_TRI5GL, 0);
	SPEX(tri5gh, SSB_SPROM8_TRI5GHL, SSB_SPROM8_TRI5GH,
	     SSB_SPROM8_TRI5GH_SHIFT);
	SPEX(rxpo2g, SSB_SPROM8_RXPO, SSB_SPROM8_RXPO2G,
	     SSB_SPROM8_RXPO2G_SHIFT);
	SPEX(rxpo5g, SSB_SPROM8_RXPO, SSB_SPROM8_RXPO5G,
	     SSB_SPROM8_RXPO5G_SHIFT);
	SPEX(rssismf2g, SSB_SPROM8_RSSIPARM2G, SSB_SPROM8_RSSISMF2G, 0);
	SPEX(rssismc2g, SSB_SPROM8_RSSIPARM2G, SSB_SPROM8_RSSISMC2G,
	     SSB_SPROM8_RSSISMC2G_SHIFT);
	SPEX(rssisav2g, SSB_SPROM8_RSSIPARM2G, SSB_SPROM8_RSSISAV2G,
	     SSB_SPROM8_RSSISAV2G_SHIFT);
	SPEX(bxa2g, SSB_SPROM8_RSSIPARM2G, SSB_SPROM8_BXA2G,
	     SSB_SPROM8_BXA2G_SHIFT);
	SPEX(rssismf5g, SSB_SPROM8_RSSIPARM5G, SSB_SPROM8_RSSISMF5G, 0);
	SPEX(rssismc5g, SSB_SPROM8_RSSIPARM5G, SSB_SPROM8_RSSISMC5G,
	     SSB_SPROM8_RSSISMC5G_SHIFT);
	SPEX(rssisav5g, SSB_SPROM8_RSSIPARM5G, SSB_SPROM8_RSSISAV5G,
	     SSB_SPROM8_RSSISAV5G_SHIFT);
	SPEX(bxa5g, SSB_SPROM8_RSSIPARM5G, SSB_SPROM8_BXA5G,
	     SSB_SPROM8_BXA5G_SHIFT);

	SPEX(pa0b0, SSB_SPROM8_PA0B0, ~0, 0);
	SPEX(pa0b1, SSB_SPROM8_PA0B1, ~0, 0);
	SPEX(pa0b2, SSB_SPROM8_PA0B2, ~0, 0);
	SPEX(pa1b0, SSB_SPROM8_PA1B0, ~0, 0);
	SPEX(pa1b1, SSB_SPROM8_PA1B1, ~0, 0);
	SPEX(pa1b2, SSB_SPROM8_PA1B2, ~0, 0);
	SPEX(pa1lob0, SSB_SPROM8_PA1LOB0, ~0, 0);
	SPEX(pa1lob1, SSB_SPROM8_PA1LOB1, ~0, 0);
	SPEX(pa1lob2, SSB_SPROM8_PA1LOB2, ~0, 0);
	SPEX(pa1hib0, SSB_SPROM8_PA1HIB0, ~0, 0);
	SPEX(pa1hib1, SSB_SPROM8_PA1HIB1, ~0, 0);
	SPEX(pa1hib2, SSB_SPROM8_PA1HIB2, ~0, 0);
	SPEX(cck2gpo, SSB_SPROM8_CCK2GPO, ~0, 0);
	SPEX32(ofdm2gpo, SSB_SPROM8_OFDM2GPO, ~0, 0);
	SPEX32(ofdm5glpo, SSB_SPROM8_OFDM5GLPO, ~0, 0);
	SPEX32(ofdm5gpo, SSB_SPROM8_OFDM5GPO, ~0, 0);
	SPEX32(ofdm5ghpo, SSB_SPROM8_OFDM5GHPO, ~0, 0);

	/* Extract the antenna gain values. */
	SPEX(antenna_gain.a0, SSB_SPROM8_AGAIN01,
	     SSB_SPROM8_AGAIN0, SSB_SPROM8_AGAIN0_SHIFT);
	SPEX(antenna_gain.a1, SSB_SPROM8_AGAIN01,
	     SSB_SPROM8_AGAIN1, SSB_SPROM8_AGAIN1_SHIFT);
	SPEX(antenna_gain.a2, SSB_SPROM8_AGAIN23,
	     SSB_SPROM8_AGAIN2, SSB_SPROM8_AGAIN2_SHIFT);
	SPEX(antenna_gain.a3, SSB_SPROM8_AGAIN23,
	     SSB_SPROM8_AGAIN3, SSB_SPROM8_AGAIN3_SHIFT);

	SPEX(leddc_on_time, SSB_SPROM8_LEDDC, SSB_SPROM8_LEDDC_ON,
	     SSB_SPROM8_LEDDC_ON_SHIFT);
	SPEX(leddc_off_time, SSB_SPROM8_LEDDC, SSB_SPROM8_LEDDC_OFF,
	     SSB_SPROM8_LEDDC_OFF_SHIFT);

	SPEX(txchain, SSB_SPROM8_TXRXC, SSB_SPROM8_TXRXC_TXCHAIN,
	     SSB_SPROM8_TXRXC_TXCHAIN_SHIFT);
	SPEX(rxchain, SSB_SPROM8_TXRXC, SSB_SPROM8_TXRXC_RXCHAIN,
	     SSB_SPROM8_TXRXC_RXCHAIN_SHIFT);
	SPEX(antswitch, SSB_SPROM8_TXRXC, SSB_SPROM8_TXRXC_SWITCH,
	     SSB_SPROM8_TXRXC_SWITCH_SHIFT);

	SPEX(opo, SSB_SPROM8_OFDM2GPO, 0x00ff, 0);

	SPEX_ARRAY8(mcs2gpo, SSB_SPROM8_2G_MCSPO, ~0, 0);
	SPEX_ARRAY8(mcs5gpo, SSB_SPROM8_5G_MCSPO, ~0, 0);
	SPEX_ARRAY8(mcs5glpo, SSB_SPROM8_5GL_MCSPO, ~0, 0);
	SPEX_ARRAY8(mcs5ghpo, SSB_SPROM8_5GH_MCSPO, ~0, 0);

	SPEX(rawtempsense, SSB_SPROM8_RAWTS, SSB_SPROM8_RAWTS_RAWTEMP,
	     SSB_SPROM8_RAWTS_RAWTEMP_SHIFT);
	SPEX(measpower, SSB_SPROM8_RAWTS, SSB_SPROM8_RAWTS_MEASPOWER,
	     SSB_SPROM8_RAWTS_MEASPOWER_SHIFT);
	SPEX(tempsense_slope, SSB_SPROM8_OPT_CORRX,
	     SSB_SPROM8_OPT_CORRX_TEMP_SLOPE,
	     SSB_SPROM8_OPT_CORRX_TEMP_SLOPE_SHIFT);
	SPEX(tempcorrx, SSB_SPROM8_OPT_CORRX, SSB_SPROM8_OPT_CORRX_TEMPCORRX,
	     SSB_SPROM8_OPT_CORRX_TEMPCORRX_SHIFT);
	SPEX(tempsense_option, SSB_SPROM8_OPT_CORRX,
	     SSB_SPROM8_OPT_CORRX_TEMP_OPTION,
	     SSB_SPROM8_OPT_CORRX_TEMP_OPTION_SHIFT);
	SPEX(freqoffset_corr, SSB_SPROM8_HWIQ_IQSWP,
	     SSB_SPROM8_HWIQ_IQSWP_FREQ_CORR,
	     SSB_SPROM8_HWIQ_IQSWP_FREQ_CORR_SHIFT);
	SPEX(iqcal_swp_dis, SSB_SPROM8_HWIQ_IQSWP,
	     SSB_SPROM8_HWIQ_IQSWP_IQCAL_SWP,
	     SSB_SPROM8_HWIQ_IQSWP_IQCAL_SWP_SHIFT);
	SPEX(hw_iqcal_en, SSB_SPROM8_HWIQ_IQSWP, SSB_SPROM8_HWIQ_IQSWP_HW_IQCAL,
	     SSB_SPROM8_HWIQ_IQSWP_HW_IQCAL_SHIFT);

	SPEX(bw40po, SSB_SPROM8_BW40PO, ~0, 0);
	SPEX(cddpo, SSB_SPROM8_CDDPO, ~0, 0);
	SPEX(stbcpo, SSB_SPROM8_STBCPO, ~0, 0);
	SPEX(bwduppo, SSB_SPROM8_BWDUPPO, ~0, 0);

	SPEX(tempthresh, SSB_SPROM8_THERMAL, SSB_SPROM8_THERMAL_TRESH,
	     SSB_SPROM8_THERMAL_TRESH_SHIFT);
	SPEX(tempoffset, SSB_SPROM8_THERMAL, SSB_SPROM8_THERMAL_OFFSET,
	     SSB_SPROM8_THERMAL_OFFSET_SHIFT);
	SPEX(phycal_tempdelta, SSB_SPROM8_TEMPDELTA,
	     SSB_SPROM8_TEMPDELTA_PHYCAL,
	     SSB_SPROM8_TEMPDELTA_PHYCAL_SHIFT);
	SPEX(temps_period, SSB_SPROM8_TEMPDELTA, SSB_SPROM8_TEMPDELTA_PERIOD,
	     SSB_SPROM8_TEMPDELTA_PERIOD_SHIFT);
	SPEX(temps_hysteresis, SSB_SPROM8_TEMPDELTA,
	     SSB_SPROM8_TEMPDELTA_HYSTERESIS,
	     SSB_SPROM8_TEMPDELTA_HYSTERESIS_SHIFT);
}

/*
 * Indicates the presence of external SPROM.
 */
static bool bcma_sprom_ext_available(struct bcma_bus *bus)
{
	u32 chip_status;
	u32 srom_control;
	u32 present_mask;

	if (bus->drv_cc.core->id.rev >= 31) {
		if (!(bus->drv_cc.capabilities & BCMA_CC_CAP_SPROM))
			return false;

		srom_control = bcma_read32(bus->drv_cc.core,
					   BCMA_CC_SROM_CONTROL);
		return srom_control & BCMA_CC_SROM_CONTROL_PRESENT;
	}

	/* older chipcommon revisions use chip status register */
	chip_status = bcma_read32(bus->drv_cc.core, BCMA_CC_CHIPSTAT);
	switch (bus->chipinfo.id) {
	case BCMA_CHIP_ID_BCM4313:
		present_mask = BCMA_CC_CHIPST_4313_SPROM_PRESENT;
		break;

	case BCMA_CHIP_ID_BCM4331:
		present_mask = BCMA_CC_CHIPST_4331_SPROM_PRESENT;
		break;

	default:
		return true;
	}

	return chip_status & present_mask;
}

/*
 * Indicates that on-chip OTP memory is present and enabled.
 */
static bool bcma_sprom_onchip_available(struct bcma_bus *bus)
{
	u32 chip_status;
	u32 otpsize = 0;
	bool present;

	chip_status = bcma_read32(bus->drv_cc.core, BCMA_CC_CHIPSTAT);
	switch (bus->chipinfo.id) {
	case BCMA_CHIP_ID_BCM4313:
		present = chip_status & BCMA_CC_CHIPST_4313_OTP_PRESENT;
		break;

	case BCMA_CHIP_ID_BCM4331:
		present = chip_status & BCMA_CC_CHIPST_4331_OTP_PRESENT;
		break;

	case BCMA_CHIP_ID_BCM43224:
	case BCMA_CHIP_ID_BCM43225:
		/* for these chips OTP is always available */
		present = true;
		break;

	default:
		present = false;
		break;
	}

	if (present) {
		otpsize = bus->drv_cc.capabilities & BCMA_CC_CAP_OTPS;
		otpsize >>= BCMA_CC_CAP_OTPS_SHIFT;
	}

	return otpsize != 0;
}

/*
 * Verify OTP is filled and determine the byte
 * offset where SPROM data is located.
 *
 * On error, returns 0; byte offset otherwise.
 */
static int bcma_sprom_onchip_offset(struct bcma_bus *bus)
{
	struct bcma_device *cc = bus->drv_cc.core;
	u32 offset;

	/* verify OTP status */
	if ((bcma_read32(cc, BCMA_CC_OTPS) & BCMA_CC_OTPS_GU_PROG_HW) == 0)
		return 0;

	/* obtain bit offset from otplayout register */
	offset = (bcma_read32(cc, BCMA_CC_OTPL) & BCMA_CC_OTPL_GURGN_OFFSET);
	return BCMA_CC_SPROM + (offset >> 3);
}

int bcma_sprom_get(struct bcma_bus *bus)
{
	u16 offset = BCMA_CC_SPROM;
	u16 *sprom;
	int err = 0;

	if (!bus->drv_cc.core)
		return -EOPNOTSUPP;

	if (!bcma_sprom_ext_available(bus)) {
		bool sprom_onchip;

		/*
		 * External SPROM takes precedence so check
		 * on-chip OTP only when no external SPROM
		 * is present.
		 */
		sprom_onchip = bcma_sprom_onchip_available(bus);
		if (sprom_onchip) {
			/* determine offset */
			offset = bcma_sprom_onchip_offset(bus);
		}
		if (!offset || !sprom_onchip) {
			/*
			 * Maybe there is no SPROM on the device?
			 * Now we ask the arch code if there is some sprom
			 * available for this device in some other storage.
			 */
			err = bcma_fill_sprom_with_fallback(bus, &bus->sprom);
			return err;
		}
	}

	sprom = kcalloc(SSB_SPROMSIZE_WORDS_R4, sizeof(u16),
			GFP_KERNEL);
	if (!sprom)
		return -ENOMEM;

<<<<<<< HEAD
	if (bus->chipinfo.id == 0x4331 || bus->chipinfo.id == 43431)
=======
	if (bus->chipinfo.id == BCMA_CHIP_ID_BCM4331 ||
	    bus->chipinfo.id == BCMA_CHIP_ID_BCM43431)
>>>>>>> 0d7614f0
		bcma_chipco_bcm4331_ext_pa_lines_ctl(&bus->drv_cc, false);

	bcma_debug(bus, "SPROM offset 0x%x\n", offset);
	bcma_sprom_read(bus, offset, sprom);

<<<<<<< HEAD
	if (bus->chipinfo.id == 0x4331 || bus->chipinfo.id == 43431)
=======
	if (bus->chipinfo.id == BCMA_CHIP_ID_BCM4331 ||
	    bus->chipinfo.id == BCMA_CHIP_ID_BCM43431)
>>>>>>> 0d7614f0
		bcma_chipco_bcm4331_ext_pa_lines_ctl(&bus->drv_cc, true);

	err = bcma_sprom_valid(sprom);
	if (err)
		goto out;

	bcma_sprom_extract_r8(bus, sprom);

out:
	kfree(sprom);
	return err;
}<|MERGE_RESOLUTION|>--- conflicted
+++ resolved
@@ -579,23 +579,15 @@
 	if (!sprom)
 		return -ENOMEM;
 
-<<<<<<< HEAD
-	if (bus->chipinfo.id == 0x4331 || bus->chipinfo.id == 43431)
-=======
 	if (bus->chipinfo.id == BCMA_CHIP_ID_BCM4331 ||
 	    bus->chipinfo.id == BCMA_CHIP_ID_BCM43431)
->>>>>>> 0d7614f0
 		bcma_chipco_bcm4331_ext_pa_lines_ctl(&bus->drv_cc, false);
 
 	bcma_debug(bus, "SPROM offset 0x%x\n", offset);
 	bcma_sprom_read(bus, offset, sprom);
 
-<<<<<<< HEAD
-	if (bus->chipinfo.id == 0x4331 || bus->chipinfo.id == 43431)
-=======
 	if (bus->chipinfo.id == BCMA_CHIP_ID_BCM4331 ||
 	    bus->chipinfo.id == BCMA_CHIP_ID_BCM43431)
->>>>>>> 0d7614f0
 		bcma_chipco_bcm4331_ext_pa_lines_ctl(&bus->drv_cc, true);
 
 	err = bcma_sprom_valid(sprom);
