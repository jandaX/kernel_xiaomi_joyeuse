--- conflicted
+++ resolved
@@ -962,6 +962,11 @@
 	ktime_t expires;
 	int cpu = smp_processor_id();
 
+#ifdef CONFIG_SMP
+	if (check_pending_deferrable_timers(cpu))
+		raise_softirq_irqoff(TIMER_SOFTIRQ);
+#endif
+
 	/*
 	 * If tick_nohz_get_sleep_length() ran tick_nohz_next_event(), the
 	 * tick timer expiration time is known already.
@@ -975,16 +980,7 @@
 
 	ts->idle_calls++;
 
-<<<<<<< HEAD
-#ifdef CONFIG_SMP
-	if (check_pending_deferrable_timers(cpu))
-		raise_softirq_irqoff(TIMER_SOFTIRQ);
-#endif
-
-	if (can_stop_idle_tick(cpu, ts)) {
-=======
 	if (expires > 0LL) {
->>>>>>> b7e55e84
 		int was_stopped = ts->tick_stopped;
 
 		tick_nohz_stop_tick(ts, cpu);
