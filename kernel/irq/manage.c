/*
 * linux/kernel/irq/manage.c
 *
 * Copyright (C) 1992, 1998-2006 Linus Torvalds, Ingo Molnar
 * Copyright (C) 2005-2006 Thomas Gleixner
 *
 * This file contains driver APIs to the irq subsystem.
 */

#include <linux/irq.h>
#include <linux/module.h>
#include <linux/random.h>
#include <linux/interrupt.h>
#include <linux/slab.h>

#include "internals.h"

#ifdef CONFIG_SMP

cpumask_t irq_default_affinity = CPU_MASK_ALL;

/**
 *	synchronize_irq - wait for pending IRQ handlers (on other CPUs)
 *	@irq: interrupt number to wait for
 *
 *	This function waits for any pending IRQ handlers for this interrupt
 *	to complete before returning. If you use this function while
 *	holding a resource the IRQ handler may need you will deadlock.
 *
 *	This function may be called - with care - from IRQ context.
 */
void synchronize_irq(unsigned int irq)
{
	struct irq_desc *desc = irq_to_desc(irq);
	unsigned int status;

	if (!desc)
		return;

	do {
		unsigned long flags;

		/*
		 * Wait until we're out of the critical section.  This might
		 * give the wrong answer due to the lack of memory barriers.
		 */
		while (desc->status & IRQ_INPROGRESS)
			cpu_relax();

		/* Ok, that indicated we're done: double-check carefully. */
		spin_lock_irqsave(&desc->lock, flags);
		status = desc->status;
		spin_unlock_irqrestore(&desc->lock, flags);

		/* Oops, that failed? */
	} while (status & IRQ_INPROGRESS);
}
EXPORT_SYMBOL(synchronize_irq);

/**
 *	irq_can_set_affinity - Check if the affinity of a given irq can be set
 *	@irq:		Interrupt to check
 *
 */
int irq_can_set_affinity(unsigned int irq)
{
	struct irq_desc *desc = irq_to_desc(irq);

	if (CHECK_IRQ_PER_CPU(desc->status) || !desc->chip ||
	    !desc->chip->set_affinity)
		return 0;

	return 1;
}

/**
 *	irq_set_affinity - Set the irq affinity of a given irq
 *	@irq:		Interrupt to set affinity
 *	@cpumask:	cpumask
 *
 */
int irq_set_affinity(unsigned int irq, cpumask_t cpumask)
{
	struct irq_desc *desc = irq_to_desc(irq);
<<<<<<< HEAD
=======
	unsigned long flags;
>>>>>>> c07f62e5

	if (!desc->chip->set_affinity)
		return -EINVAL;

<<<<<<< HEAD
#ifdef CONFIG_GENERIC_PENDING_IRQ
	if (desc->status & IRQ_MOVE_PCNTXT || desc->status & IRQ_DISABLED) {
		unsigned long flags;

		spin_lock_irqsave(&desc->lock, flags);
		desc->affinity = cpumask;
		desc->chip->set_affinity(irq, cpumask);
		spin_unlock_irqrestore(&desc->lock, flags);
	} else
		set_pending_irq(irq, cpumask);
=======
	spin_lock_irqsave(&desc->lock, flags);

#ifdef CONFIG_GENERIC_PENDING_IRQ
	if (desc->status & IRQ_MOVE_PCNTXT || desc->status & IRQ_DISABLED) {
		desc->affinity = cpumask;
		desc->chip->set_affinity(irq, cpumask);
	} else {
		desc->status |= IRQ_MOVE_PENDING;
		desc->pending_mask = cpumask;
	}
>>>>>>> c07f62e5
#else
	desc->affinity = cpumask;
	desc->chip->set_affinity(irq, cpumask);
#endif
	desc->status |= IRQ_AFFINITY_SET;
	spin_unlock_irqrestore(&desc->lock, flags);
	return 0;
}

#ifndef CONFIG_AUTO_IRQ_AFFINITY
/*
 * Generic version of the affinity autoselector.
 */
int do_irq_select_affinity(unsigned int irq, struct irq_desc *desc)
{
	cpumask_t mask;
	struct irq_desc *desc;

	if (!irq_can_set_affinity(irq))
		return 0;

	cpus_and(mask, cpu_online_map, irq_default_affinity);

<<<<<<< HEAD
	desc = irq_to_desc(irq);
=======
	/*
	 * Preserve an userspace affinity setup, but make sure that
	 * one of the targets is online.
	 */
	if (desc->status & (IRQ_AFFINITY_SET | IRQ_NO_BALANCING)) {
		if (cpus_intersects(desc->affinity, cpu_online_map))
			mask = desc->affinity;
		else
			desc->status &= ~IRQ_AFFINITY_SET;
	}

>>>>>>> c07f62e5
	desc->affinity = mask;
	desc->chip->set_affinity(irq, mask);

	return 0;
}
#else
static inline int do_irq_select_affinity(unsigned int irq, struct irq_desc *d)
{
	return irq_select_affinity(irq);
}
#endif

/*
 * Called when affinity is set via /proc/irq
 */
int irq_select_affinity_usr(unsigned int irq)
{
	struct irq_desc *desc = irq_to_desc(irq);
	unsigned long flags;
	int ret;

	spin_lock_irqsave(&desc->lock, flags);
	ret = do_irq_select_affinity(irq, desc);
	spin_unlock_irqrestore(&desc->lock, flags);

	return ret;
}

#else
static inline int do_irq_select_affinity(int irq, struct irq_desc *desc)
{
	return 0;
}
#endif

/**
 *	disable_irq_nosync - disable an irq without waiting
 *	@irq: Interrupt to disable
 *
 *	Disable the selected interrupt line.  Disables and Enables are
 *	nested.
 *	Unlike disable_irq(), this function does not ensure existing
 *	instances of the IRQ handler have completed before returning.
 *
 *	This function may be called from IRQ context.
 */
void disable_irq_nosync(unsigned int irq)
{
	struct irq_desc *desc = irq_to_desc(irq);
	unsigned long flags;

	if (!desc)
		return;

	spin_lock_irqsave(&desc->lock, flags);
	if (!desc->depth++) {
		desc->status |= IRQ_DISABLED;
		desc->chip->disable(irq);
	}
	spin_unlock_irqrestore(&desc->lock, flags);
}
EXPORT_SYMBOL(disable_irq_nosync);

/**
 *	disable_irq - disable an irq and wait for completion
 *	@irq: Interrupt to disable
 *
 *	Disable the selected interrupt line.  Enables and Disables are
 *	nested.
 *	This function waits for any pending IRQ handlers for this interrupt
 *	to complete before returning. If you use this function while
 *	holding a resource the IRQ handler may need you will deadlock.
 *
 *	This function may be called - with care - from IRQ context.
 */
void disable_irq(unsigned int irq)
{
	struct irq_desc *desc = irq_to_desc(irq);

	if (!desc)
		return;

	disable_irq_nosync(irq);
	if (desc->action)
		synchronize_irq(irq);
}
EXPORT_SYMBOL(disable_irq);

static void __enable_irq(struct irq_desc *desc, unsigned int irq)
{
	switch (desc->depth) {
	case 0:
		WARN(1, KERN_WARNING "Unbalanced enable for IRQ %d\n", irq);
		break;
	case 1: {
		unsigned int status = desc->status & ~IRQ_DISABLED;

		/* Prevent probing on this irq: */
		desc->status = status | IRQ_NOPROBE;
		check_irq_resend(desc, irq);
		/* fall-through */
	}
	default:
		desc->depth--;
	}
}

/**
 *	enable_irq - enable handling of an irq
 *	@irq: Interrupt to enable
 *
 *	Undoes the effect of one call to disable_irq().  If this
 *	matches the last disable, processing of interrupts on this
 *	IRQ line is re-enabled.
 *
 *	This function may be called from IRQ context.
 */
void enable_irq(unsigned int irq)
{
	struct irq_desc *desc = irq_to_desc(irq);
	unsigned long flags;

	if (!desc)
		return;

	spin_lock_irqsave(&desc->lock, flags);
	__enable_irq(desc, irq);
	spin_unlock_irqrestore(&desc->lock, flags);
}
EXPORT_SYMBOL(enable_irq);

static int set_irq_wake_real(unsigned int irq, unsigned int on)
{
	struct irq_desc *desc = irq_to_desc(irq);
	int ret = -ENXIO;

	if (desc->chip->set_wake)
		ret = desc->chip->set_wake(irq, on);

	return ret;
}

/**
 *	set_irq_wake - control irq power management wakeup
 *	@irq:	interrupt to control
 *	@on:	enable/disable power management wakeup
 *
 *	Enable/disable power management wakeup mode, which is
 *	disabled by default.  Enables and disables must match,
 *	just as they match for non-wakeup mode support.
 *
 *	Wakeup mode lets this IRQ wake the system from sleep
 *	states like "suspend to RAM".
 */
int set_irq_wake(unsigned int irq, unsigned int on)
{
	struct irq_desc *desc = irq_to_desc(irq);
	unsigned long flags;
	int ret = 0;

	/* wakeup-capable irqs can be shared between drivers that
	 * don't need to have the same sleep mode behaviors.
	 */
	spin_lock_irqsave(&desc->lock, flags);
	if (on) {
		if (desc->wake_depth++ == 0) {
			ret = set_irq_wake_real(irq, on);
			if (ret)
				desc->wake_depth = 0;
			else
				desc->status |= IRQ_WAKEUP;
		}
	} else {
		if (desc->wake_depth == 0) {
			WARN(1, "Unbalanced IRQ %d wake disable\n", irq);
		} else if (--desc->wake_depth == 0) {
			ret = set_irq_wake_real(irq, on);
			if (ret)
				desc->wake_depth = 1;
			else
				desc->status &= ~IRQ_WAKEUP;
		}
	}

	spin_unlock_irqrestore(&desc->lock, flags);
	return ret;
}
EXPORT_SYMBOL(set_irq_wake);

/*
 * Internal function that tells the architecture code whether a
 * particular irq has been exclusively allocated or is available
 * for driver use.
 */
int can_request_irq(unsigned int irq, unsigned long irqflags)
{
	struct irq_desc *desc = irq_to_desc(irq);
	struct irqaction *action;

	if (!desc)
<<<<<<< HEAD
		return 0;

	if (desc->status & IRQ_NOREQUEST)
		return 0;

=======
		return 0;

	if (desc->status & IRQ_NOREQUEST)
		return 0;

>>>>>>> c07f62e5
	action = desc->action;
	if (action)
		if (irqflags & action->flags & IRQF_SHARED)
			action = NULL;

	return !action;
}

void compat_irq_chip_set_default_handler(struct irq_desc *desc)
{
	/*
	 * If the architecture still has not overriden
	 * the flow handler then zap the default. This
	 * should catch incorrect flow-type setting.
	 */
	if (desc->handle_irq == &handle_bad_irq)
		desc->handle_irq = NULL;
}

int __irq_set_trigger(struct irq_desc *desc, unsigned int irq,
		unsigned long flags)
{
	int ret;
	struct irq_chip *chip = desc->chip;

	if (!chip || !chip->set_type) {
		/*
		 * IRQF_TRIGGER_* but the PIC does not support multiple
		 * flow-types?
		 */
		pr_debug("No set_type function for IRQ %d (%s)\n", irq,
				chip ? (chip->name ? : "unknown") : "unknown");
		return 0;
	}

	ret = chip->set_type(irq, flags & IRQF_TRIGGER_MASK);

	if (ret)
		pr_err("setting trigger mode %d for irq %u failed (%pF)\n",
				(int)(flags & IRQF_TRIGGER_MASK),
				irq, chip->set_type);
	else {
		/* note that IRQF_TRIGGER_MASK == IRQ_TYPE_SENSE_MASK */
		desc->status &= ~IRQ_TYPE_SENSE_MASK;
		desc->status |= flags & IRQ_TYPE_SENSE_MASK;
	}

	return ret;
}

/*
 * Internal function to register an irqaction - typically used to
 * allocate special interrupts that are part of the architecture.
 */
static int
__setup_irq(unsigned int irq, struct irq_desc * desc, struct irqaction *new)
{
	struct irqaction *old, **p;
	const char *old_name = NULL;
	unsigned long flags;
	int shared = 0;
	int ret;

	if (!desc)
		return -EINVAL;

	if (desc->chip == &no_irq_chip)
		return -ENOSYS;
	/*
	 * Some drivers like serial.c use request_irq() heavily,
	 * so we have to be careful not to interfere with a
	 * running system.
	 */
	if (new->flags & IRQF_SAMPLE_RANDOM) {
		/*
		 * This function might sleep, we want to call it first,
		 * outside of the atomic block.
		 * Yes, this might clear the entropy pool if the wrong
		 * driver is attempted to be loaded, without actually
		 * installing a new handler, but is this really a problem,
		 * only the sysadmin is able to do this.
		 */
		rand_initialize_irq(irq);
	}

	/*
	 * The following block of code has to be executed atomically
	 */
	spin_lock_irqsave(&desc->lock, flags);
	p = &desc->action;
	old = *p;
	if (old) {
		/*
		 * Can't share interrupts unless both agree to and are
		 * the same type (level, edge, polarity). So both flag
		 * fields must have IRQF_SHARED set and the bits which
		 * set the trigger type must match.
		 */
		if (!((old->flags & new->flags) & IRQF_SHARED) ||
		    ((old->flags ^ new->flags) & IRQF_TRIGGER_MASK)) {
			old_name = old->name;
			goto mismatch;
		}

#if defined(CONFIG_IRQ_PER_CPU)
		/* All handlers must agree on per-cpuness */
		if ((old->flags & IRQF_PERCPU) !=
		    (new->flags & IRQF_PERCPU))
			goto mismatch;
#endif

		/* add new interrupt at end of irq queue */
		do {
			p = &old->next;
			old = *p;
		} while (old);
		shared = 1;
	}

	if (!shared) {
		irq_chip_set_defaults(desc->chip);

		/* Setup the type (level, edge polarity) if configured: */
		if (new->flags & IRQF_TRIGGER_MASK) {
			ret = __irq_set_trigger(desc, irq, new->flags);

			if (ret) {
				spin_unlock_irqrestore(&desc->lock, flags);
				return ret;
			}
		} else
			compat_irq_chip_set_default_handler(desc);
#if defined(CONFIG_IRQ_PER_CPU)
		if (new->flags & IRQF_PERCPU)
			desc->status |= IRQ_PER_CPU;
#endif

		desc->status &= ~(IRQ_AUTODETECT | IRQ_WAITING |
				  IRQ_INPROGRESS | IRQ_SPURIOUS_DISABLED);

		if (!(desc->status & IRQ_NOAUTOEN)) {
			desc->depth = 0;
			desc->status &= ~IRQ_DISABLED;
			desc->chip->startup(irq);
		} else
			/* Undo nested disables: */
			desc->depth = 1;

		/* Exclude IRQ from balancing if requested */
		if (new->flags & IRQF_NOBALANCING)
			desc->status |= IRQ_NO_BALANCING;

		/* Set default affinity mask once everything is setup */
<<<<<<< HEAD
		irq_select_affinity(irq);
=======
		do_irq_select_affinity(irq, desc);
>>>>>>> c07f62e5

	} else if ((new->flags & IRQF_TRIGGER_MASK)
			&& (new->flags & IRQF_TRIGGER_MASK)
				!= (desc->status & IRQ_TYPE_SENSE_MASK)) {
		/* hope the handler works with the actual trigger mode... */
		pr_warning("IRQ %d uses trigger mode %d; requested %d\n",
				irq, (int)(desc->status & IRQ_TYPE_SENSE_MASK),
				(int)(new->flags & IRQF_TRIGGER_MASK));
	}

	*p = new;

	/* Reset broken irq detection when installing new handler */
	desc->irq_count = 0;
	desc->irqs_unhandled = 0;

	/*
	 * Check whether we disabled the irq via the spurious handler
	 * before. Reenable it and give it another chance.
	 */
	if (shared && (desc->status & IRQ_SPURIOUS_DISABLED)) {
		desc->status &= ~IRQ_SPURIOUS_DISABLED;
		__enable_irq(desc, irq);
	}

	spin_unlock_irqrestore(&desc->lock, flags);

	new->irq = irq;
	register_irq_proc(irq, desc);
	new->dir = NULL;
	register_handler_proc(irq, new);

	return 0;

mismatch:
#ifdef CONFIG_DEBUG_SHIRQ
	if (!(new->flags & IRQF_PROBE_SHARED)) {
		printk(KERN_ERR "IRQ handler type mismatch for IRQ %d\n", irq);
		if (old_name)
			printk(KERN_ERR "current handler: %s\n", old_name);
		dump_stack();
	}
#endif
	spin_unlock_irqrestore(&desc->lock, flags);
	return -EBUSY;
}

/**
 *	setup_irq - setup an interrupt
 *	@irq: Interrupt line to setup
 *	@act: irqaction for the interrupt
 *
 * Used to statically setup interrupts in the early boot process.
 */
int setup_irq(unsigned int irq, struct irqaction *act)
{
	struct irq_desc *desc = irq_to_desc(irq);

	return __setup_irq(irq, desc, act);
}

/**
 *	free_irq - free an interrupt
 *	@irq: Interrupt line to free
 *	@dev_id: Device identity to free
 *
 *	Remove an interrupt handler. The handler is removed and if the
 *	interrupt line is no longer in use by any driver it is disabled.
 *	On a shared IRQ the caller must ensure the interrupt is disabled
 *	on the card it drives before calling this function. The function
 *	does not return until any executing interrupts for this IRQ
 *	have completed.
 *
 *	This function must not be called from interrupt context.
 */
void free_irq(unsigned int irq, void *dev_id)
{
	struct irq_desc *desc = irq_to_desc(irq);
	struct irqaction **p;
	unsigned long flags;

	WARN_ON(in_interrupt());

	if (!desc)
		return;

	spin_lock_irqsave(&desc->lock, flags);
	p = &desc->action;
	for (;;) {
		struct irqaction *action = *p;

		if (action) {
			struct irqaction **pp = p;

			p = &action->next;
			if (action->dev_id != dev_id)
				continue;

			/* Found it - now remove it from the list of entries */
			*pp = action->next;

			/* Currently used only by UML, might disappear one day.*/
#ifdef CONFIG_IRQ_RELEASE_METHOD
			if (desc->chip->release)
				desc->chip->release(irq, dev_id);
#endif

			if (!desc->action) {
				desc->status |= IRQ_DISABLED;
				if (desc->chip->shutdown)
					desc->chip->shutdown(irq);
				else
					desc->chip->disable(irq);
			}
			spin_unlock_irqrestore(&desc->lock, flags);
			unregister_handler_proc(irq, action);

			/* Make sure it's not being used on another CPU */
			synchronize_irq(irq);
#ifdef CONFIG_DEBUG_SHIRQ
			/*
			 * It's a shared IRQ -- the driver ought to be
			 * prepared for it to happen even now it's
			 * being freed, so let's make sure....  We do
			 * this after actually deregistering it, to
			 * make sure that a 'real' IRQ doesn't run in
			 * parallel with our fake
			 */
			if (action->flags & IRQF_SHARED) {
				local_irq_save(flags);
				action->handler(irq, dev_id);
				local_irq_restore(flags);
			}
#endif
			kfree(action);
			return;
		}
		printk(KERN_ERR "Trying to free already-free IRQ %d\n", irq);
#ifdef CONFIG_DEBUG_SHIRQ
		dump_stack();
#endif
		spin_unlock_irqrestore(&desc->lock, flags);
		return;
	}
}
EXPORT_SYMBOL(free_irq);

/**
 *	request_irq - allocate an interrupt line
 *	@irq: Interrupt line to allocate
 *	@handler: Function to be called when the IRQ occurs
 *	@irqflags: Interrupt type flags
 *	@devname: An ascii name for the claiming device
 *	@dev_id: A cookie passed back to the handler function
 *
 *	This call allocates interrupt resources and enables the
 *	interrupt line and IRQ handling. From the point this
 *	call is made your handler function may be invoked. Since
 *	your handler function must clear any interrupt the board
 *	raises, you must take care both to initialise your hardware
 *	and to set up the interrupt handler in the right order.
 *
 *	Dev_id must be globally unique. Normally the address of the
 *	device data structure is used as the cookie. Since the handler
 *	receives this value it makes sense to use it.
 *
 *	If your interrupt is shared you must pass a non NULL dev_id
 *	as this is required when freeing the interrupt.
 *
 *	Flags:
 *
 *	IRQF_SHARED		Interrupt is shared
 *	IRQF_DISABLED	Disable local interrupts while processing
 *	IRQF_SAMPLE_RANDOM	The interrupt can be used for entropy
 *	IRQF_TRIGGER_*		Specify active edge(s) or level
 *
 */
int request_irq(unsigned int irq, irq_handler_t handler,
		unsigned long irqflags, const char *devname, void *dev_id)
{
	struct irqaction *action;
	struct irq_desc *desc;
	int retval;

#ifdef CONFIG_LOCKDEP
	/*
	 * Lockdep wants atomic interrupt handlers:
	 */
	irqflags |= IRQF_DISABLED;
#endif
	/*
	 * Sanity-check: shared interrupts must pass in a real dev-ID,
	 * otherwise we'll have trouble later trying to figure out
	 * which interrupt is which (messes up the interrupt freeing
	 * logic etc).
	 */
	if ((irqflags & IRQF_SHARED) && !dev_id)
		return -EINVAL;

	desc = irq_to_desc(irq);
	if (!desc)
		return -EINVAL;

	if (desc->status & IRQ_NOREQUEST)
		return -EINVAL;
	if (!handler)
		return -EINVAL;

	action = kmalloc(sizeof(struct irqaction), GFP_ATOMIC);
	if (!action)
		return -ENOMEM;

	action->handler = handler;
	action->flags = irqflags;
	cpus_clear(action->mask);
	action->name = devname;
	action->next = NULL;
	action->dev_id = dev_id;

	retval = __setup_irq(irq, desc, action);
	if (retval)
		kfree(action);

#ifdef CONFIG_DEBUG_SHIRQ
	if (irqflags & IRQF_SHARED) {
		/*
		 * It's a shared IRQ -- the driver ought to be prepared for it
		 * to happen immediately, so let's make sure....
		 * We disable the irq to make sure that a 'real' IRQ doesn't
		 * run in parallel with our fake.
		 */
		unsigned long flags;

		disable_irq(irq);
		local_irq_save(flags);

		handler(irq, dev_id);

		local_irq_restore(flags);
		enable_irq(irq);
	}
#endif
	return retval;
}
EXPORT_SYMBOL(request_irq);<|MERGE_RESOLUTION|>--- conflicted
+++ resolved
@@ -82,26 +82,11 @@
 int irq_set_affinity(unsigned int irq, cpumask_t cpumask)
 {
 	struct irq_desc *desc = irq_to_desc(irq);
-<<<<<<< HEAD
-=======
 	unsigned long flags;
->>>>>>> c07f62e5
 
 	if (!desc->chip->set_affinity)
 		return -EINVAL;
 
-<<<<<<< HEAD
-#ifdef CONFIG_GENERIC_PENDING_IRQ
-	if (desc->status & IRQ_MOVE_PCNTXT || desc->status & IRQ_DISABLED) {
-		unsigned long flags;
-
-		spin_lock_irqsave(&desc->lock, flags);
-		desc->affinity = cpumask;
-		desc->chip->set_affinity(irq, cpumask);
-		spin_unlock_irqrestore(&desc->lock, flags);
-	} else
-		set_pending_irq(irq, cpumask);
-=======
 	spin_lock_irqsave(&desc->lock, flags);
 
 #ifdef CONFIG_GENERIC_PENDING_IRQ
@@ -112,7 +97,6 @@
 		desc->status |= IRQ_MOVE_PENDING;
 		desc->pending_mask = cpumask;
 	}
->>>>>>> c07f62e5
 #else
 	desc->affinity = cpumask;
 	desc->chip->set_affinity(irq, cpumask);
@@ -129,16 +113,12 @@
 int do_irq_select_affinity(unsigned int irq, struct irq_desc *desc)
 {
 	cpumask_t mask;
-	struct irq_desc *desc;
 
 	if (!irq_can_set_affinity(irq))
 		return 0;
 
 	cpus_and(mask, cpu_online_map, irq_default_affinity);
 
-<<<<<<< HEAD
-	desc = irq_to_desc(irq);
-=======
 	/*
 	 * Preserve an userspace affinity setup, but make sure that
 	 * one of the targets is online.
@@ -150,7 +130,6 @@
 			desc->status &= ~IRQ_AFFINITY_SET;
 	}
 
->>>>>>> c07f62e5
 	desc->affinity = mask;
 	desc->chip->set_affinity(irq, mask);
 
@@ -351,19 +330,11 @@
 	struct irqaction *action;
 
 	if (!desc)
-<<<<<<< HEAD
 		return 0;
 
 	if (desc->status & IRQ_NOREQUEST)
 		return 0;
 
-=======
-		return 0;
-
-	if (desc->status & IRQ_NOREQUEST)
-		return 0;
-
->>>>>>> c07f62e5
 	action = desc->action;
 	if (action)
 		if (irqflags & action->flags & IRQF_SHARED)
@@ -517,11 +488,7 @@
 			desc->status |= IRQ_NO_BALANCING;
 
 		/* Set default affinity mask once everything is setup */
-<<<<<<< HEAD
-		irq_select_affinity(irq);
-=======
 		do_irq_select_affinity(irq, desc);
->>>>>>> c07f62e5
 
 	} else if ((new->flags & IRQF_TRIGGER_MASK)
 			&& (new->flags & IRQF_TRIGGER_MASK)
