--- conflicted
+++ resolved
@@ -2324,13 +2324,6 @@
 			dst);
 		return -EACCES;
 	}
-	if (ptr_reg->type == PTR_TO_MAP_VALUE) {
-		if (!env->allow_ptr_leaks && !known && (smin_val < 0) != (smax_val < 0)) {
-			verbose("R%d has unknown scalar with mixed signed bounds, pointer arithmetic with it prohibited for !root\n",
-				off_reg == dst_reg ? dst : src);
-			return -EACCES;
-		}
-	}
 
 	/* In case of 'scalar += pointer', dst_reg inherits pointer type and id.
 	 * The id may be overwritten later if we create a new variable offset.
@@ -4883,16 +4876,6 @@
 			isimm = aux->alu_state & BPF_ALU_IMMEDIATE;
 
 			off_reg = issrc ? insn->src_reg : insn->dst_reg;
-<<<<<<< HEAD
-			if (isneg)
-				*patch++ = BPF_ALU64_IMM(BPF_MUL, off_reg, -1);
-			*patch++ = BPF_MOV32_IMM(BPF_REG_AX, aux->alu_limit);
-			*patch++ = BPF_ALU64_REG(BPF_SUB, BPF_REG_AX, off_reg);
-			*patch++ = BPF_ALU64_REG(BPF_OR, BPF_REG_AX, off_reg);
-			*patch++ = BPF_ALU64_IMM(BPF_NEG, BPF_REG_AX, 0);
-			*patch++ = BPF_ALU64_IMM(BPF_ARSH, BPF_REG_AX, 63);
-			*patch++ = BPF_ALU64_REG(BPF_AND, BPF_REG_AX, off_reg);
-=======
 			if (isimm) {
 				*patch++ = BPF_MOV32_IMM(BPF_REG_AX, aux->alu_limit);
 			} else {
@@ -4905,7 +4888,6 @@
 				*patch++ = BPF_ALU64_IMM(BPF_ARSH, BPF_REG_AX, 63);
 				*patch++ = BPF_ALU64_REG(BPF_AND, BPF_REG_AX, off_reg);
 			}
->>>>>>> 3d3abdc8
 			if (!issrc)
 				*patch++ = BPF_MOV64_REG(insn->dst_reg, insn->src_reg);
 			insn->src_reg = BPF_REG_AX;
