--- conflicted
+++ resolved
@@ -10,22 +10,6 @@
 #include <asm/special_insns.h>
 #include <asm/smp.h>
 #include <asm/invpcid.h>
-<<<<<<< HEAD
-
-static inline u64 inc_mm_tlb_gen(struct mm_struct *mm)
-{
-	/*
-	 * Bump the generation count.  This also serves as a full barrier
-	 * that synchronizes with switch_mm(): callers are required to order
-	 * their read of mm_cpumask after their writes to the paging
-	 * structures.
-	 */
-	return atomic64_inc_return(&mm->context.tlb_gen);
-}
-
-/* There are 12 bits of space for ASIDS in CR3 */
-#define CR3_HW_ASID_BITS		12
-=======
 #include <asm/pti.h>
 #include <asm/processor-flags.h>
 
@@ -60,26 +44,56 @@
 /* There are 12 bits of space for ASIDS in CR3 */
 #define CR3_HW_ASID_BITS		12
 
->>>>>>> 91891413
 /*
  * When enabled, PAGE_TABLE_ISOLATION consumes a single bit for
  * user/kernel switches
  */
-<<<<<<< HEAD
-#define PTI_CONSUMED_ASID_BITS		0
-
-#define CR3_AVAIL_ASID_BITS (CR3_HW_ASID_BITS - PTI_CONSUMED_ASID_BITS)
+#ifdef CONFIG_PAGE_TABLE_ISOLATION
+# define PTI_CONSUMED_PCID_BITS	1
+#else
+# define PTI_CONSUMED_PCID_BITS	0
+#endif
+
+#define CR3_AVAIL_PCID_BITS (X86_CR3_PCID_BITS - PTI_CONSUMED_PCID_BITS)
+
 /*
  * ASIDs are zero-based: 0->MAX_AVAIL_ASID are valid.  -1 below to account
- * for them being zero-based.  Another -1 is because ASID 0 is reserved for
+ * for them being zero-based.  Another -1 is because PCID 0 is reserved for
  * use by non-PCID-aware users.
  */
-#define MAX_ASID_AVAILABLE ((1 << CR3_AVAIL_ASID_BITS) - 2)
-
+#define MAX_ASID_AVAILABLE ((1 << CR3_AVAIL_PCID_BITS) - 2)
+
+/*
+ * 6 because 6 should be plenty and struct tlb_state will fit in two cache
+ * lines.
+ */
+#define TLB_NR_DYN_ASIDS	6
+
+/*
+ * Given @asid, compute kPCID
+ */
 static inline u16 kern_pcid(u16 asid)
 {
 	VM_WARN_ON_ONCE(asid > MAX_ASID_AVAILABLE);
-	/*
+
+#ifdef CONFIG_PAGE_TABLE_ISOLATION
+	/*
+	 * Make sure that the dynamic ASID space does not confict with the
+	 * bit we are using to switch between user and kernel ASIDs.
+	 */
+	BUILD_BUG_ON(TLB_NR_DYN_ASIDS >= (1 << X86_CR3_PTI_SWITCH_BIT));
+
+	/*
+	 * The ASID being passed in here should have respected the
+	 * MAX_ASID_AVAILABLE and thus never have the switch bit set.
+	 */
+	VM_WARN_ON_ONCE(asid & (1 << X86_CR3_PTI_SWITCH_BIT));
+#endif
+	/*
+	 * The dynamically-assigned ASIDs that get passed in are small
+	 * (<TLB_NR_DYN_ASIDS).  They never have the high switch bit set,
+	 * so do not bother to clear it.
+	 *
 	 * If PCID is on, ASID-aware code paths put the ASID+1 into the
 	 * PCID bits.  This serves two purposes.  It prevents a nasty
 	 * situation in which PCID-unaware code saves CR3, loads some other
@@ -89,62 +103,6 @@
 	 * CR4.PCIDE off will trigger deterministically.
 	 */
 	return asid + 1;
-=======
-#ifdef CONFIG_PAGE_TABLE_ISOLATION
-# define PTI_CONSUMED_PCID_BITS	1
-#else
-# define PTI_CONSUMED_PCID_BITS	0
-#endif
-
-#define CR3_AVAIL_PCID_BITS (X86_CR3_PCID_BITS - PTI_CONSUMED_PCID_BITS)
-
-/*
- * ASIDs are zero-based: 0->MAX_AVAIL_ASID are valid.  -1 below to account
- * for them being zero-based.  Another -1 is because PCID 0 is reserved for
- * use by non-PCID-aware users.
- */
-#define MAX_ASID_AVAILABLE ((1 << CR3_AVAIL_PCID_BITS) - 2)
-
-/*
- * 6 because 6 should be plenty and struct tlb_state will fit in two cache
- * lines.
- */
-#define TLB_NR_DYN_ASIDS	6
-
-/*
- * Given @asid, compute kPCID
- */
-static inline u16 kern_pcid(u16 asid)
-{
-	VM_WARN_ON_ONCE(asid > MAX_ASID_AVAILABLE);
-
-#ifdef CONFIG_PAGE_TABLE_ISOLATION
-	/*
-	 * Make sure that the dynamic ASID space does not confict with the
-	 * bit we are using to switch between user and kernel ASIDs.
-	 */
-	BUILD_BUG_ON(TLB_NR_DYN_ASIDS >= (1 << X86_CR3_PTI_SWITCH_BIT));
-
-	/*
-	 * The ASID being passed in here should have respected the
-	 * MAX_ASID_AVAILABLE and thus never have the switch bit set.
-	 */
-	VM_WARN_ON_ONCE(asid & (1 << X86_CR3_PTI_SWITCH_BIT));
-#endif
-	/*
-	 * The dynamically-assigned ASIDs that get passed in are small
-	 * (<TLB_NR_DYN_ASIDS).  They never have the high switch bit set,
-	 * so do not bother to clear it.
-	 *
-	 * If PCID is on, ASID-aware code paths put the ASID+1 into the
-	 * PCID bits.  This serves two purposes.  It prevents a nasty
-	 * situation in which PCID-unaware code saves CR3, loads some other
-	 * value (with PCID == 0), and then restores CR3, thus corrupting
-	 * the TLB for ASID 0 if the saved ASID was nonzero.  It also means
-	 * that any bugs involving loading a PCID-enabled CR3 with
-	 * CR4.PCIDE off will trigger deterministically.
-	 */
-	return asid + 1;
 }
 
 /*
@@ -157,7 +115,6 @@
 	ret |= 1 << X86_CR3_PTI_SWITCH_BIT;
 #endif
 	return ret;
->>>>>>> 91891413
 }
 
 struct pgd_t;
@@ -358,18 +315,12 @@
 extern void initialize_tlbstate_and_flush(void);
 
 /*
-<<<<<<< HEAD
- * flush the entire current user mapping
- */
-static inline void __native_flush_tlb(void)
-=======
  * Given an ASID, flush the corresponding user ASID.  We can delay this
  * until the next time we switch to it.
  *
  * See SWITCH_TO_USER_CR3.
  */
 static inline void invalidate_user_asid(u16 asid)
->>>>>>> 91891413
 {
 	/* There is no user ASID if address space separation is off */
 	if (!IS_ENABLED(CONFIG_PAGE_TABLE_ISOLATION))
@@ -390,8 +341,6 @@
 }
 
 /*
-<<<<<<< HEAD
-=======
  * flush the entire current user mapping
  */
 static inline void __native_flush_tlb(void)
@@ -410,7 +359,6 @@
 }
 
 /*
->>>>>>> 91891413
  * flush everything
  */
 static inline void __native_flush_tlb_global(void)
@@ -479,17 +427,6 @@
 		 */
 		__flush_tlb();
 	}
-<<<<<<< HEAD
-
-	/*
-	 * Note: if we somehow had PCID but not PGE, then this wouldn't work --
-	 * we'd end up flushing kernel translations for the current ASID but
-	 * we might fail to flush kernel translations for other cached ASIDs.
-	 *
-	 * To avoid this issue, we force PCID off if PGE is off.
-	 */
-=======
->>>>>>> 91891413
 }
 
 /*
