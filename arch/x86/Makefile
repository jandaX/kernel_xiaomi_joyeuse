--- conflicted
+++ resolved
@@ -62,26 +62,25 @@
 KBUILD_CFLAGS += -mno-sse -mno-mmx -mno-sse2 -mno-3dnow
 KBUILD_CFLAGS += $(call cc-option,-mno-avx,)
 
-<<<<<<< HEAD
+# Intel CET isn't enabled in the kernel
+KBUILD_CFLAGS += $(call cc-option,-fcf-protection=none)
+
+
+ifeq ($(CONFIG_X86_32),y)
+        BITS := 32
+        UTS_MACHINE := i386
+        CHECKFLAGS += -D__i386__
+
+        biarch := $(call cc-option,-m32)
+        KBUILD_AFLAGS += $(biarch)
+        KBUILD_CFLAGS += $(biarch)
+
+        KBUILD_CFLAGS += -msoft-float -mregparm=3 -freg-struct-return
+        
 # Never want PIC in a 32-bit kernel, prevent breakage with GCC built
 # with nonstandard options
 # Android toolchains enable PIC, so explicitly disable it on 64-bit kernel too.
 KBUILD_CFLAGS += -fno-pic
-=======
-# Intel CET isn't enabled in the kernel
-KBUILD_CFLAGS += $(call cc-option,-fcf-protection=none)
->>>>>>> 3242aa3a
-
-ifeq ($(CONFIG_X86_32),y)
-        BITS := 32
-        UTS_MACHINE := i386
-        CHECKFLAGS += -D__i386__
-
-        biarch := $(call cc-option,-m32)
-        KBUILD_AFLAGS += $(biarch)
-        KBUILD_CFLAGS += $(biarch)
-
-        KBUILD_CFLAGS += -msoft-float -mregparm=3 -freg-struct-return
 
         # Align the stack to the register width instead of using the default
         # alignment of 16 bytes. This reduces stack usage and the number of
