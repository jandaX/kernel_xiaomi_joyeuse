SECTIONS {
<<<<<<< HEAD
	.plt : { BYTE(0) }
	.init.plt : { BYTE(0) }
	.text.ftrace_trampoline : { BYTE(0) }
=======
	.plt 0 (NOLOAD) : { BYTE(0) }
	.init.plt 0 (NOLOAD) : { BYTE(0) }
	.text.ftrace_trampoline 0 (NOLOAD) : { BYTE(0) }
>>>>>>> 1d177c08
}<|MERGE_RESOLUTION|>--- conflicted
+++ resolved
@@ -1,11 +1,5 @@
 SECTIONS {
-<<<<<<< HEAD
-	.plt : { BYTE(0) }
-	.init.plt : { BYTE(0) }
-	.text.ftrace_trampoline : { BYTE(0) }
-=======
-	.plt 0 (NOLOAD) : { BYTE(0) }
-	.init.plt 0 (NOLOAD) : { BYTE(0) }
-	.text.ftrace_trampoline 0 (NOLOAD) : { BYTE(0) }
->>>>>>> 1d177c08
+	.plt 0 : { BYTE(0) }
+	.init.plt 0 : { BYTE(0) }
+	.text.ftrace_trampoline 0 : { BYTE(0) }
 }