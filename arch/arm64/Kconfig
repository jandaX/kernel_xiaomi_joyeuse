config ARM64
	def_bool y
	select ACPI_CCA_REQUIRED if ACPI
	select ACPI_GENERIC_GSI if ACPI
	select ACPI_GTDT if ACPI
	select ACPI_IORT if ACPI
	select ACPI_REDUCED_HARDWARE_ONLY if ACPI
	select ACPI_MCFG if ACPI
	select ACPI_SPCR_TABLE if ACPI
	select ARCH_CLOCKSOURCE_DATA
	select ARCH_HAS_DEBUG_VIRTUAL
	select ARCH_HAS_DEVMEM_IS_ALLOWED
	select ARCH_HAS_ACPI_TABLE_UPGRADE if ACPI
	select ARCH_HAS_ELF_RANDOMIZE
	select ARCH_HAS_FORTIFY_SOURCE
	select ARCH_HAS_GCOV_PROFILE_ALL
	select ARCH_HAS_GIGANTIC_PAGE if (MEMORY_ISOLATION && COMPACTION) || CMA
	select ARCH_HAS_KCOV
	select ARCH_HAS_REFCOUNT_FULL
	select ARCH_HAS_SET_MEMORY
	select ARCH_HAS_SG_CHAIN
	select ARCH_HAS_STRICT_KERNEL_RWX
	select ARCH_HAS_STRICT_MODULE_RWX
	select ARCH_HAS_TICK_BROADCAST if GENERIC_CLOCKEVENTS_BROADCAST
	select ARCH_HAVE_NMI_SAFE_CMPXCHG if ACPI_APEI_SEA
	select ARCH_INLINE_READ_LOCK if !PREEMPT
	select ARCH_INLINE_READ_LOCK_BH if !PREEMPT
	select ARCH_INLINE_READ_LOCK_IRQ if !PREEMPT
	select ARCH_INLINE_READ_LOCK_IRQSAVE if !PREEMPT
	select ARCH_INLINE_READ_UNLOCK if !PREEMPT
	select ARCH_INLINE_READ_UNLOCK_BH if !PREEMPT
	select ARCH_INLINE_READ_UNLOCK_IRQ if !PREEMPT
	select ARCH_INLINE_READ_UNLOCK_IRQRESTORE if !PREEMPT
	select ARCH_INLINE_WRITE_LOCK if !PREEMPT
	select ARCH_INLINE_WRITE_LOCK_BH if !PREEMPT
	select ARCH_INLINE_WRITE_LOCK_IRQ if !PREEMPT
	select ARCH_INLINE_WRITE_LOCK_IRQSAVE if !PREEMPT
	select ARCH_INLINE_WRITE_UNLOCK if !PREEMPT
	select ARCH_INLINE_WRITE_UNLOCK_BH if !PREEMPT
	select ARCH_INLINE_WRITE_UNLOCK_IRQ if !PREEMPT
	select ARCH_INLINE_WRITE_UNLOCK_IRQRESTORE if !PREEMPT
	select ARCH_USE_CMPXCHG_LOCKREF
	select ARCH_USE_QUEUED_RWLOCKS
	select ARCH_SUPPORTS_MEMORY_FAILURE
	select ARCH_SUPPORTS_LTO_CLANG
<<<<<<< HEAD
=======
	select ARCH_SUPPORTS_THINLTO
>>>>>>> 0bb30046
	select ARCH_SUPPORTS_ATOMIC_RMW
	select ARCH_SUPPORTS_NUMA_BALANCING
	select ARCH_SUPPORTS_INT128
	select ARCH_WANT_COMPAT_IPC_PARSE_VERSION
	select ARCH_WANT_FRAME_POINTERS
	select ARCH_HAS_UBSAN_SANITIZE_ALL
	select ARM_AMBA
	select ARM_ARCH_TIMER
	select ARM_GIC
	select AUDIT_ARCH_COMPAT_GENERIC
	select ARM_GIC_V2M if PCI
	select ARM_GIC_V3
	select ARM_GIC_V3_ITS if PCI
	select ARM_PSCI_FW
	select BUILDTIME_EXTABLE_SORT
	select CLONE_BACKWARDS
	select COMMON_CLK
	select CPU_PM if (SUSPEND || CPU_IDLE)
	select DCACHE_WORD_ACCESS
	select EDAC_SUPPORT
	select FRAME_POINTER
	select GENERIC_ALLOCATOR
	select GENERIC_ARCH_TOPOLOGY
	select GENERIC_CLOCKEVENTS
	select GENERIC_CLOCKEVENTS_BROADCAST
	select GENERIC_CPU_AUTOPROBE
	select GENERIC_CPU_VULNERABILITIES
	select GENERIC_EARLY_IOREMAP
	select GENERIC_IDLE_POLL_SETUP
	select GENERIC_IRQ_PROBE
	select GENERIC_IRQ_SHOW
	select GENERIC_IRQ_SHOW_LEVEL
	select GENERIC_PCI_IOMAP
	select GENERIC_SCHED_CLOCK
	select GENERIC_SMP_IDLE_THREAD
	select GENERIC_STRNCPY_FROM_USER
	select GENERIC_STRNLEN_USER
	select GENERIC_TIME_VSYSCALL
	select HANDLE_DOMAIN_IRQ
	select HARDIRQS_SW_RESEND
	select HAVE_ACPI_APEI if (ACPI && EFI)
	select HAVE_ALIGNED_STRUCT_PAGE if SLUB
	select HAVE_ARCH_AUDITSYSCALL
	select HAVE_ARCH_BITREVERSE
	select HAVE_ARCH_HUGE_VMAP
	select HAVE_ARCH_JUMP_LABEL
	select HAVE_ARCH_KASAN if SPARSEMEM_VMEMMAP && !(ARM64_16K_PAGES && ARM64_VA_BITS_48)
	select HAVE_ARCH_KGDB
	select HAVE_ARCH_MMAP_RND_BITS
	select HAVE_ARCH_MMAP_RND_COMPAT_BITS if COMPAT
	select HAVE_ARCH_SECCOMP_FILTER
	select HAVE_ARCH_TRACEHOOK
	select HAVE_ARCH_TRANSPARENT_HUGEPAGE
	select HAVE_ARCH_VMAP_STACK
	select HAVE_ARM_SMCCC
	select HAVE_EBPF_JIT
	select HAVE_C_RECORDMCOUNT
	select HAVE_CC_STACKPROTECTOR
	select HAVE_CMPXCHG_DOUBLE
	select HAVE_CMPXCHG_LOCAL
	select HAVE_CONTEXT_TRACKING
	select HAVE_DEBUG_BUGVERBOSE
	select HAVE_DEBUG_KMEMLEAK
	select HAVE_DMA_API_DEBUG
	select HAVE_DMA_CONTIGUOUS
	select HAVE_DYNAMIC_FTRACE
	select HAVE_EFFICIENT_UNALIGNED_ACCESS
	select HAVE_FTRACE_MCOUNT_RECORD
	select HAVE_FUNCTION_TRACER
	select HAVE_FUNCTION_GRAPH_TRACER
	select HAVE_GCC_PLUGINS
	select HAVE_GENERIC_DMA_COHERENT
	select HAVE_HW_BREAKPOINT if PERF_EVENTS
	select HAVE_IRQ_TIME_ACCOUNTING
	select HAVE_MEMBLOCK
	select HAVE_MEMBLOCK_NODE_MAP if NUMA
	select HAVE_NMI if ACPI_APEI_SEA
	select HAVE_PATA_PLATFORM
	select HAVE_PERF_EVENTS
	select HAVE_PERF_REGS
	select HAVE_PERF_USER_STACK_DUMP
	select HAVE_REGS_AND_STACK_ACCESS_API
	select HAVE_RCU_TABLE_FREE
	select HAVE_SYSCALL_TRACEPOINTS
	select HAVE_KPROBES
	select HAVE_KRETPROBES
	select IOMMU_DMA if IOMMU_SUPPORT
	select IRQ_DOMAIN
	select IRQ_FORCED_THREADING
	select MODULES_USE_ELF_RELA
	select NO_BOOTMEM
	select OF
	select OF_EARLY_FLATTREE
	select OF_RESERVED_MEM
	select PCI_ECAM if ACPI
	select POWER_RESET
	select POWER_SUPPLY
	select SPARSE_IRQ
	select SYSCTL_EXCEPTION_TRACE
	select THREAD_INFO_IN_TASK
	select ARCH_SUPPORTS_SPECULATIVE_PAGE_FAULT
	select ARCH_INLINE_SPIN_TRYLOCK
	select ARCH_INLINE_SPIN_TRYLOCK_BH
	select ARCH_INLINE_SPIN_LOCK
	select ARCH_INLINE_SPIN_LOCK_BH
	select ARCH_INLINE_SPIN_LOCK_IRQ
	select ARCH_INLINE_SPIN_LOCK_IRQSAVE
	select ARCH_INLINE_SPIN_UNLOCK
	select ARCH_INLINE_SPIN_UNLOCK_BH
	select ARCH_INLINE_SPIN_UNLOCK_IRQ
	select ARCH_INLINE_SPIN_UNLOCK_IRQRESTORE
	select ARCH_INLINE_READ_TRYLOCK
	select ARCH_INLINE_READ_LOCK
	select ARCH_INLINE_READ_LOCK_BH
	select ARCH_INLINE_READ_LOCK_IRQ
	select ARCH_INLINE_READ_LOCK_IRQSAVE
	select ARCH_INLINE_READ_UNLOCK
	select ARCH_INLINE_READ_UNLOCK_BH
	select ARCH_INLINE_READ_UNLOCK_IRQ
	select ARCH_INLINE_READ_UNLOCK_IRQRESTORE
	select ARCH_INLINE_WRITE_TRYLOCK
	select ARCH_INLINE_WRITE_LOCK
	select ARCH_INLINE_WRITE_LOCK_BH
	select ARCH_INLINE_WRITE_LOCK_IRQ
	select ARCH_INLINE_WRITE_LOCK_IRQSAVE
	select ARCH_INLINE_WRITE_UNLOCK
	select ARCH_INLINE_WRITE_UNLOCK_BH
	select ARCH_INLINE_WRITE_UNLOCK_IRQ
	select ARCH_INLINE_WRITE_UNLOCK_IRQRESTORE
	help
	  ARM 64-bit (AArch64) Linux support.

config 64BIT
	def_bool y

config ARCH_PHYS_ADDR_T_64BIT
	def_bool y

config MMU
	def_bool y

config ARM64_PAGE_SHIFT
	int
	default 16 if ARM64_64K_PAGES
	default 14 if ARM64_16K_PAGES
	default 12

config ARM64_CONT_SHIFT
	int
	default 5 if ARM64_64K_PAGES
	default 7 if ARM64_16K_PAGES
	default 4

config ARCH_MMAP_RND_BITS_MIN
       default 14 if ARM64_64K_PAGES
       default 16 if ARM64_16K_PAGES
       default 18

# max bits determined by the following formula:
#  VA_BITS - PAGE_SHIFT - 3
config ARCH_MMAP_RND_BITS_MAX
       default 19 if ARM64_VA_BITS=36
       default 24 if ARM64_VA_BITS=39
       default 27 if ARM64_VA_BITS=42
       default 30 if ARM64_VA_BITS=47
       default 29 if ARM64_VA_BITS=48 && ARM64_64K_PAGES
       default 31 if ARM64_VA_BITS=48 && ARM64_16K_PAGES
       default 33 if ARM64_VA_BITS=48
       default 14 if ARM64_64K_PAGES
       default 16 if ARM64_16K_PAGES
       default 18

config ARCH_MMAP_RND_COMPAT_BITS_MIN
       default 7 if ARM64_64K_PAGES
       default 9 if ARM64_16K_PAGES
       default 11

config ARCH_MMAP_RND_COMPAT_BITS_MAX
       default 16

config NO_IOPORT_MAP
	def_bool y if !PCI

config STACKTRACE_SUPPORT
	def_bool y

config ILLEGAL_POINTER_VALUE
	hex
	default 0xdead000000000000

config LOCKDEP_SUPPORT
	def_bool y

config TRACE_IRQFLAGS_SUPPORT
	def_bool y

config RWSEM_XCHGADD_ALGORITHM
	def_bool y

config GENERIC_BUG
	def_bool y
	depends on BUG

config GENERIC_BUG_RELATIVE_POINTERS
	def_bool y
	depends on GENERIC_BUG

config GENERIC_HWEIGHT
	def_bool y

config GENERIC_CSUM
        def_bool y

config GENERIC_CALIBRATE_DELAY
	def_bool y

config ZONE_DMA
	def_bool y

config HAVE_GENERIC_GUP
	def_bool y

config ARCH_DMA_ADDR_T_64BIT
	def_bool y

config NEED_DMA_MAP_STATE
	def_bool y

config NEED_SG_DMA_LENGTH
	def_bool y

config SMP
	def_bool y

config HOTPLUG_SIZE_BITS
	int "Memory hotplug block size(29 => 512MB 30 => 1GB)"
	depends on SPARSEMEM
	depends on MEMORY_HOTPLUG
	default 30
	help
	 Selects granularity of hotplug memory. Block
	 size for memory hotplug is represent as a power
	 of 2.
	 If unsure, stick with default value.

config SWIOTLB
	def_bool y

config IOMMU_HELPER
	def_bool SWIOTLB

config KERNEL_MODE_NEON
	def_bool y

config FIX_EARLYCON_MEM
	def_bool y

config PGTABLE_LEVELS
	int
	default 2 if ARM64_16K_PAGES && ARM64_VA_BITS_36
	default 2 if ARM64_64K_PAGES && ARM64_VA_BITS_42
	default 3 if ARM64_64K_PAGES && ARM64_VA_BITS_48
	default 3 if ARM64_4K_PAGES && ARM64_VA_BITS_39
	default 3 if ARM64_16K_PAGES && ARM64_VA_BITS_47
	default 4 if !ARM64_64K_PAGES && ARM64_VA_BITS_48

config ARCH_SUPPORTS_UPROBES
	def_bool y

config ARCH_PROC_KCORE_TEXT
	def_bool y

config QTI_GVM
	bool "Enable virtualization Support for MSM kernel"
	help
		This enables support for MSM Kernel based virtual
		machine for any platform.
		This helps to enable virtual driver support.
		This should work on 64bit machines.
		If you don't know what to do here, say N.

config QTI_GVM_QUIN
	bool "Enable virtualization Support for MSM kernel required for Quin platform"
	depends on QTI_GVM
	help
		This enables support for MSM Kernel based virtual
		machine for Quin platform.
		This helps to enable virtual driver support.
		This should work on 64bit machines.
		If you don't know what to do here, say N.

source "init/Kconfig"

source "kernel/Kconfig.freezer"

source "arch/arm64/Kconfig.platforms"

menu "Bus support"

config PCI
	bool "PCI support"
	help
	  This feature enables support for PCI bus system. If you say Y
	  here, the kernel will include drivers and infrastructure code
	  to support PCI bus devices.

config PCI_DOMAINS
	def_bool PCI

config PCI_DOMAINS_GENERIC
	def_bool PCI

config PCI_SYSCALL
	def_bool PCI

source "drivers/pci/Kconfig"

endmenu

menu "Kernel Features"

menu "ARM errata workarounds via the alternatives framework"

config ARM64_ERRATUM_826319
	bool "Cortex-A53: 826319: System might deadlock if a write cannot complete until read data is accepted"
	default y
	help
	  This option adds an alternative code sequence to work around ARM
	  erratum 826319 on Cortex-A53 parts up to r0p2 with an AMBA 4 ACE or
	  AXI master interface and an L2 cache.

	  If a Cortex-A53 uses an AMBA AXI4 ACE interface to other processors
	  and is unable to accept a certain write via this interface, it will
	  not progress on read data presented on the read data channel and the
	  system can deadlock.

	  The workaround promotes data cache clean instructions to
	  data cache clean-and-invalidate.
	  Please note that this does not necessarily enable the workaround,
	  as it depends on the alternative framework, which will only patch
	  the kernel if an affected CPU is detected.

	  If unsure, say Y.

config ARM64_ERRATUM_827319
	bool "Cortex-A53: 827319: Data cache clean instructions might cause overlapping transactions to the interconnect"
	default y
	help
	  This option adds an alternative code sequence to work around ARM
	  erratum 827319 on Cortex-A53 parts up to r0p2 with an AMBA 5 CHI
	  master interface and an L2 cache.

	  Under certain conditions this erratum can cause a clean line eviction
	  to occur at the same time as another transaction to the same address
	  on the AMBA 5 CHI interface, which can cause data corruption if the
	  interconnect reorders the two transactions.

	  The workaround promotes data cache clean instructions to
	  data cache clean-and-invalidate.
	  Please note that this does not necessarily enable the workaround,
	  as it depends on the alternative framework, which will only patch
	  the kernel if an affected CPU is detected.

	  If unsure, say Y.

config ARM64_ERRATUM_824069
	bool "Cortex-A53: 824069: Cache line might not be marked as clean after a CleanShared snoop"
	default y
	help
	  This option adds an alternative code sequence to work around ARM
	  erratum 824069 on Cortex-A53 parts up to r0p2 when it is connected
	  to a coherent interconnect.

	  If a Cortex-A53 processor is executing a store or prefetch for
	  write instruction at the same time as a processor in another
	  cluster is executing a cache maintenance operation to the same
	  address, then this erratum might cause a clean cache line to be
	  incorrectly marked as dirty.

	  The workaround promotes data cache clean instructions to
	  data cache clean-and-invalidate.
	  Please note that this option does not necessarily enable the
	  workaround, as it depends on the alternative framework, which will
	  only patch the kernel if an affected CPU is detected.

	  If unsure, say Y.

config ARM64_ERRATUM_819472
	bool "Cortex-A53: 819472: Store exclusive instructions might cause data corruption"
	default y
	help
	  This option adds an alternative code sequence to work around ARM
	  erratum 819472 on Cortex-A53 parts up to r0p1 with an L2 cache
	  present when it is connected to a coherent interconnect.

	  If the processor is executing a load and store exclusive sequence at
	  the same time as a processor in another cluster is executing a cache
	  maintenance operation to the same address, then this erratum might
	  cause data corruption.

	  The workaround promotes data cache clean instructions to
	  data cache clean-and-invalidate.
	  Please note that this does not necessarily enable the workaround,
	  as it depends on the alternative framework, which will only patch
	  the kernel if an affected CPU is detected.

	  If unsure, say Y.

config ARM64_ERRATUM_832075
	bool "Cortex-A57: 832075: possible deadlock on mixing exclusive memory accesses with device loads"
	default y
	help
	  This option adds an alternative code sequence to work around ARM
	  erratum 832075 on Cortex-A57 parts up to r1p2.

	  Affected Cortex-A57 parts might deadlock when exclusive load/store
	  instructions to Write-Back memory are mixed with Device loads.

	  The workaround is to promote device loads to use Load-Acquire
	  semantics.
	  Please note that this does not necessarily enable the workaround,
	  as it depends on the alternative framework, which will only patch
	  the kernel if an affected CPU is detected.

	  If unsure, say Y.

config ARM64_ERRATUM_834220
	bool "Cortex-A57: 834220: Stage 2 translation fault might be incorrectly reported in presence of a Stage 1 fault"
	depends on KVM
	default y
	help
	  This option adds an alternative code sequence to work around ARM
	  erratum 834220 on Cortex-A57 parts up to r1p2.

	  Affected Cortex-A57 parts might report a Stage 2 translation
	  fault as the result of a Stage 1 fault for load crossing a
	  page boundary when there is a permission or device memory
	  alignment fault at Stage 1 and a translation fault at Stage 2.

	  The workaround is to verify that the Stage 1 translation
	  doesn't generate a fault before handling the Stage 2 fault.
	  Please note that this does not necessarily enable the workaround,
	  as it depends on the alternative framework, which will only patch
	  the kernel if an affected CPU is detected.

	  If unsure, say Y.

config ARM64_ERRATUM_845719
	bool "Cortex-A53: 845719: a load might read incorrect data"
	depends on COMPAT
	default y
	help
	  This option adds an alternative code sequence to work around ARM
	  erratum 845719 on Cortex-A53 parts up to r0p4.

	  When running a compat (AArch32) userspace on an affected Cortex-A53
	  part, a load at EL0 from a virtual address that matches the bottom 32
	  bits of the virtual address used by a recent load at (AArch64) EL1
	  might return incorrect data.

	  The workaround is to write the contextidr_el1 register on exception
	  return to a 32-bit task.
	  Please note that this does not necessarily enable the workaround,
	  as it depends on the alternative framework, which will only patch
	  the kernel if an affected CPU is detected.

	  If unsure, say Y.

config ARM64_ERRATUM_843419
	bool "Cortex-A53: 843419: A load or store might access an incorrect address"
<<<<<<< HEAD
	default y if !LTO_CLANG
=======
>>>>>>> 0bb30046
	select ARM64_MODULE_CMODEL_LARGE if MODULES
	help
	  This option links the kernel with '--fix-cortex-a53-843419' and
	  builds modules using the large memory model in order to avoid the use
	  of the ADRP instruction, which can cause a subsequent memory access
	  to use an incorrect address on Cortex-A53 parts up to r0p4.

	  If unsure, say Y.

config ARM64_ERRATUM_1024718
	bool "Cortex-A55: 1024718: Update of DBM/AP bits without break before make might result in incorrect update"
	default y
	help
	  This option adds work around for Arm Cortex-A55 Erratum 1024718.

	  Affected Cortex-A55 cores (r0p0, r0p1, r1p0) could cause incorrect
	  update of the hardware dirty bit when the DBM/AP bits are updated
	  without a break-before-make. The work around is to disable the usage
	  of hardware DBM locally on the affected cores. CPUs not affected by
	  erratum will continue to use the feature.

	  If unsure, say Y.

config ARM64_ERRATUM_1286807
	bool "Cortex-A76: Modification of the translation table for a virtual address might lead to read-after-read ordering violation"
	default n
	select ARM64_WORKAROUND_REPEAT_TLBI
	help
	  This option adds workaround for ARM Cortex-A76 erratum 1286807

	  On the affected Cortex-A76 cores (r0p0 to r3p0), if a virtual
	  address for a cacheable mapping of a location is being
	  accessed by a core while another core is remapping the virtual
	  address to a new physical page using the recommended
	  break-before-make sequence, then under very rare circumstances
	  TLBI+DSB completes before a read using the translation being
	  invalidated has been observed by other observers. The
	  workaround repeats the TLBI+DSB operation.

config ARM64_ERRATUM_1188873
	bool "Cortex-A76: MRC read following MRRC read of specific Generic Timer in AArch32 might give incorrect result"
	default y
	help
	  This option adds work arounds for ARM Cortex-A76 erratum 1188873

	  Affected Cortex-A76 cores (r0p0, r1p0, r2p0) could cause
	  register corruption when accessing the timer registers from
	  AArch32 userspace.

	  If unsure, say Y.

config CAVIUM_ERRATUM_22375
	bool "Cavium erratum 22375, 24313"
	default y
	help
	  Enable workaround for erratum 22375, 24313.

	  This implements two gicv3-its errata workarounds for ThunderX. Both
	  with small impact affecting only ITS table allocation.

	    erratum 22375: only alloc 8MB table size
	    erratum 24313: ignore memory access type

	  The fixes are in ITS initialization and basically ignore memory access
	  type and table size provided by the TYPER and BASER registers.

	  If unsure, say Y.

config CAVIUM_ERRATUM_23144
	bool "Cavium erratum 23144: ITS SYNC hang on dual socket system"
	depends on NUMA
	default y
	help
	  ITS SYNC command hang for cross node io and collections/cpu mapping.

	  If unsure, say Y.

config CAVIUM_ERRATUM_23154
	bool "Cavium erratum 23154: Access to ICC_IAR1_EL1 is not sync'ed"
	default y
	help
	  The gicv3 of ThunderX requires a modified version for
	  reading the IAR status to ensure data synchronization
	  (access to icc_iar1_el1 is not sync'ed before and after).

	  If unsure, say Y.

config CAVIUM_ERRATUM_27456
	bool "Cavium erratum 27456: Broadcast TLBI instructions may cause icache corruption"
	default y
	help
	  On ThunderX T88 pass 1.x through 2.1 parts, broadcast TLBI
	  instructions may cause the icache to become corrupted if it
	  contains data for a non-current ASID.  The fix is to
	  invalidate the icache when changing the mm context.

	  If unsure, say Y.

config CAVIUM_ERRATUM_30115
	bool "Cavium erratum 30115: Guest may disable interrupts in host"
	default y
	help
	  On ThunderX T88 pass 1.x through 2.2, T81 pass 1.0 through
	  1.2, and T83 Pass 1.0, KVM guest execution may disable
	  interrupts in host. Trapping both GICv3 group-0 and group-1
	  accesses sidesteps the issue.

	  If unsure, say Y.

config QCOM_FALKOR_ERRATUM_1003
	bool "Falkor E1003: Incorrect translation due to ASID change"
	default y
	help
	  On Falkor v1, an incorrect ASID may be cached in the TLB when ASID
	  and BADDR are changed together in TTBRx_EL1. Since we keep the ASID
	  in TTBR1_EL1, this situation only occurs in the entry trampoline and
	  then only for entries in the walk cache, since the leaf translation
	  is unchanged. Work around the erratum by invalidating the walk cache
	  entries for the trampoline before entering the kernel proper.

config ARM64_WORKAROUND_REPEAT_TLBI
	bool
	help
	  Enable the repeat TLBI workaround for Falkor erratum 1009 and
	  Cortex-A76 erratum 1286807.

config QCOM_FALKOR_ERRATUM_1009
	bool "Falkor E1009: Prematurely complete a DSB after a TLBI"
	default y
	select ARM64_WORKAROUND_REPEAT_TLBI
	help
	  On Falkor v1, the CPU may prematurely complete a DSB following a
	  TLBI xxIS invalidate maintenance operation. Repeat the TLBI operation
	  one more time to fix the issue.

	  If unsure, say Y.

config QCOM_QDF2400_ERRATUM_0065
	bool "QDF2400 E0065: Incorrect GITS_TYPER.ITT_Entry_size"
	default y
	help
	  On Qualcomm Datacenter Technologies QDF2400 SoC, ITS hardware reports
	  ITE size incorrectly. The GITS_TYPER.ITT_Entry_size field should have
	  been indicated as 16Bytes (0xf), not 8Bytes (0x7).

	  If unsure, say Y.

config QCOM_FALKOR_ERRATUM_E1041
	bool "Falkor E1041: Speculative instruction fetches might cause errant memory access"
	default y
	help
	  Falkor CPU may speculatively fetch instructions from an improper
	  memory location when MMU translation is changed from SCTLR_ELn[M]=1
	  to SCTLR_ELn[M]=0. Prefix an ISB instruction to fix the problem.

	  If unsure, say Y.

endmenu


choice
	prompt "Page size"
	default ARM64_4K_PAGES
	help
	  Page size (translation granule) configuration.

config ARM64_4K_PAGES
	bool "4KB"
	help
	  This feature enables 4KB pages support.

config ARM64_16K_PAGES
	bool "16KB"
	help
	  The system will use 16KB pages support. AArch32 emulation
	  requires applications compiled with 16K (or a multiple of 16K)
	  aligned segments.

config ARM64_64K_PAGES
	bool "64KB"
	help
	  This feature enables 64KB pages support (4KB by default)
	  allowing only two levels of page tables and faster TLB
	  look-up. AArch32 emulation requires applications compiled
	  with 64K aligned segments.

endchoice

choice
	prompt "Virtual address space size"
	default ARM64_VA_BITS_39 if ARM64_4K_PAGES
	default ARM64_VA_BITS_47 if ARM64_16K_PAGES
	default ARM64_VA_BITS_42 if ARM64_64K_PAGES
	help
	  Allows choosing one of multiple possible virtual address
	  space sizes. The level of translation table is determined by
	  a combination of page size and virtual address space size.

config ARM64_VA_BITS_36
	bool "36-bit" if EXPERT
	depends on ARM64_16K_PAGES

config ARM64_VA_BITS_39
	bool "39-bit"
	depends on ARM64_4K_PAGES

config ARM64_VA_BITS_42
	bool "42-bit"
	depends on ARM64_64K_PAGES

config ARM64_VA_BITS_47
	bool "47-bit"
	depends on ARM64_16K_PAGES

config ARM64_VA_BITS_48
	bool "48-bit"

endchoice

config ARM64_VA_BITS
	int
	default 36 if ARM64_VA_BITS_36
	default 39 if ARM64_VA_BITS_39
	default 42 if ARM64_VA_BITS_42
	default 47 if ARM64_VA_BITS_47
	default 48 if ARM64_VA_BITS_48

config CPU_BIG_ENDIAN
       bool "Build big-endian kernel"
       help
         Say Y if you plan on running a kernel in big-endian mode.

config SCHED_MC
	bool "Multi-core scheduler support"
	help
	  Multi-core scheduler support improves the CPU scheduler's decision
	  making when dealing with multi-core CPU chips at a cost of slightly
	  increased overhead in some places. If unsure say N here.

config SCHED_SMT
	bool "SMT scheduler support"
	help
	  Improves the CPU scheduler's decision making when dealing with
	  MultiThreading at a cost of slightly increased overhead in some
	  places. If unsure say N here.

config NR_CPUS
	int "Maximum number of CPUs (2-4096)"
	range 2 4096
	# These have to remain sorted largest to smallest
	default "64"

config LITTLE_CPU_MASK
	int "Bitmask of available LITTLE CPUs"
	help
	  This is a bitmask specifying which of the CPUs are LITTLE in a
	  heterogeneous system. Use 0 if you are unsure, which just results in
	  this storing the bitmask of all available CPUs.

config BIG_CPU_MASK
	int "Bitmask of available big CPUs"
	help
	  This is a bitmask specifying which of the CPUs are big in a
	  heterogeneous system. Use 0 if you are unsure, which just results in
	  this storing the bitmask of all available CPUs.

config HOTPLUG_CPU
	bool "Support for hot-pluggable CPUs"
	select GENERIC_IRQ_MIGRATION
	help
	  Say Y here to experiment with turning CPUs off and on.  CPUs
	  can be controlled through /sys/devices/system/cpu.

config ARCH_ENABLE_MEMORY_HOTPLUG
    depends on !NUMA
	def_bool y

config ARCH_ENABLE_MEMORY_HOTREMOVE
	def_bool y

# The GPIO number here must be sorted by descending number. In case of
# a multiplatform kernel, we just want the highest value required by the
# selected platforms.
config ARCH_NR_GPIO
	int
	default 1280 if ARCH_QCOM
	default 256
	help
	  Maximum number of GPIOs in the system.

	  If unsure, leave the default value.

# Common NUMA Features
config NUMA
	bool "Numa Memory Allocation and Scheduler Support"
	select ACPI_NUMA if ACPI
	select OF_NUMA
	help
	  Enable NUMA (Non Uniform Memory Access) support.

	  The kernel will try to allocate memory used by a CPU on the
	  local memory of the CPU and add some more
	  NUMA awareness to the kernel.

config NODES_SHIFT
	int "Maximum NUMA Nodes (as a power of 2)"
	range 1 10
	default "2"
	depends on NEED_MULTIPLE_NODES
	help
	  Specify the maximum number of NUMA Nodes available on the target
	  system.  Increases memory reserved to accommodate various tables.

config USE_PERCPU_NUMA_NODE_ID
	def_bool y
	depends on NUMA

config HAVE_SETUP_PER_CPU_AREA
	def_bool y
	depends on NUMA

config NEED_PER_CPU_EMBED_FIRST_CHUNK
	def_bool y
	depends on NUMA

config HOLES_IN_ZONE
	def_bool y

source kernel/Kconfig.preempt
source kernel/Kconfig.hz

config ARCH_SUPPORTS_DEBUG_PAGEALLOC
	def_bool y

config ARCH_HAS_HOLES_MEMORYMODEL
	def_bool y if SPARSEMEM

config ARCH_SPARSEMEM_ENABLE
	def_bool y
	select SPARSEMEM_VMEMMAP_ENABLE

config ARCH_SPARSEMEM_DEFAULT
	def_bool ARCH_SPARSEMEM_ENABLE

config ARCH_SELECT_MEMORY_MODEL
	def_bool ARCH_SPARSEMEM_ENABLE

config HAVE_ARCH_PFN_VALID
	def_bool ARCH_HAS_HOLES_MEMORYMODEL || !SPARSEMEM

config HW_PERF_EVENTS
	def_bool y
	depends on ARM_PMU

config SYS_SUPPORTS_HUGETLBFS
	def_bool y

config ARCH_WANT_HUGE_PMD_SHARE
	def_bool y if ARM64_4K_PAGES || (ARM64_16K_PAGES && !ARM64_VA_BITS_36)

config ARCH_HAS_CACHE_LINE_SIZE
	def_bool y

source "mm/Kconfig"

config ARM64_DMA_USE_IOMMU
	bool "ARM64 DMA iommu integration"
	select ARM_HAS_SG_CHAIN
	select NEED_SG_DMA_LENGTH
	help
	  Enable using iommu through the standard dma apis.
	  dma_alloc_coherent() will allocate scatter-gather memory
	  which is made virtually contiguous via iommu.
	  Enable if system contains IOMMU hardware.

if ARM64_DMA_USE_IOMMU

config ARM64_DMA_IOMMU_ALIGNMENT
	int "Maximum PAGE_SIZE order of alignment for DMA IOMMU buffers"
	range 4 9
	default 9
	help
	  DMA mapping framework by default aligns all buffers to the smallest
	  PAGE_SIZE order which is greater than or equal to the requested buffer
	  size. This works well for buffers up to a few hundreds kilobytes, but
	  for larger buffers it just a waste of address space. Drivers which has
	  relatively small addressing window (like 64Mib) might run out of
	  virtual space with just a few allocations.

	  With this parameter you can specify the maximum PAGE_SIZE order for
	  DMA IOMMU buffers. Larger buffers will be aligned only to this
	  specified order. The order is expressed as a power of two multiplied
	  by the PAGE_SIZE.

endif

config ARCH_MEMORY_PROBE
	def_bool y
	depends on MEMORY_HOTPLUG

config SECCOMP
	bool "Enable seccomp to safely compute untrusted bytecode"
	---help---
	  This kernel feature is useful for number crunching applications
	  that may need to compute untrusted bytecode during their
	  execution. By using pipes or other transports made available to
	  the process as file descriptors supporting the read/write
	  syscalls, it's possible to isolate those applications in
	  their own address space using seccomp. Once seccomp is
	  enabled via prctl(PR_SET_SECCOMP), it cannot be disabled
	  and the task is only allowed to execute a few safe syscalls
	  defined by each seccomp mode.

config PARAVIRT
	bool "Enable paravirtualization code"
	help
	  This changes the kernel so it can modify itself when it is run
	  under a hypervisor, potentially improving performance significantly
	  over full virtualization.

config PARAVIRT_TIME_ACCOUNTING
	bool "Paravirtual steal time accounting"
	select PARAVIRT
	default n
	help
	  Select this option to enable fine granularity task steal time
	  accounting. Time spent executing other tasks in parallel with
	  the current vCPU is discounted from the vCPU power. To account for
	  that, there can be a small performance impact.

	  If in doubt, say N here.

config KEXEC
	depends on PM_SLEEP_SMP
	select KEXEC_CORE
	bool "kexec system call"
	---help---
	  kexec is a system call that implements the ability to shutdown your
	  current kernel, and to start another kernel.  It is like a reboot
	  but it is independent of the system firmware.   And like a reboot
	  you can start any kernel with it, not just Linux.

config CRASH_DUMP
	bool "Build kdump crash kernel"
	help
	  Generate crash dump after being started by kexec. This should
	  be normally only set in special crash dump kernels which are
	  loaded in the main kernel with kexec-tools into a specially
	  reserved region and then later executed after a crash by
	  kdump/kexec.

	  For more details see Documentation/kdump/kdump.txt

config XEN_DOM0
	def_bool y
	depends on XEN

config XEN
	bool "Xen guest support on ARM64"
	depends on ARM64 && OF
	select SWIOTLB_XEN
	select PARAVIRT
	help
	  Say Y if you want to run Linux in a Virtual Machine on Xen on ARM64.

config OKL4_GUEST
	bool "OKL4 Hypervisor guest support"
	depends on ARM64 && OF
	default n
	help
	  Say Y if you want to run Linux as a guest of the OKL4 hypervisor

config FORCE_MAX_ZONEORDER
	int
	default "14" if (ARM64_64K_PAGES && TRANSPARENT_HUGEPAGE)
	default "12" if (ARM64_16K_PAGES && TRANSPARENT_HUGEPAGE)
	default "11"
	help
	  The kernel memory allocator divides physically contiguous memory
	  blocks into "zones", where each zone is a power of two number of
	  pages.  This option selects the largest power of two that the kernel
	  keeps in the memory allocator.  If you need to allocate very large
	  blocks of physically contiguous memory, then you may need to
	  increase this value.

	  This config option is actually maximum order plus one. For example,
	  a value of 11 means that the largest free memory block is 2^10 pages.

	  We make sure that we can allocate upto a HugePage size for each configuration.
	  Hence we have :
		MAX_ORDER = (PMD_SHIFT - PAGE_SHIFT) + 1 => PAGE_SHIFT - 2

	  However for 4K, we choose a higher default value, 11 as opposed to 10, giving us
	  4M allocations matching the default size used by generic code.

config UNMAP_KERNEL_AT_EL0
	bool "Unmap kernel when running in userspace (aka \"KAISER\")" if EXPERT
	default y
	help
	  Speculation attacks against some high-performance processors can
	  be used to bypass MMU permission checks and leak kernel data to
	  userspace. This can be defended against by unmapping the kernel
	  when running in userspace, mapping it back in on exception entry
	  via a trampoline page in the vector table.

	  If unsure, say Y.

config HARDEN_BRANCH_PREDICTOR
	bool "Harden the branch predictor against aliasing attacks" if EXPERT
	default y
	help
	  Speculation attacks against some high-performance processors rely on
	  being able to manipulate the branch predictor for a victim context by
	  executing aliasing branches in the attacker context.  Such attacks
	  can be partially mitigated against by clearing internal branch
	  predictor state and limiting the prediction logic in some situations.

	  This config option will take CPU-specific actions to harden the
	  branch predictor against aliasing attacks and may rely on specific
	  instruction sequences or control bits being set by the system
	  firmware.

	  If unsure, say Y.

config PRINT_VMEMLAYOUT
	bool "Enable debug option to print kernel virtual memory layout"
	help
	  Enable support for printing kernel virtual memory layout for debugging
	  purpose. If disabled kernel would not show any information about
	  virtual memory layout during boot up.

	  If unsure, say N.

config ARM64_SSBD
	bool "Speculative Store Bypass Disable" if EXPERT
	help
	  This enables mitigation of the bypassing of previous stores
	  by speculative loads.

	  If unsure, say Y.

menuconfig ARMV8_DEPRECATED
	bool "Emulate deprecated/obsolete ARMv8 instructions"
	depends on COMPAT
	help
	  Legacy software support may require certain instructions
	  that have been deprecated or obsoleted in the architecture.

	  Enable this config to enable selective emulation of these
	  features.

	  If unsure, say Y

if ARMV8_DEPRECATED

config SWP_EMULATION
	bool "Emulate SWP/SWPB instructions"
	help
	  ARMv8 obsoletes the use of A32 SWP/SWPB instructions such that
	  they are always undefined. Say Y here to enable software
	  emulation of these instructions for userspace using LDXR/STXR.

	  In some older versions of glibc [<=2.8] SWP is used during futex
	  trylock() operations with the assumption that the code will not
	  be preempted. This invalid assumption may be more likely to fail
	  with SWP emulation enabled, leading to deadlock of the user
	  application.

	  NOTE: when accessing uncached shared regions, LDXR/STXR rely
	  on an external transaction monitoring block called a global
	  monitor to maintain update atomicity. If your system does not
	  implement a global monitor, this option can cause programs that
	  perform SWP operations to uncached memory to deadlock.

	  If unsure, say Y

config CP15_BARRIER_EMULATION
	bool "Emulate CP15 Barrier instructions"
	help
	  The CP15 barrier instructions - CP15ISB, CP15DSB, and
	  CP15DMB - are deprecated in ARMv8 (and ARMv7). It is
	  strongly recommended to use the ISB, DSB, and DMB
	  instructions instead.

	  Say Y here to enable software emulation of these
	  instructions for AArch32 userspace code. When this option is
	  enabled, CP15 barrier usage is traced which can help
	  identify software that needs updating.

	  If unsure, say Y

config SETEND_EMULATION
	bool "Emulate SETEND instruction"
	help
	  The SETEND instruction alters the data-endianness of the
	  AArch32 EL0, and is deprecated in ARMv8.

	  Say Y here to enable software emulation of the instruction
	  for AArch32 userspace code.

	  Note: All the cpus on the system must have mixed endian support at EL0
	  for this feature to be enabled. If a new CPU - which doesn't support mixed
	  endian - is hotplugged in after this feature has been enabled, there could
	  be unexpected results in the applications.

	  If unsure, say Y
endif

config ARM64_SW_TTBR0_PAN
	bool "Emulate Privileged Access Never using TTBR0_EL1 switching"
	help
	  Enabling this option prevents the kernel from accessing
	  user-space memory directly by pointing TTBR0_EL1 to a reserved
	  zeroed area and reserved ASID. The user access routines
	  restore the valid TTBR0_EL1 temporarily.

menu "ARMv8.1 architectural features"

config ARM64_HW_AFDBM
	bool "Support for hardware updates of the Access and Dirty page flags"
	default y
	help
	  The ARMv8.1 architecture extensions introduce support for
	  hardware updates of the access and dirty information in page
	  table entries. When enabled in TCR_EL1 (HA and HD bits) on
	  capable processors, accesses to pages with PTE_AF cleared will
	  set this bit instead of raising an access flag fault.
	  Similarly, writes to read-only pages with the DBM bit set will
	  clear the read-only bit (AP[2]) instead of raising a
	  permission fault.

	  Kernels built with this configuration option enabled continue
	  to work on pre-ARMv8.1 hardware and the performance impact is
	  minimal. If unsure, say Y.

config ARM64_PAN
	bool "Enable support for Privileged Access Never (PAN)"
	default y
	help
	 Privileged Access Never (PAN; part of the ARMv8.1 Extensions)
	 prevents the kernel or hypervisor from accessing user-space (EL0)
	 memory directly.

	 Choosing this option will cause any unprotected (not using
	 copy_to_user et al) memory access to fail with a permission fault.

	 The feature is detected at runtime, and will remain as a 'nop'
	 instruction if the cpu does not implement the feature.

config ARM64_LSE_ATOMICS
	bool "Atomic instructions"
	help
	  As part of the Large System Extensions, ARMv8.1 introduces new
	  atomic instructions that are designed specifically to scale in
	  very large systems.

	  Say Y here to make use of these instructions for the in-kernel
	  atomic routines. This incurs a small overhead on CPUs that do
	  not support these instructions and requires the kernel to be
	  built with binutils >= 2.25.

config ARM64_VHE
	bool "Enable support for Virtualization Host Extensions (VHE)"
	default y
	help
	  Virtualization Host Extensions (VHE) allow the kernel to run
	  directly at EL2 (instead of EL1) on processors that support
	  it. This leads to better performance for KVM, as they reduce
	  the cost of the world switch.

	  Selecting this option allows the VHE feature to be detected
	  at runtime, and does not affect processors that do not
	  implement this feature.

endmenu

menu "ARMv8.2 architectural features"

config ARM64_UAO
	bool "Enable support for User Access Override (UAO)"
	default y
	help
	  User Access Override (UAO; part of the ARMv8.2 Extensions)
	  causes the 'unprivileged' variant of the load/store instructions to
	  be overriden to be privileged.

	  This option changes get_user() and friends to use the 'unprivileged'
	  variant of the load/store instructions. This ensures that user-space
	  really did have access to the supplied memory. When addr_limit is
	  set to kernel memory the UAO bit will be set, allowing privileged
	  access to kernel memory.

	  Choosing this option will cause copy_to_user() et al to use user-space
	  memory permissions.

	  The feature is detected at runtime, the kernel will use the
	  regular load/store instructions if the cpu does not implement the
	  feature.

config ARM64_PMEM
	bool "Enable support for persistent memory"
	select ARCH_HAS_PMEM_API
	select ARCH_HAS_UACCESS_FLUSHCACHE
	help
	  Say Y to enable support for the persistent memory API based on the
	  ARMv8.2 DCPoP feature.

	  The feature is detected at runtime, and the kernel will use DC CVAC
	  operations if DC CVAP is not supported (following the behaviour of
	  DC CVAP itself if the system does not define a point of persistence).

endmenu

config ARM64_MODULE_CMODEL_LARGE
	bool

config ARM64_MODULE_PLTS
	bool
	select ARM64_MODULE_CMODEL_LARGE
	select HAVE_MOD_ARCH_SPECIFIC

config RELOCATABLE
	bool
	help
	  This builds the kernel as a Position Independent Executable (PIE),
	  which retains all relocation metadata required to relocate the
	  kernel binary at runtime to a different virtual address than the
	  address it was linked at.
	  Since AArch64 uses the RELA relocation format, this requires a
	  relocation pass at runtime even if the kernel is loaded at the
	  same address it was linked at.

config RANDOMIZE_BASE
	bool "Randomize the address of the kernel image"
	select ARM64_MODULE_PLTS if MODULES
	select RELOCATABLE
	help
	  Randomizes the virtual address at which the kernel image is
	  loaded, as a security feature that deters exploit attempts
	  relying on knowledge of the location of kernel internals.

	  It is the bootloader's job to provide entropy, by passing a
	  random u64 value in /chosen/kaslr-seed at kernel entry.

	  When booting via the UEFI stub, it will invoke the firmware's
	  EFI_RNG_PROTOCOL implementation (if available) to supply entropy
	  to the kernel proper. In addition, it will randomise the physical
	  location of the kernel Image as well.

	  If unsure, say N.

config RANDOMIZE_MODULE_REGION_FULL
	bool "Randomize the module region independently from the core kernel"
	depends on RANDOMIZE_BASE && !LTO_CLANG
	default y
	help
	  Randomizes the location of the module region without considering the
	  location of the core kernel. This way, it is impossible for modules
	  to leak information about the location of core kernel data structures
	  but it does imply that function calls between modules and the core
	  kernel will need to be resolved via veneers in the module PLT.

	  When this option is not set, the module region will be randomized over
	  a limited range that contains the [_stext, _etext] interval of the
	  core kernel, so branch relocations are always in range.

endmenu

menu "Boot options"

config ARM64_ACPI_PARKING_PROTOCOL
	bool "Enable support for the ARM64 ACPI parking protocol"
	depends on ACPI
	help
	  Enable support for the ARM64 ACPI parking protocol. If disabled
	  the kernel will not allow booting through the ARM64 ACPI parking
	  protocol even if the corresponding data is present in the ACPI
	  MADT table.

config CMDLINE
	string "Default kernel command string"
	default ""
	help
	  Provide a set of default command-line options at build time by
	  entering them here. As a minimum, you should specify the the
	  root device (e.g. root=/dev/nfs).

choice
	prompt "Kernel command line type" if CMDLINE != ""
	default CMDLINE_FROM_BOOTLOADER

config CMDLINE_FROM_BOOTLOADER
	bool "Use bootloader kernel arguments if available"
	help
	  Uses the command-line options passed by the boot loader. If
	  the boot loader doesn't provide any, the default kernel command
	  string provided in CMDLINE will be used.

config CMDLINE_EXTEND
	bool "Extend bootloader kernel arguments"
	help
	  The command-line arguments provided by the boot loader will be
	  appended to the default kernel command string.

config CMDLINE_FORCE
	bool "Always use the default kernel command string"
	help
	  Always use the default kernel command string, even if the boot
	  loader passes other arguments to the kernel.
	  This is useful if you cannot or don't want to change the
	  command-line options your boot loader passes to the kernel.
endchoice

config EFI_STUB
	bool

config EFI
	bool "UEFI runtime support"
	depends on OF && !CPU_BIG_ENDIAN
	select LIBFDT
	select UCS2_STRING
	select EFI_PARAMS_FROM_FDT
	select EFI_RUNTIME_WRAPPERS
	select EFI_STUB
	select EFI_ARMSTUB
	default y
	help
	  This option provides support for runtime services provided
	  by UEFI firmware (such as non-volatile variables, realtime
          clock, and platform reset). A UEFI stub is also provided to
	  allow the kernel to be booted as an EFI application. This
	  is only useful on systems that have UEFI firmware.

config DMI
	bool "Enable support for SMBIOS (DMI) tables"
	depends on EFI
	default y
	help
	  This enables SMBIOS/DMI feature for systems.

	  This option is only useful on systems that have UEFI firmware.
	  However, even with this option, the resultant kernel should
	  continue to boot on existing non-UEFI platforms.

config BUILD_ARM64_APPENDED_DTB_IMAGE
	bool "Build a concatenated Image.gz/dtb by default"
	depends on OF
	help
	  Enabling this option will cause a concatenated Image.gz and list of
	  DTBs to be built by default (instead of a standalone Image.gz.)
	  The image will built in arch/arm64/boot/Image.gz-dtb

choice
	prompt "Appended DTB Kernel Image name"
	depends on BUILD_ARM64_APPENDED_DTB_IMAGE
	help
	  Enabling this option will cause a specific kernel image Image or
	  Image.gz to be used for final image creation.
	  The image will built in arch/arm64/boot/IMAGE-NAME-dtb

	config IMG_GZ_DTB
		bool "Image.gz-dtb"
	config IMG_DTB
		bool "Image-dtb"
endchoice

config BUILD_ARM64_APPENDED_KERNEL_IMAGE_NAME
	string
	depends on BUILD_ARM64_APPENDED_DTB_IMAGE
	default "Image.gz-dtb" if IMG_GZ_DTB
	default "Image-dtb" if IMG_DTB

config BUILD_ARM64_APPENDED_DTB_IMAGE_NAMES
	string "Default dtb names"
	depends on BUILD_ARM64_APPENDED_DTB_IMAGE
	help
	  Space separated list of names of dtbs to append when
	  building a concatenated Image.gz-dtb.

choice
	prompt "Kernel compression method"
	default BUILD_ARM64_KERNEL_COMPRESSION_GZIP
	help
	  Allows choice between gzip compressed or uncompressed
	  kernel image

config BUILD_ARM64_KERNEL_COMPRESSION_GZIP
	bool "Build compressed kernel image"
	help
	  Build a kernel image using gzip
	  compression with concatenated dtb.
	  gzip is based on the DEFLATE
	  algorithm.

config BUILD_ARM64_UNCOMPRESSED_KERNEL
	bool "Build uncompressed kernel image"
	help
	  Build a kernel image without
	  compression and with
	  concatenated dtb.
endchoice

config KRYO_PMU_WORKAROUND
	bool "Workaround for PMU IRQ burst"
	default n
	depends on ARM_PMU
	help
	  Disable Performance Monitor overflow interrupts
	  when handling an monitor IRQ, to avoid simultaneous
	  overflow interrupts from multiple monitors.

	  Enable this flag for effect SoCs.

config BUILD_ARM64_DT_OVERLAY
	bool "enable DT overlay compilation support"
	depends on OF
	help
	  This option enables support for DT overlay compilation.
endmenu

menu "Userspace binary formats"

source "fs/Kconfig.binfmt"

config COMPAT
	bool "Kernel support for 32-bit EL0"
	depends on ARM64_4K_PAGES || EXPERT
	select COMPAT_BINFMT_ELF if BINFMT_ELF
	select HAVE_UID16
	select OLD_SIGSUSPEND3
	select COMPAT_OLD_SIGACTION
	help
	  This option enables support for a 32-bit EL0 running under a 64-bit
	  kernel at EL1. AArch32-specific components such as system calls,
	  the user helper functions, VFP support and the ptrace interface are
	  handled appropriately by the kernel.

	  If you use a page size other than 4KB (i.e, 16KB or 64KB), please be aware
	  that you will only be able to execute AArch32 binaries that were compiled
	  with page size aligned segments.

	  If you want to execute 32-bit userspace applications, say Y.

config KUSER_HELPERS
	bool "Enable the kuser helpers page in 32-bit processes"
	depends on COMPAT
	default y
	help
	  Warning: disabling this option may break 32-bit applications.

	  Provide kuser helpers in a special purpose fixed-address page. The
	  kernel provides helper code to userspace in read-only form at a fixed
	  location to allow userspace to be independent of the CPU type fitted
	  to the system. This permits 32-bit binaries to be run on ARMv6 through
	  to ARMv8 without modification.

	  See Documentation/arm/kernel_user_helpers.txt for details.

	  However, the fixed-address nature of these helpers can be used by ROP
	  (return-orientated programming) authors when creating exploits.

	  If all of the 32-bit binaries and libraries that run on your platform
	  are built specifically for your platform, and make no use of these
	  helpers, then you can turn this option off to hinder such exploits.
	  However, in that case, if a binary or library relying on those helpers
	  is run, it will receive a SIGSEGV signal, which will terminate the
	  program. Typically, binaries compiled for ARMv7 or later do not use
	  the kuser helpers.

	  Say N here only if you are absolutely certain that you do not need
	  these helpers; otherwise, the safe option is to say Y (the default
	  for now)

config SYSVIPC_COMPAT
	def_bool y
	depends on COMPAT && SYSVIPC

config COMPAT_VDSO
	bool "32-bit vDSO"
	depends on COMPAT
	select ARM_ARCH_TIMER_VCT_ACCESS
	default n
	help
	  Warning: a 32-bit toolchain is necessary to build the vDSO. You
	  must explicitly define which toolchain should be used by setting
	  CROSS_COMPILE_ARM32 to the prefix of the 32-bit toolchain (same format
	  as CROSS_COMPILE). If CROSS_COMPILE_ARM32 is empty, a warning will be
	  printed and the kernel will be built as if COMPAT_VDSO had not been
	  set. If CROSS_COMPILE_ARM32 is set to an invalid prefix, compilation
	  will be aborted.

	  Provide a vDSO to 32-bit processes. It includes the symbols provided
	  by the vDSO from the 32-bit kernel, so that a 32-bit libc can use
	  the compat vDSO without modification. It also provides sigreturn
	  trampolines, replacing the sigreturn page.

config CROSS_COMPILE_ARM32
	string "32-bit toolchain prefix"
	help
	  Same as setting CROSS_COMPILE_ARM32 in the environment, but saved for
	  future builds. The environment variable overrides this config option.

endmenu

menu "Power management options"

source "kernel/power/Kconfig"

config ARCH_HIBERNATION_POSSIBLE
	def_bool y
	depends on CPU_PM

config ARCH_HIBERNATION_HEADER
	def_bool y
	depends on HIBERNATION

config ARCH_SUSPEND_POSSIBLE
	def_bool y

endmenu

menu "CPU Power Management"

source "drivers/cpuidle/Kconfig"

source "drivers/cpufreq/Kconfig"

endmenu

source "net/Kconfig"

source "drivers/Kconfig"

source "drivers/firmware/Kconfig"

source "drivers/acpi/Kconfig"

source "fs/Kconfig"

source "arch/arm64/kvm/Kconfig"

source "arch/arm64/Kconfig.debug"

source "security/Kconfig"

source "crypto/Kconfig"
if CRYPTO
source "arch/arm64/crypto/Kconfig"
endif

source "lib/Kconfig"

menu "Xiaomi configuration options"

config MACH_XIAOMI
        bool "Xiaomi device"
        depends on ARCH_QCOM
        help
          Support for Xiaomi products

config MACH_XIAOMI_ATOLL
        bool "Xiaomi ATOLL"
        depends on ARCH_ATOLL
        select MACH_XIAOMI
        help
          Support for ATOLL-based Xiaomi variants

menu "Xiaomi board selection"

config MACH_XIAOMI_CUST
        bool "curtana, durandal, excalibur, gram, joyeuse boards"
        select MACH_XIAOMI_ATOLL
        help
          Support for Xiaomi Redmi Note 9S / 9 Pro / 9 Pro Max

endmenu

endmenu<|MERGE_RESOLUTION|>--- conflicted
+++ resolved
@@ -43,10 +43,7 @@
 	select ARCH_USE_QUEUED_RWLOCKS
 	select ARCH_SUPPORTS_MEMORY_FAILURE
 	select ARCH_SUPPORTS_LTO_CLANG
-<<<<<<< HEAD
-=======
 	select ARCH_SUPPORTS_THINLTO
->>>>>>> 0bb30046
 	select ARCH_SUPPORTS_ATOMIC_RMW
 	select ARCH_SUPPORTS_NUMA_BALANCING
 	select ARCH_SUPPORTS_INT128
@@ -517,10 +514,6 @@
 
 config ARM64_ERRATUM_843419
 	bool "Cortex-A53: 843419: A load or store might access an incorrect address"
-<<<<<<< HEAD
-	default y if !LTO_CLANG
-=======
->>>>>>> 0bb30046
 	select ARM64_MODULE_CMODEL_LARGE if MODULES
 	help
 	  This option links the kernel with '--fix-cortex-a53-843419' and
