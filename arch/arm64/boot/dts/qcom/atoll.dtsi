--- conflicted
+++ resolved
@@ -3449,18 +3449,13 @@
 		#address-cells = <1>;
 		#size-cells = <0>;
 
-<<<<<<< HEAD
-		compatible="qcom,gpu-pwrlevel-bins";
-=======
 		compatible = "qcom,gpu-pwrlevel-bins";
->>>>>>> 87835b14
 
 		qcom,gpu-pwrlevels-0 {
 			#address-cells = <1>;
 			#size-cells = <0>;
 
 			qcom,speed-bin = <0>;
-<<<<<<< HEAD
 
 			qcom,initial-pwrlevel = <6>;
 			qcom,ca-target-pwrlevel = <5>;
@@ -3469,7 +3464,7 @@
 			qcom,gpu-pwrlevel@0 {
 				reg = <0>;
 				qcom,gpu-freq = <825000000>;
-				qcom,bus-freq = <11>;
+				qcom,bus-freq = <12>;
 				qcom,bus-min = <10>;
 				qcom,bus-max = <12>;
 			};
@@ -3478,9 +3473,9 @@
 			qcom,gpu-pwrlevel@1 {
 				reg = <1>;
 				qcom,gpu-freq = <800000000>;
-				qcom,bus-freq = <11>;
+				qcom,bus-freq = <12>;
 				qcom,bus-min = <10>;
-				qcom,bus-max = <11>;
+				qcom,bus-max = <12>;
 			};
 
 			/* NOM_L1 */
@@ -3489,7 +3484,7 @@
 				qcom,gpu-freq = <650000000>;
 				qcom,bus-freq = <10>;
 				qcom,bus-min = <8>;
-				qcom,bus-max = <11>;
+				qcom,bus-max = <12>;
 			};
 
 			/* NOM */
@@ -3498,7 +3493,7 @@
 				qcom,gpu-freq = <565000000>;
 				qcom,bus-freq = <9>;
 				qcom,bus-min = <8>;
-				qcom,bus-max = <10>;
+				qcom,bus-max = <11>;
 			};
 
 			/* SVS_L1 */
@@ -3551,7 +3546,7 @@
 			qcom,gpu-pwrlevel@0 {
 				reg = <0>;
 				qcom,gpu-freq = <825000000>;
-				qcom,bus-freq = <11>;
+				qcom,bus-freq = <12>;
 				qcom,bus-min = <10>;
 				qcom,bus-max = <12>;
 			};
@@ -3560,9 +3555,9 @@
 			qcom,gpu-pwrlevel@1 {
 				reg = <1>;
 				qcom,gpu-freq = <800000000>;
-				qcom,bus-freq = <11>;
+				qcom,bus-freq = <12>;
 				qcom,bus-min = <10>;
-				qcom,bus-max = <11>;
+				qcom,bus-max = <12>;
 			};
 
 			/* NOM_L1 */
@@ -3571,7 +3566,7 @@
 				qcom,gpu-freq = <650000000>;
 				qcom,bus-freq = <10>;
 				qcom,bus-min = <8>;
-				qcom,bus-max = <11>;
+				qcom,bus-max = <12>;
 			};
 
 			/* NOM */
@@ -3580,7 +3575,7 @@
 				qcom,gpu-freq = <565000000>;
 				qcom,bus-freq = <9>;
 				qcom,bus-min = <8>;
-				qcom,bus-max = <10>;
+				qcom,bus-max = <11>;
 			};
 
 			/* SVS_L1 */
@@ -3633,30 +3628,18 @@
 			qcom,gpu-pwrlevel@0 {
 				reg = <0>;
 				qcom,gpu-freq = <800000000>;
-				qcom,bus-freq = <11>;
-=======
-
-			qcom,initial-pwrlevel = <6>;
-			qcom,ca-target-pwrlevel = <5>;
-
-			/* TURBO_L1 */
-			qcom,gpu-pwrlevel@0 {
-				reg = <0>;
-				qcom,gpu-freq = <825000000>;
 				qcom,bus-freq = <12>;
->>>>>>> 87835b14
 				qcom,bus-min = <10>;
 				qcom,bus-max = <12>;
 			};
 
-<<<<<<< HEAD
 			/* NOM_L1 */
 			qcom,gpu-pwrlevel@1 {
 				reg = <1>;
 				qcom,gpu-freq = <650000000>;
 				qcom,bus-freq = <10>;
 				qcom,bus-min = <8>;
-				qcom,bus-max = <11>;
+				qcom,bus-max = <12>;
 			};
 
 			/* NOM */
@@ -3665,50 +3648,17 @@
 				qcom,gpu-freq = <565000000>;
 				qcom,bus-freq = <9>;
 				qcom,bus-min = <8>;
-				qcom,bus-max = <10>;
+				qcom,bus-max = <11>;
 			};
 
 			/* SVS_L1 */
 			qcom,gpu-pwrlevel@3 {
 				reg = <3>;
-=======
-			/* TURBO */
-			qcom,gpu-pwrlevel@1 {
-				reg = <1>;
-				qcom,gpu-freq = <800000000>;
-				qcom,bus-freq = <12>;
-				qcom,bus-min = <10>;
-				qcom,bus-max = <12>;
-			};
-
-			/* NOM_L1 */
-			qcom,gpu-pwrlevel@2 {
-				reg = <2>;
-				qcom,gpu-freq = <650000000>;
-				qcom,bus-freq = <10>;
-				qcom,bus-min = <8>;
-				qcom,bus-max = <12>;
-			};
-
-			/* NOM */
-			qcom,gpu-pwrlevel@3 {
-				reg = <3>;
-				qcom,gpu-freq = <565000000>;
-				qcom,bus-freq = <9>;
-				qcom,bus-min = <8>;
-				qcom,bus-max = <11>;
-			};
-
-			/* SVS_L1 */
-			qcom,gpu-pwrlevel@4 {
-				reg = <4>;
->>>>>>> 87835b14
 				qcom,gpu-freq = <430000000>;
 				qcom,bus-freq = <8>;
 				qcom,bus-min = <7>;
 				qcom,bus-max = <10>;
 			};
-<<<<<<< HEAD
 
 			/* SVS */
 			qcom,gpu-pwrlevel@4 {
@@ -3762,7 +3712,7 @@
 				qcom,gpu-freq = <565000000>;
 				qcom,bus-freq = <9>;
 				qcom,bus-min = <8>;
-				qcom,bus-max = <10>;
+				qcom,bus-max = <11>;
 			};
 
 			/* SVS_L1 */
@@ -3777,243 +3727,6 @@
 			/* SVS */
 			qcom,gpu-pwrlevel@3 {
 				reg = <3>;
-=======
-
-			/* SVS */
-			qcom,gpu-pwrlevel@5 {
-				reg = <5>;
->>>>>>> 87835b14
-				qcom,gpu-freq = <355000000>;
-				qcom,bus-freq = <7>;
-				qcom,bus-min = <5>;
-				qcom,bus-max = <8>;
-			};
-
-			/* LOW SVS */
-<<<<<<< HEAD
-			qcom,gpu-pwrlevel@4 {
-				reg = <4>;
-=======
-			qcom,gpu-pwrlevel@6 {
-				reg = <6>;
->>>>>>> 87835b14
-				qcom,gpu-freq = <267000000>;
-				qcom,bus-freq = <5>;
-				qcom,bus-min = <4>;
-				qcom,bus-max = <7>;
-			};
-
-			/* XO */
-<<<<<<< HEAD
-			qcom,gpu-pwrlevel@5 {
-				reg = <5>;
-=======
-			qcom,gpu-pwrlevel@7 {
-				reg = <7>;
->>>>>>> 87835b14
-				qcom,gpu-freq = <0>;
-				qcom,bus-freq = <0>;
-				qcom,bus-min = <0>;
-				qcom,bus-max = <0>;
-			};
-		};
-
-<<<<<<< HEAD
-=======
-		qcom,gpu-pwrlevels-1 {
-			#address-cells = <1>;
-			#size-cells = <0>;
-
-			qcom,speed-bin = <172>;
-
-			qcom,initial-pwrlevel = <6>;
-			qcom,ca-target-pwrlevel = <5>;
-
-			/* TURBO_L1 */
-			qcom,gpu-pwrlevel@0 {
-				reg = <0>;
-				qcom,gpu-freq = <825000000>;
-				qcom,bus-freq = <12>;
-				qcom,bus-min = <10>;
-				qcom,bus-max = <12>;
-			};
-
-			/* TURBO */
-			qcom,gpu-pwrlevel@1 {
-				reg = <1>;
-				qcom,gpu-freq = <800000000>;
-				qcom,bus-freq = <12>;
-				qcom,bus-min = <10>;
-				qcom,bus-max = <12>;
-			};
-
-			/* NOM_L1 */
-			qcom,gpu-pwrlevel@2 {
-				reg = <2>;
-				qcom,gpu-freq = <650000000>;
-				qcom,bus-freq = <10>;
-				qcom,bus-min = <8>;
-				qcom,bus-max = <12>;
-			};
-
-			/* NOM */
-			qcom,gpu-pwrlevel@3 {
-				reg = <3>;
-				qcom,gpu-freq = <565000000>;
-				qcom,bus-freq = <9>;
-				qcom,bus-min = <8>;
-				qcom,bus-max = <11>;
-			};
-
-			/* SVS_L1 */
-			qcom,gpu-pwrlevel@4 {
-				reg = <4>;
-				qcom,gpu-freq = <430000000>;
-				qcom,bus-freq = <8>;
-				qcom,bus-min = <7>;
-				qcom,bus-max = <10>;
-			};
-
-			/* SVS */
-			qcom,gpu-pwrlevel@5 {
-				reg = <5>;
-				qcom,gpu-freq = <355000000>;
-				qcom,bus-freq = <7>;
-				qcom,bus-min = <5>;
-				qcom,bus-max = <8>;
-			};
-
-			/* LOW SVS */
-			qcom,gpu-pwrlevel@6 {
-				reg = <6>;
-				qcom,gpu-freq = <267000000>;
-				qcom,bus-freq = <5>;
-				qcom,bus-min = <4>;
-				qcom,bus-max = <7>;
-			};
-
-			/* XO */
-			qcom,gpu-pwrlevel@7 {
-				reg = <7>;
-				qcom,gpu-freq = <0>;
-				qcom,bus-freq = <0>;
-				qcom,bus-min = <0>;
-				qcom,bus-max = <0>;
-			};
-		};
-
-		qcom,gpu-pwrlevels-2 {
-			#address-cells = <1>;
-			#size-cells = <0>;
-
-			qcom,speed-bin = <169>;
-
-			qcom,initial-pwrlevel = <5>;
-			qcom,ca-target-pwrlevel = <4>;
-
-			/* TURBO */
-			qcom,gpu-pwrlevel@0 {
-				reg = <0>;
-				qcom,gpu-freq = <800000000>;
-				qcom,bus-freq = <12>;
-				qcom,bus-min = <10>;
-				qcom,bus-max = <12>;
-			};
-
-			/* NOM_L1 */
-			qcom,gpu-pwrlevel@1 {
-				reg = <1>;
-				qcom,gpu-freq = <650000000>;
-				qcom,bus-freq = <10>;
-				qcom,bus-min = <8>;
-				qcom,bus-max = <12>;
-			};
-
-			/* NOM */
-			qcom,gpu-pwrlevel@2 {
-				reg = <2>;
-				qcom,gpu-freq = <565000000>;
-				qcom,bus-freq = <9>;
-				qcom,bus-min = <8>;
-				qcom,bus-max = <11>;
-			};
-
-			/* SVS_L1 */
-			qcom,gpu-pwrlevel@3 {
-				reg = <3>;
-				qcom,gpu-freq = <430000000>;
-				qcom,bus-freq = <8>;
-				qcom,bus-min = <7>;
-				qcom,bus-max = <10>;
-			};
-
-			/* SVS */
-			qcom,gpu-pwrlevel@4 {
-				reg = <4>;
-				qcom,gpu-freq = <355000000>;
-				qcom,bus-freq = <7>;
-				qcom,bus-min = <5>;
-				qcom,bus-max = <8>;
-			};
-
-			/* LOW SVS */
-			qcom,gpu-pwrlevel@5 {
-				reg = <5>;
-				qcom,gpu-freq = <267000000>;
-				qcom,bus-freq = <5>;
-				qcom,bus-min = <4>;
-				qcom,bus-max = <7>;
-			};
-
-			/* XO */
-			qcom,gpu-pwrlevel@6 {
-				reg = <6>;
-				qcom,gpu-freq = <0>;
-				qcom,bus-freq = <0>;
-				qcom,bus-min = <0>;
-				qcom,bus-max = <0>;
-			};
-		};
-
-		qcom,gpu-pwrlevels-3 {
-			#address-cells = <1>;
-			#size-cells = <0>;
-
-			qcom,speed-bin = <130>;
-
-			qcom,initial-pwrlevel = <4>;
-			qcom,ca-target-pwrlevel = <3>;
-
-			/* NOM_L1 */
-			qcom,gpu-pwrlevel@0 {
-				reg = <0>;
-				qcom,gpu-freq = <610000000>;
-				qcom,bus-freq = <11>;
-				qcom,bus-min = <8>;
-				qcom,bus-max = <11>;
-			};
-
-			/* NOM */
-			qcom,gpu-pwrlevel@1 {
-				reg = <1>;
-				qcom,gpu-freq = <565000000>;
-				qcom,bus-freq = <9>;
-				qcom,bus-min = <8>;
-				qcom,bus-max = <11>;
-			};
-
-			/* SVS_L1 */
-			qcom,gpu-pwrlevel@2 {
-				reg = <2>;
-				qcom,gpu-freq = <430000000>;
-				qcom,bus-freq = <8>;
-				qcom,bus-min = <7>;
-				qcom,bus-max = <10>;
-			};
-
-			/* SVS */
-			qcom,gpu-pwrlevel@3 {
-				reg = <3>;
 				qcom,gpu-freq = <355000000>;
 				qcom,bus-freq = <7>;
 				qcom,bus-min = <5>;
@@ -4039,7 +3752,6 @@
 			};
 		};
 
->>>>>>> 87835b14
 		qcom,gpu-pwrlevels-4 {
 			#address-cells = <1>;
 			#size-cells = <0>;
@@ -4062,30 +3774,18 @@
 			qcom,gpu-pwrlevel@1 {
 				reg = <1>;
 				qcom,gpu-freq = <430000000>;
-<<<<<<< HEAD
-				qcom,bus-freq = <8>;
-				qcom,bus-min = <7>;
-				qcom,bus-max = <10>;
-=======
 				qcom,bus-freq = <11>;
 				qcom,bus-min = <7>;
 				qcom,bus-max = <11>;
->>>>>>> 87835b14
 			};
 
 			/* SVS */
 			qcom,gpu-pwrlevel@2 {
 				reg = <2>;
 				qcom,gpu-freq = <355000000>;
-<<<<<<< HEAD
-				qcom,bus-freq = <7>;
-				qcom,bus-min = <5>;
-				qcom,bus-max = <8>;
-=======
 				qcom,bus-freq = <8>;
 				qcom,bus-min = <5>;
 				qcom,bus-max = <9>;
->>>>>>> 87835b14
 			};
 
 			/* LOW SVS */
@@ -4094,11 +3794,7 @@
 				qcom,gpu-freq = <267000000>;
 				qcom,bus-freq = <5>;
 				qcom,bus-min = <4>;
-<<<<<<< HEAD
-				qcom,bus-max = <7>;
-=======
 				qcom,bus-max = <8>;
->>>>>>> 87835b14
 			};
 
 			/* XO */
