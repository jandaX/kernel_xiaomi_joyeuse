--- conflicted
+++ resolved
@@ -1387,8 +1387,6 @@
 			qcom,dump-node = <&LLCC_1>;
 			qcom,dump-id = <0x140>;
 		};
-<<<<<<< HEAD
-=======
 	};
 
 	mem_dump {
@@ -1444,7 +1442,6 @@
 			qcom,dump-size = <0x1000>;
 			qcom,dump-id = <0xe8>;
 		};
->>>>>>> 653fbfb6
 	};
 
 	apps_rsc: mailbox@18220000 {
@@ -2453,8 +2450,6 @@
 		qcom,pre-scaling = <1 1>;
 	};
 
-<<<<<<< HEAD
-=======
 	smb1390_therm {
 		reg = <ADC_AMUX_THM3>;
 		label = "smb1390_therm";
@@ -2462,7 +2457,6 @@
 		qcom,pre-scaling = <1 1>;
 	};
 
->>>>>>> 653fbfb6
 	conn_therm {
 		reg = <ADC_AMUX_THM4_PU2>;
 		label = "conn_therm";
