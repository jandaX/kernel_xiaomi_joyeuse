/* Copyright (c) 2017-2018, The Linux Foundation. All rights reserved.
 *
 * This program is free software; you can redistribute it and/or modify
 * it under the terms of the GNU General Public License version 2 and
 * only version 2 as published by the Free Software Foundation.
 *
 * This program is distributed in the hope that it will be useful,
 * but WITHOUT ANY WARRANTY; without even the implied warranty of
 * MERCHANTABILITY or FITNESS FOR A PARTICULAR PURPOSE.  See the
 * GNU General Public License for more details.
 */

#include <dt-bindings/gpio/gpio.h>
#include <dt-bindings/input/input.h>

#include "sm8150-pmic-overlay.dtsi"
#include "sm8150-audio-overlay.dtsi"
#include "sm8150-sde-display.dtsi"
#include "sm8150-camera-sensor-cdp.dtsi"
#include "sm8150-thermal-overlay.dtsi"

&qupv3_se12_2uart {
	status = "ok";
};

&vendor {
	bluetooth: bt_wcn3990 {
		compatible = "qca,wcn3990";
		qca,bt-vdd-core-supply = <&pm8150_l7>;
		qca,bt-vdd-pa-supply = <&pm8150l_l2>;
		qca,bt-vdd-ldo-supply = <&pm8150l_l11>;

		qca,bt-vdd-core-voltage-level = <1800000 1800000>;
		qca,bt-vdd-pa-voltage-level = <1304000 1304000>;
		qca,bt-vdd-ldo-voltage-level = <3312000 3312000>;

		qca,bt-vdd-core-current-level = <0>; /* LPM/PFM */
		qca,bt-vdd-pa-current-level = <0>; /* LPM/PFM */
		qca,bt-vdd-ldo-current-level = <0>; /* LPM/PFM */
	};

	extcon_usb1: extcon_usb1 {
		compatible = "linux,extcon-usb-gpio";
		vbus-gpio = <&pm8150_gpios 10 GPIO_ACTIVE_HIGH>;
		id-gpio = <&tlmm 101 GPIO_ACTIVE_HIGH>;
		vbus-out-gpio = <&pm8150_gpios 9 GPIO_ACTIVE_HIGH>;

		pinctrl-names = "default";
		pinctrl-0 = <&usb2_vbus_det_default
			     &usb2_id_det_default
			     &usb2_vbus_boost_default>;
	};
};

&qupv3_se13_4uart {
	status = "ok";
};

&qupv3_se3_spi {
	status = "ok";
};

&qupv3_se4_i2c {
	status = "ok";
};

&soc {
	gpio_keys {
		compatible = "gpio-keys";
		label = "gpio-keys";

		pinctrl-names = "default";
		pinctrl-0 = <&key_home_default
			     &key_vol_up_default>;

		home {
			label = "home";
			gpios = <&pm8150_gpios 1 GPIO_ACTIVE_LOW>;
			linux,input-type = <1>;
			linux,code = <KEY_HOME>;
			gpio-key,wakeup;
			debounce-interval = <15>;
			linux,can-disable;
		};

		vol_up {
			label = "volume_up";
			gpios = <&pm8150_gpios 6 GPIO_ACTIVE_LOW>;
			linux,input-type = <1>;
			linux,code = <KEY_VOLUMEUP>;
			gpio-key,wakeup;
			debounce-interval = <15>;
			linux,can-disable;
		};
	};

	qcom,qbt1000 {
		compatible = "qcom,qbt1000";
		clock-names = "core", "iface";
		clock-frequency = <25000000>;
		qcom,ipc-gpio = <&tlmm 118 0>;
		qcom,finger-detect-gpio = <&pm8150_gpios 1 0>;
<<<<<<< HEAD
=======
		status = "disabled";
>>>>>>> d8914c3a
	};
};

&snd_934x {
	qcom,model = "sm8150-tavil-cdp-snd-card";
	qcom,us-euro-gpios = <&tavil_us_euro_switch>;
};

&dsi_sharp_4k_dsc_cmd {
	qcom,panel-supply-entries = <&dsi_panel_pwr_supply>;
	qcom,mdss-dsi-bl-pmic-control-type = "bl_ctrl_wled";
	qcom,mdss-dsi-bl-min-level = <1>;
	qcom,mdss-dsi-bl-max-level = <4095>;
	qcom,mdss-dsi-mode-sel-gpio-state = "dual_port";
	qcom,panel-mode-gpio = <&tlmm 7 0>;
	qcom,platform-te-gpio = <&tlmm 8 0>;
	qcom,platform-reset-gpio = <&tlmm 6 0>;
};

&dsi_sharp_4k_dsc_video {
	qcom,panel-supply-entries = <&dsi_panel_pwr_supply>;
	qcom,mdss-dsi-bl-pmic-control-type = "bl_ctrl_wled";
	qcom,mdss-dsi-bl-min-level = <1>;
	qcom,mdss-dsi-bl-max-level = <4095>;
	qcom,mdss-dsi-mode-sel-gpio-state = "dual_port";
	qcom,panel-mode-gpio = <&tlmm 7 0>;
	qcom,platform-te-gpio = <&tlmm 8 0>;
	qcom,platform-reset-gpio = <&tlmm 6 0>;
};

&dsi_sim_cmd {
	qcom,panel-supply-entries = <&dsi_panel_pwr_supply>;
	qcom,mdss-dsi-bl-pmic-control-type = "bl_ctrl_dcs";
	qcom,platform-reset-gpio = <&tlmm 6 0>;
};

&dsi_sim_vid {
	qcom,panel-supply-entries = <&dsi_panel_pwr_supply>;
	qcom,mdss-dsi-bl-pmic-control-type = "bl_ctrl_dcs";
	qcom,platform-reset-gpio = <&tlmm 6 0>;
};

&dsi_dual_sim_cmd {
	qcom,panel-supply-entries = <&dsi_panel_pwr_supply>;
	qcom,mdss-dsi-bl-pmic-control-type = "bl_ctrl_dcs";
	qcom,platform-reset-gpio = <&tlmm 6 0>;
};

&dsi_dual_sim_vid {
	qcom,panel-supply-entries = <&dsi_panel_pwr_supply>;
	qcom,mdss-dsi-bl-pmic-control-type = "bl_ctrl_dcs";
	qcom,platform-reset-gpio = <&tlmm 6 0>;
};

&dsi_dual_nt35597_truly_video {
	qcom,panel-supply-entries = <&dsi_panel_pwr_supply>;
	qcom,mdss-dsi-bl-pmic-control-type = "bl_ctrl_wled";
	qcom,mdss-dsi-bl-min-level = <1>;
	qcom,mdss-dsi-bl-max-level = <4095>;
	qcom,mdss-dsi-mode-sel-gpio-state = "dual_port";
	qcom,panel-mode-gpio = <&tlmm 7 0>;
	qcom,platform-te-gpio = <&tlmm 8 0>;
	qcom,platform-reset-gpio = <&tlmm 6 0>;
};

&dsi_dual_nt35597_truly_cmd {
	qcom,panel-supply-entries = <&dsi_panel_pwr_supply>;
	qcom,mdss-dsi-bl-pmic-control-type = "bl_ctrl_wled";
	qcom,mdss-dsi-bl-min-level = <1>;
	qcom,mdss-dsi-bl-max-level = <4095>;
	qcom,mdss-dsi-mode-sel-gpio-state = "dual_port";
	qcom,panel-mode-gpio = <&tlmm 7 0>;
	qcom,platform-te-gpio = <&tlmm 8 0>;
	qcom,platform-reset-gpio = <&tlmm 6 0>;
};

&dsi_sim_dsc_375_cmd {
	qcom,panel-supply-entries = <&dsi_panel_pwr_supply>;
	qcom,mdss-dsi-bl-pmic-control-type = "bl_ctrl_dcs";
	qcom,platform-reset-gpio = <&tlmm 6 0>;
};

&dsi_dual_sim_dsc_375_cmd {
	qcom,panel-supply-entries = <&dsi_panel_pwr_supply>;
	qcom,mdss-dsi-bl-pmic-control-type = "bl_ctrl_dcs";
	qcom,platform-reset-gpio = <&tlmm 6 0>;
};

&dsi_nt35597_truly_dsc_cmd {
	qcom,panel-supply-entries = <&dsi_panel_pwr_supply>;
	qcom,mdss-dsi-bl-pmic-control-type = "bl_ctrl_wled";
	qcom,mdss-dsi-bl-min-level = <1>;
	qcom,mdss-dsi-bl-max-level = <4095>;
	qcom,mdss-dsi-mode-sel-gpio-state = "single_port";
	qcom,panel-mode-gpio = <&tlmm 7 0>;
	qcom,platform-te-gpio = <&tlmm 8 0>;
	qcom,platform-reset-gpio = <&tlmm 6 0>;
};

&dsi_nt35597_truly_dsc_video {
	qcom,panel-supply-entries = <&dsi_panel_pwr_supply>;
	qcom,mdss-dsi-bl-pmic-control-type = "bl_ctrl_wled";
	qcom,mdss-dsi-bl-min-level = <1>;
	qcom,mdss-dsi-bl-max-level = <4095>;
	qcom,mdss-dsi-mode-sel-gpio-state = "single_port";
	qcom,panel-mode-gpio = <&tlmm 7 0>;
	qcom,platform-te-gpio = <&tlmm 8 0>;
	qcom,platform-reset-gpio = <&tlmm 6 0>;
};

&dsi_nt35695b_truly_fhd_cmd {
	qcom,panel-supply-entries = <&dsi_panel_pwr_supply>;
	qcom,mdss-dsi-bl-pmic-control-type = "bl_ctrl_wled";
	qcom,mdss-dsi-bl-min-level = <1>;
	qcom,mdss-dsi-bl-max-level = <4095>;
	qcom,mdss-dsi-mode-sel-gpio-state = "single_port";
	qcom,panel-mode-gpio = <&tlmm 7 0>;
	qcom,platform-te-gpio = <&tlmm 8 0>;
	qcom,platform-reset-gpio = <&tlmm 6 0>;
};

&dsi_nt35695b_truly_fhd_video {
	qcom,panel-supply-entries = <&dsi_panel_pwr_supply>;
	qcom,mdss-dsi-bl-pmic-control-type = "bl_ctrl_wled";
	qcom,mdss-dsi-bl-min-level = <1>;
	qcom,mdss-dsi-bl-max-level = <4095>;
	qcom,mdss-dsi-mode-sel-gpio-state = "single_port";
	qcom,panel-mode-gpio = <&tlmm 7 0>;
	qcom,platform-te-gpio = <&tlmm 8 0>;
	qcom,platform-reset-gpio = <&tlmm 6 0>;
};

&qupv3_se9_i2c {
	status = "ok";
	nq@28 {
		compatible = "qcom,nq-nci";
		reg = <0x28>;
		qcom,nq-irq = <&tlmm 47 0x00>;
		qcom,nq-ven = <&tlmm 41 0x00>;
		qcom,nq-firm = <&tlmm 48 0x00>;
		qcom,nq-clkreq = <&tlmm 113 0x00>;
		qcom,nq-esepwr = <&tlmm 42 0x00>;
		interrupt-parent = <&tlmm>;
		interrupts = <47 0>;
		interrupt-names = "nfc_irq";
		pinctrl-names = "nfc_active", "nfc_suspend";
		pinctrl-0 = <&nfc_int_active &nfc_enable_active
					&nfc_clk_req_active>;
		pinctrl-1 = <&nfc_int_suspend &nfc_enable_suspend
					&nfc_clk_req_suspend>;
	};
};

&dsi_sharp_4k_dsc_cmd_display {
	qcom,dsi-display-active;
};

&ufsphy_mem {
	compatible = "qcom,ufs-phy-qmp-v4";

	vdda-phy-supply = <&pm8150_l5>;
	vdda-pll-supply = <&pm8150l_l3>;
	vdda-phy-max-microamp = <90200>;
	vdda-pll-max-microamp = <19000>;

	status = "ok";
};

&ufshc_mem {
	vdd-hba-supply = <&ufs_phy_gdsc>;
	vdd-hba-fixed-regulator;
	vcc-supply = <&pm8150_l10>;
	vcc-voltage-level = <2950000 2960000>;
	vccq2-supply = <&pm8150_s4>;
	vcc-max-microamp = <750000>;
	vccq2-max-microamp = <750000>;

	qcom,vddp-ref-clk-supply = <&pm8150_l9>;
	qcom,vddp-ref-clk-max-microamp = <100>;

	status = "ok";
};

&sdhc_2 {
	vdd-supply = <&pm8150l_l9>;
	qcom,vdd-voltage-level = <2950000 2960000>;
	qcom,vdd-current-level = <200 800000>;

	vdd-io-supply = <&pm8150l_l6>;
	qcom,vdd-io-voltage-level = <1808000 2960000>;
	qcom,vdd-io-current-level = <200 22000>;

	pinctrl-names = "active", "sleep";
	pinctrl-0 = <&sdc2_clk_on  &sdc2_cmd_on &sdc2_data_on &storage_cd>;
	pinctrl-1 = <&sdc2_clk_off &sdc2_cmd_off &sdc2_data_off &storage_cd>;

	cd-gpios = <&tlmm 96 GPIO_ACTIVE_LOW>;

	status = "ok";
};

<<<<<<< HEAD
=======
&spmi_debug_bus {
	status = "ok";
};

>>>>>>> d8914c3a
&pm8150l_wled {
	qcom,string-cfg= <7>;
	status = "ok";
};

&pm8150l_lcdb {
	status = "ok";
};

&pm8150b_charger {
	qcom,batteryless-platform;
	io-channels = <&pm8150b_vadc ADC_USB_IN_V_16>,
		      <&pm8150b_vadc ADC_USB_IN_I>,
		      <&pm8150b_vadc ADC_CHG_TEMP>;
	io-channel-names = "usb_in_voltage",
			   "usb_in_current",
			   "chg_temp";
};

&pm8150b_vadc {
	vph_pwr {
		reg = <ADC_VPH_PWR>;
		label = "vph_pwr";
		qcom,pre-scaling = <1 3>;
	};

	wp_therm {
		reg = <ADC_AMUX_THM1_PU2>;
		label = "wp_therm";
		qcom,ratiometric;
		qcom,hw-settle-time = <200>;
		qcom,pre-scaling = <1 1>;
	};

	vcoin {
		reg = <ADC_VCOIN>;
		label = "vcoin";
		qcom,pre-scaling = <1 3>;
	};

	conn_therm {
		reg = <ADC_AMUX_THM3_PU2>;
		label = "conn_therm";
		qcom,ratiometric;
		qcom,hw-settle-time = <200>;
		qcom,pre-scaling = <1 1>;
	};

	chg_sbux {
		reg = <ADC_SBUx>;
		label = "chg_sbux";
		qcom,pre-scaling = <1 3>;
	};

	mid_chg_div6 {
		reg = <ADC_MID_CHG_DIV6>;
		label = "chg_mid";
		qcom,pre-scaling = <1 6>;
	};

	usb_in_i_uv {
		reg = <ADC_USB_IN_I>;
		label = "usb_in_i_uv";
		qcom,pre-scaling = <1 1>;
	};

	usb_in_v_div_16 {
		reg = <ADC_USB_IN_V_16>;
		label = "usb_in_v_div_16";
		qcom,pre-scaling = <1 16>;
	};
};

&pm8150_vadc {
	vph_pwr {
		reg = <ADC_VPH_PWR>;
		label = "vph_pwr";
		qcom,pre-scaling = <1 3>;
	};

	vcoin {
		reg = <ADC_VCOIN>;
		label = "vcoin";
		qcom,pre-scaling = <1 3>;
	};

	xo_therm {
		reg = <ADC_XO_THERM_PU2>;
		label = "xo_therm";
		qcom,ratiometric;
		qcom,hw-settle-time = <200>;
		qcom,pre-scaling = <1 1>;
	};

	skin_therm {
		reg = <ADC_AMUX_THM1_PU2>;
		label = "skin_therm";
		qcom,ratiometric;
		qcom,hw-settle-time = <200>;
		qcom,pre-scaling = <1 1>;
	};

	pa_therm1 {
		reg = <ADC_AMUX_THM2_PU2>;
		label = "pa_therm1";
		qcom,ratiometric;
		qcom,hw-settle-time = <200>;
		qcom,pre-scaling = <1 1>;
	};
};

&pm8150l_vadc {
	vph_pwr {
		reg = <ADC_VPH_PWR>;
		label = "vph_pwr";
		qcom,pre-scaling = <1 3>;
	};

	camera_flash_therm {
		reg = <ADC_AMUX_THM1_PU2>;
		label = "camera_flash_therm";
		qcom,ratiometric;
		qcom,hw-settle-time = <200>;
		qcom,pre-scaling = <1 1>;
	};

	skin_msm_therm {
		reg = <ADC_AMUX_THM2_PU2>;
		label = "skin_msm_therm";
		qcom,ratiometric;
		qcom,hw-settle-time = <200>;
		qcom,pre-scaling = <1 1>;
	};

	pa_therm2 {
		reg = <ADC_AMUX_THM3_PU2>;
		label = "pa_therm2";
		qcom,ratiometric;
		qcom,hw-settle-time = <200>;
		qcom,pre-scaling = <1 1>;
	};
};

&wil6210 {
	status = "ok";
};

&mhi_0 {
	mhi,fw-name = "debug.mbn";
<<<<<<< HEAD
	status = "okay";
=======
>>>>>>> d8914c3a
};

&pm8150b_adc_tm {
	wp_therm {
		reg = <ADC_AMUX_THM2_PU2>;
		qcom,ratiometric;
		qcom,hw-settle-time = <200>;
	};
};

&pm8150_adc_tm {
	xo_therm {
		reg = <ADC_XO_THERM_PU2>;
		qcom,ratiometric;
		qcom,hw-settle-time = <200>;
	};
};

&pm8150l_adc_tm {
	camera_flash_therm {
		reg = <ADC_AMUX_THM1_PU2>;
		qcom,ratiometric;
		qcom,hw-settle-time = <200>;
	};

	skin_msm_therm {
		reg = <ADC_AMUX_THM2_PU2>;
		qcom,ratiometric;
		qcom,hw-settle-time = <200>;
	};

	pa_therm2 {
		reg = <ADC_AMUX_THM3_PU2>;
		qcom,ratiometric;
		qcom,hw-settle-time = <200>;
	};
};

&thermal_zones {
	wp-therm {
		polling-delay-passive = <0>;
		polling-delay = <0>;
		thermal-governor = "user_space";
		thermal-sensors = <&pm8150b_adc_tm ADC_AMUX_THM2_PU2>;
		trips {
			active-config0 {
				temperature = <125000>;
				hysteresis = <1000>;
				type = "passive";
			};
		};
	};

	xo-therm {
		polling-delay-passive = <0>;
		polling-delay = <0>;
		thermal-governor = "user_space";
		thermal-sensors = <&pm8150_adc_tm ADC_XO_THERM_PU2>;
		trips {
			active-config0 {
				temperature = <125000>;
				hysteresis = <1000>;
				type = "passive";
			};
		};
	};

	camera-flash-therm {
		polling-delay-passive = <0>;
		polling-delay = <0>;
		thermal-governor = "user_space";
		thermal-sensors = <&pm8150l_adc_tm ADC_AMUX_THM1_PU2>;
		trips {
			active-config0 {
				temperature = <125000>;
				hysteresis = <1000>;
				type = "passive";
			};
		};
	};

	skin-msm-therm {
		polling-delay-passive = <0>;
		polling-delay = <0>;
		thermal-governor = "user_space";
		thermal-sensors = <&pm8150l_adc_tm ADC_AMUX_THM2_PU2>;
		trips {
			active-config0 {
				temperature = <125000>;
				hysteresis = <1000>;
				type = "passive";
			};
		};
	};

	pa-therm2 {
		polling-delay-passive = <0>;
		polling-delay = <0>;
		thermal-governor = "user_space";
		thermal-sensors = <&pm8150l_adc_tm ADC_AMUX_THM3_PU2>;
		trips {
			active-config0 {
				temperature = <125000>;
				hysteresis = <1000>;
				type = "passive";
			};
		};
	};
};

&usb1 {
	extcon = <&extcon_usb1>;
};<|MERGE_RESOLUTION|>--- conflicted
+++ resolved
@@ -100,10 +100,7 @@
 		clock-frequency = <25000000>;
 		qcom,ipc-gpio = <&tlmm 118 0>;
 		qcom,finger-detect-gpio = <&pm8150_gpios 1 0>;
-<<<<<<< HEAD
-=======
 		status = "disabled";
->>>>>>> d8914c3a
 	};
 };
 
@@ -305,13 +302,10 @@
 	status = "ok";
 };
 
-<<<<<<< HEAD
-=======
 &spmi_debug_bus {
 	status = "ok";
 };
 
->>>>>>> d8914c3a
 &pm8150l_wled {
 	qcom,string-cfg= <7>;
 	status = "ok";
@@ -461,10 +455,6 @@
 
 &mhi_0 {
 	mhi,fw-name = "debug.mbn";
-<<<<<<< HEAD
-	status = "okay";
-=======
->>>>>>> d8914c3a
 };
 
 &pm8150b_adc_tm {
