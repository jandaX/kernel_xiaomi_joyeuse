--- conflicted
+++ resolved
@@ -1527,11 +1527,7 @@
 		reg-names = "osm_l3_base", "osm_pwrcl_base",
 			"osm_perfcl_base", "osm_perfpcl_base";
 		l3-devs = <&cpu0_cpu_l3_lat &cpu4_cpu_l3_lat &cdsp_cdsp_l3_lat
-<<<<<<< HEAD
-			&msm_gpu &cpu7_cpu_l3_lat>;
-=======
 			&cpu7_cpu_l3_lat>;
->>>>>>> e0615925
 
 		#clock-cells = <1>;
 	};
