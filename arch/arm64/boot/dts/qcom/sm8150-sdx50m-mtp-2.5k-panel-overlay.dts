--- conflicted
+++ resolved
@@ -26,10 +26,7 @@
 / {
 	model = "SDX50M 2.5k panel MTP";
 	compatible = "qcom,sm8150-mtp", "qcom,sm8150", "qcom,mtp";
-<<<<<<< HEAD
 	qcom,board-id = <0x01010108 0x1>;
-=======
-	qcom,board-id = <0x01010008 0x1>;
 };
 
 &dsi_sharp_4k_dsc_cmd_display {
@@ -60,5 +57,4 @@
 
 &dsi_dual_nt35597_truly_cmd_display {
 	qcom,dsi-display-active;
->>>>>>> 0c473b76
 };