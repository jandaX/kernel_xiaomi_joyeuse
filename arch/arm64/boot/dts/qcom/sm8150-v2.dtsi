/* Copyright (c) 2018, The Linux Foundation. All rights reserved.
 *
 * This program is free software; you can redistribute it and/or modify
 * it under the terms of the GNU General Public License version 2 and
 * only version 2 as published by the Free Software Foundation.
 *
 * This program is distributed in the hope that it will be useful,
 * but WITHOUT ANY WARRANTY; without even the implied warranty of
 * MERCHANTABILITY or FITNESS FOR A PARTICULAR PURPOSE.  See the
 * GNU General Public License for more details.
 */

#include "sm8150.dtsi"

/ {
	model = "Qualcomm Technologies, Inc. SM8150 V2";
	qcom,msm-name = "SM8150 V2";
	qcom,msm-id = <339 0x20000>;
};

/* Remove smmu nodes specific to SM8150 */
/delete-node/ &apps_smmu;
/delete-node/ &kgsl_smmu;

&clock_gcc {
	compatible = "qcom,gcc-sm8150-v2", "syscon";
};

&clock_camcc {
	compatible = "qcom,camcc-sm8150-v2", "syscon";
};

&clock_dispcc {
	compatible = "qcom,dispcc-sm8150-v2", "syscon";
};

&clock_videocc {
	compatible = "qcom,videocc-sm8150-v2", "syscon";
};

&clock_npucc {
	compatible = "qcom,npucc-sm8150-v2", "syscon";
};
#include "msm-arm-smmu-sm8150-v2.dtsi"

&msm_vidc {
	qcom,allowed-clock-rates = <240000000 338000000
		365000000 444000000 533000000>;

	non_secure_cb {
		iommus = <&apps_smmu 0x2300 0x60>;
	};
	secure_bitstream_cb {
		iommus = <&apps_smmu 0x2301 0x4>;
	};
	secure_pixel_cb {
		iommus = <&apps_smmu 0x2303 0x20>;
	};
	secure_non_pixel_cb {
		iommus = <&apps_smmu 0x2304 0x60>;
	};
<<<<<<< HEAD
=======
};

&energy_costs {
	CPU_COST_0: core-cost0 {
		busy-cost-data = <
			 300000 24
			 403200 25
			 499200 27
			 576000 29
			 672000 33
			 768000 37
			 844800 42
			 940800 47
			1036800 54
			1113600 59
			1209600 66
			1305600 73
			1382400 79
			1478400 88
			1555200 96
			1632000 105
			1708800 115
			1785600 128
		>;
		idle-cost-data = <
			22 18 14 12
		>;
	};

	CPU_COST_1: core-cost1 {
		busy-cost-data = <
			 710400 165
			 825600 195
			 940800 228
			1056000 264
			1171200 301
			1286400 339
			1401600 378
			1497600 411
			1612800 453
			1708800 491
			1804800 534
			1920000 594
			2016000 654
			2131200 740
			2227200 825
			2323200 920
			2419200 1022
		>;
		idle-cost-data = <
			100 80 60 40
		>;
	};

	CPU_COST_2: core-cost2 {
		busy-cost-data = <
			 825600 227
			 940800 262
			1056000 302
			1171200 348
			1286400 398
			1401600 451
			1497600 498
			1612800 556
			1708800 606
			1804800 655
			1920000 716
			2016000 766
			2131200 826
			2227200 878
			2323200 933
			2419200 992
			2534400 1075
			2649600 1179
			2745600 1288
			2841600 1427
		>;
		idle-cost-data = <
			130 110 90 70
		>;
	};

	CLUSTER_COST_0: cluster-cost0 {
		busy-cost-data = <
			 300000 3
			 403200 4
			 499200 4
			 576000 4
			 672000 5
			 768000 5
			 844800 6
			 940800 7
			1036800 8
			1113600 9
			1209600 10
			1305600 11
			1382400 12
			1478400 13
			1555200 14
			1632000 15
			1708800 16
			1785600 17
		>;
		idle-cost-data = <
			4 3 2 1
		>;
	};

	CLUSTER_COST_1: cluster-cost1 {
		busy-cost-data = <
			 710400 25
			 825600 26
			 940800 27
			1056000 28
			1171200 29
			1286400 30
			1401600 32
			1497600 34
			1612800 37
			1708800 40
			1804800 45
			1920000 50
			2016000 57
			2131200 64
			2227200 74
			2323200 90
			2419200 106
		>;
		idle-cost-data = <
			4 3 2 1
		>;
	};

	CLUSTER_COST_2: cluster-cost2 {
		busy-cost-data = <
			 825600 30
			 940800 33
			1056000 36
			1171200 39
			1286400 42
			1401600 46
			1497600 49
			1612800 55
			1708800 67
			1804800 77
			1920000 87
			2016000 100
			2131200 110
			2227200 120
			2323200 128
			2419200 135
			2534400 140
			2649600 147
			2745600 160
			2841600 180
		>;
		idle-cost-data = <
			4 3 2 1
		>;
	};
>>>>>>> 4ffaab25
};<|MERGE_RESOLUTION|>--- conflicted
+++ resolved
@@ -59,8 +59,6 @@
 	secure_non_pixel_cb {
 		iommus = <&apps_smmu 0x2304 0x60>;
 	};
-<<<<<<< HEAD
-=======
 };
 
 &energy_costs {
@@ -221,5 +219,4 @@
 			4 3 2 1
 		>;
 	};
->>>>>>> 4ffaab25
 };