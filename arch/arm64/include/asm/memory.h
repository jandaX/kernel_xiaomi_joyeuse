--- conflicted
+++ resolved
@@ -80,25 +80,16 @@
 #define KERNEL_END        _end
 
 /*
-<<<<<<< HEAD
- * KASAN requires 1/8th of the kernel virtual address space for the shadow
- * region. KASAN can bloat the stack significantly, so double the (minimum)
- * stack size when KASAN is in use, and then double it again if KASAN_EXTRA is
- * on.
+ * Generic and tag-based KASAN require 1/8th and 1/16th of the kernel virtual
+ * address space for the shadow region respectively. They can bloat the stack
+ * significantly, so double the (minimum) stack size when they are in use,
+ * and then double it again if KASAN_EXTRA is on
  */
 #ifdef CONFIG_KASAN
-#define KASAN_SHADOW_SIZE	(UL(1) << (VA_BITS - 3))
+#define KASAN_SHADOW_SIZE	(UL(1) << (VA_BITS - KASAN_SHADOW_SCALE_SHIFT))
 #ifdef CONFIG_KASAN_EXTRA
 #define KASAN_THREAD_SHIFT	2
 #else
-=======
- * Generic and tag-based KASAN require 1/8th and 1/16th of the kernel virtual
- * address space for the shadow region respectively. They can bloat the stack
- * significantly, so double the (minimum) stack size when they are in use.
- */
-#ifdef CONFIG_KASAN
-#define KASAN_SHADOW_SIZE	(UL(1) << (VA_BITS - KASAN_SHADOW_SCALE_SHIFT))
->>>>>>> 2bb70f40
 #define KASAN_THREAD_SHIFT	1
 #endif /* CONFIG_KASAN_EXTRA */
 #else
