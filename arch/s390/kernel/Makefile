# SPDX-License-Identifier: GPL-2.0
#
# Makefile for the linux kernel.
#

ifdef CONFIG_FUNCTION_TRACER

# Do not trace tracer code
CFLAGS_REMOVE_ftrace.o	= $(CC_FLAGS_FTRACE)

# Do not trace early setup code
CFLAGS_REMOVE_als.o	= $(CC_FLAGS_FTRACE)
CFLAGS_REMOVE_early.o	= $(CC_FLAGS_FTRACE)

endif

GCOV_PROFILE_als.o	:= n
GCOV_PROFILE_early.o	:= n

KCOV_INSTRUMENT_als.o	:= n
KCOV_INSTRUMENT_early.o	:= n

UBSAN_SANITIZE_als.o	:= n
UBSAN_SANITIZE_early.o	:= n

#
# Use -march=z900 for als.c to be able to print an error
# message if the kernel is started on a machine which is too old
#
ifneq ($(CC_FLAGS_MARCH),-march=z900)
CFLAGS_REMOVE_als.o	+= $(CC_FLAGS_MARCH)
CFLAGS_REMOVE_als.o	+= $(CC_FLAGS_EXPOLINE)
CFLAGS_als.o		+= -march=z900
AFLAGS_REMOVE_head.o	+= $(CC_FLAGS_MARCH)
AFLAGS_head.o		+= -march=z900
endif

#
# Passing null pointers is ok for smp code, since we access the lowcore here.
#
CFLAGS_smp.o		:= -Wno-nonnull

#
# Disable tailcall optimizations for stack / callchain walking functions
# since this might generate broken code when accessing register 15 and
# passing its content to other functions.
#
CFLAGS_stacktrace.o	+= -fno-optimize-sibling-calls
CFLAGS_dumpstack.o	+= -fno-optimize-sibling-calls

#
# Pass UTS_MACHINE for user_regset definition
#
CFLAGS_ptrace.o		+= -DUTS_MACHINE='"$(UTS_MACHINE)"'

obj-y	:= traps.o time.o process.o base.o early.o setup.o idle.o vtime.o
obj-y	+= processor.o sys_s390.o ptrace.o signal.o cpcmd.o ebcdic.o nmi.o
obj-y	+= debug.o irq.o ipl.o dis.o diag.o vdso.o als.o
obj-y	+= sysinfo.o jump_label.o lgr.o os_info.o machine_kexec.o pgm_check.o
obj-y	+= runtime_instr.o cache.o fpu.o dumpstack.o guarded_storage.o
obj-y	+= entry.o reipl.o relocate_kernel.o kdebugfs.o alternative.o
obj-y	+= nospec-branch.o

extra-y				+= head.o head64.o vmlinux.lds

<<<<<<< HEAD
=======
obj-$(CONFIG_SYSFS)		+= nospec-sysfs.o
>>>>>>> d8914c3a
CFLAGS_REMOVE_nospec-branch.o	+= $(CC_FLAGS_EXPOLINE)

obj-$(CONFIG_MODULES)		+= module.o
obj-$(CONFIG_SMP)		+= smp.o
obj-$(CONFIG_SCHED_TOPOLOGY)	+= topology.o
obj-$(CONFIG_HIBERNATION)	+= suspend.o swsusp.o
obj-$(CONFIG_AUDIT)		+= audit.o
compat-obj-$(CONFIG_AUDIT)	+= compat_audit.o
obj-$(CONFIG_COMPAT)		+= compat_linux.o compat_signal.o
obj-$(CONFIG_COMPAT)		+= compat_wrapper.o $(compat-obj-y)
obj-$(CONFIG_EARLY_PRINTK)	+= early_printk.o
obj-$(CONFIG_STACKTRACE)	+= stacktrace.o
obj-$(CONFIG_KPROBES)		+= kprobes.o
obj-$(CONFIG_FUNCTION_TRACER)	+= mcount.o ftrace.o
obj-$(CONFIG_CRASH_DUMP)	+= crash_dump.o
obj-$(CONFIG_UPROBES)		+= uprobes.o

obj-$(CONFIG_PERF_EVENTS)	+= perf_event.o perf_cpum_cf.o perf_cpum_sf.o
obj-$(CONFIG_PERF_EVENTS)	+= perf_cpum_cf_events.o

obj-$(CONFIG_TRACEPOINTS)	+= trace.o

# vdso
obj-y				+= vdso64/
obj-$(CONFIG_COMPAT)		+= vdso32/<|MERGE_RESOLUTION|>--- conflicted
+++ resolved
@@ -63,10 +63,7 @@
 
 extra-y				+= head.o head64.o vmlinux.lds
 
-<<<<<<< HEAD
-=======
 obj-$(CONFIG_SYSFS)		+= nospec-sysfs.o
->>>>>>> d8914c3a
 CFLAGS_REMOVE_nospec-branch.o	+= $(CC_FLAGS_EXPOLINE)
 
 obj-$(CONFIG_MODULES)		+= module.o
