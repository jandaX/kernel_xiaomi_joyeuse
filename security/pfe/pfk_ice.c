/* Copyright (c) 2015-2018, The Linux Foundation. All rights reserved.
 *
 * This program is free software; you can redistribute it and/or modify
 * it under the terms of the GNU General Public License version 2 and
 * only version 2 as published by the Free Software Foundation.
 *
 * This program is distributed in the hope that it will be useful,
 * but WITHOUT ANY WARRANTY; without even the implied warranty of
 * MERCHANTABILITY or FITNESS FOR A PARTICULAR PURPOSE.  See the
 * GNU General Public License for more details.
 */

#include <linux/module.h>
#include <linux/init.h>
#include <linux/errno.h>
#include <linux/io.h>
#include <linux/interrupt.h>
#include <linux/delay.h>
#include <linux/async.h>
#include <linux/mm.h>
#include <linux/of.h>
#include <linux/device-mapper.h>
#include <soc/qcom/scm.h>
#include <soc/qcom/qseecomi.h>
#include <crypto/ice.h>
#include "pfk_ice.h"

/**********************************/
/** global definitions		 **/
/**********************************/

#define TZ_ES_INVALIDATE_ICE_KEY 0x3
#define TZ_ES_CONFIG_SET_ICE_KEY 0x4

/* index 0 and 1 is reserved for FDE */
#define MIN_ICE_KEY_INDEX 2

#define MAX_ICE_KEY_INDEX 31

#define TZ_ES_CONFIG_SET_ICE_KEY_ID \
	TZ_SYSCALL_CREATE_SMC_ID(TZ_OWNER_SIP, TZ_SVC_ES, \
	TZ_ES_CONFIG_SET_ICE_KEY)

#define TZ_ES_INVALIDATE_ICE_KEY_ID \
		TZ_SYSCALL_CREATE_SMC_ID(TZ_OWNER_SIP, \
			TZ_SVC_ES, TZ_ES_INVALIDATE_ICE_KEY)

#define TZ_ES_INVALIDATE_ICE_KEY_PARAM_ID \
	TZ_SYSCALL_CREATE_PARAM_ID_1( \
	TZ_SYSCALL_PARAM_TYPE_VAL)

#define TZ_ES_CONFIG_SET_ICE_KEY_PARAM_ID \
	TZ_SYSCALL_CREATE_PARAM_ID_5( \
	TZ_SYSCALL_PARAM_TYPE_VAL, \
	TZ_SYSCALL_PARAM_TYPE_BUF_RW, TZ_SYSCALL_PARAM_TYPE_VAL, \
	TZ_SYSCALL_PARAM_TYPE_VAL, TZ_SYSCALL_PARAM_TYPE_VAL)
<<<<<<< HEAD

#define CONTEXT_SIZE 0x1000

#define KEYMASTER_UTILS_CMD_ID 0x200UL
#define KEYMASTER_GET_VERSION (KEYMASTER_UTILS_CMD_ID + 0UL)
#define KEYMASTER_SET_ICE_KEY (KEYMASTER_UTILS_CMD_ID + 18UL)
#define KEYMASTER_CLEAR_ICE_KEY (KEYMASTER_UTILS_CMD_ID + 19UL)

#define USE_KM_MAJOR_VERSION 4
#define USE_KM_MINOR_VERSION 513
#define ICE_BUFFER_SIZE 64

static uint32_t keymaster_minor_version;
static uint32_t keymaster_major_version;

static uint8_t ice_buffer[ICE_BUFFER_SIZE];

static struct qseecom_handle *qhandle;

enum {
	ICE_CIPHER_MODE_XTS_128 = 0,
	ICE_CIPHER_MODE_CBC_128 = 1,
	ICE_CIPHER_MODE_XTS_256 = 3,
	ICE_CIPHER_MODE_CBC_256 = 4
};

static uint32_t get_keymaster_version(struct qseecom_handle *qhandle)
{
	int ret = 0;
	struct pfk_km_get_version_req *req;
	struct pfk_km_get_version_rsp *rsp;

	req = (struct pfk_km_get_version_req *) qhandle->sbuf;
	req->cmd_id = KEYMASTER_GET_VERSION;

	rsp = (struct pfk_km_get_version_rsp *) (qhandle->sbuf
		+ sizeof(struct pfk_km_get_version_req));

	ret = qseecom_send_command(qhandle,
			req, sizeof(struct pfk_km_get_version_req),
			rsp, sizeof(struct pfk_km_get_version_rsp));

	if (ret) {
		pr_err("%s: Get KM version error: Status %d\n", __func__,
						rsp->status);
		return ret;
	}

	keymaster_major_version = rsp->ta_major_version;
	keymaster_minor_version = rsp->ta_minor_version;

	return ret;
}

/*
 * This change is to make sure there are no issues when pfk calls into
 * keymaster for unwrapping keys before setting them. This can happen when
 * an older version of keymaster is used which means the unwrapping logic
 * cannot be done in trustzone.
 */

static bool should_use_keymaster(void)
{
	int ret = -1;
	if (!qhandle) {
		ret = qseecom_start_app(&qhandle, "keymaster64",
			CONTEXT_SIZE);
		if (ret) {
			pr_err("Qseecom start app failed\n");
			return false;
		}
	}

	if (keymaster_major_version == 0 || keymaster_minor_version == 0) {
		ret = get_keymaster_version(qhandle);
		if (ret) {
			pr_err("Error in getting keymaster version\n");
			return false;
		}
	}

	if (keymaster_major_version == USE_KM_MAJOR_VERSION &&
			keymaster_minor_version < USE_KM_MINOR_VERSION)
		return true;
	else
		return false;
}

static int set_wrapped_key(uint32_t index, const uint8_t *key,
				const uint8_t *salt)
{
	int ret = 0;
	u32 set_req_len = 0;
	u32 set_rsp_len = 0;
	u32 size = ICE_BUFFER_SIZE / 2;
	struct pfk_ice_key_req *set_req_buf;
	struct pfk_ice_key_rsp *set_rsp_buf;

	memcpy(ice_buffer, key, size);
	memcpy(ice_buffer + size, salt, size);

	set_req_buf = (struct pfk_ice_key_req *) qhandle->sbuf;
	set_req_buf->cmd_id = KEYMASTER_SET_ICE_KEY;
	set_req_buf->index = index;
	set_req_buf->ice_key_offset = sizeof(struct pfk_ice_key_req);
	set_req_buf->ice_key_size = size;
	set_req_buf->ice_salt_offset = set_req_buf->ice_key_offset +
					set_req_buf->ice_key_size;
	set_req_buf->ice_salt_size = size;

	memcpy((uint8_t *) set_req_buf + set_req_buf->ice_key_offset,
			ice_buffer, set_req_buf->ice_key_size);
	memcpy((uint8_t *) set_req_buf + set_req_buf->ice_salt_offset,
			ice_buffer + set_req_buf->ice_key_size,
			set_req_buf->ice_salt_size);

	set_req_len = sizeof(struct pfk_ice_key_req) + set_req_buf->ice_key_size
			+ set_req_buf->ice_salt_size;

	set_rsp_buf = (struct pfk_ice_key_rsp *) (qhandle->sbuf +
			set_req_len);
	set_rsp_len = sizeof(struct pfk_ice_key_rsp);

	ret = qseecom_send_command(qhandle,
					set_req_buf, set_req_len,
					set_rsp_buf, set_rsp_len);

	if (ret)
		pr_err("%s: Set wrapped key  error: Status %d\n", __func__,
						set_rsp_buf->ret);
=======
>>>>>>> e0615925

#define CONTEXT_SIZE 0x1000

#define ICE_BUFFER_SIZE 64

static uint8_t ice_buffer[ICE_BUFFER_SIZE];

enum {
	ICE_CIPHER_MODE_XTS_128 = 0,
	ICE_CIPHER_MODE_CBC_128 = 1,
	ICE_CIPHER_MODE_XTS_256 = 3,
	ICE_CIPHER_MODE_CBC_256 = 4
};

static int set_key(uint32_t index, const uint8_t *key, const uint8_t *salt,
		unsigned int data_unit)
{
	struct scm_desc desc = {0};
	int ret = 0;
	uint32_t smc_id = 0;
	char *tzbuf = (char *)ice_buffer;
	uint32_t size = ICE_BUFFER_SIZE / 2;

	if (!tzbuf) {
		pr_err("%s No Memory\n", __func__);
		return -ENOMEM;
	}

	memset(tzbuf, 0, ICE_BUFFER_SIZE);

	memcpy(ice_buffer, key, size);
	memcpy(ice_buffer+size, salt, size);

	dmac_flush_range(tzbuf, tzbuf + ICE_BUFFER_SIZE);

	smc_id = TZ_ES_CONFIG_SET_ICE_KEY_ID;

	desc.arginfo = TZ_ES_CONFIG_SET_ICE_KEY_PARAM_ID;
	desc.args[0] = index;
	desc.args[1] = virt_to_phys(tzbuf);
	desc.args[2] = ICE_BUFFER_SIZE;
	desc.args[3] = ICE_CIPHER_MODE_XTS_256;
	desc.args[4] = data_unit;

	ret = scm_call2_noretry(smc_id, &desc);
	if (ret)
		pr_err("%s:SCM call Error: 0x%x\n", __func__, ret);

	return ret;
}

static int clear_key(uint32_t index)
{
	struct scm_desc desc = {0};
	int ret = 0;
	uint32_t smc_id = 0;

	smc_id = TZ_ES_INVALIDATE_ICE_KEY_ID;

	desc.arginfo = TZ_ES_INVALIDATE_ICE_KEY_PARAM_ID;
	desc.args[0] = index;

	ret = scm_call2_noretry(smc_id, &desc);
	if (ret)
		pr_err("%s:SCM call Error: 0x%x\n", __func__, ret);
	return ret;
}

int qti_pfk_ice_set_key(uint32_t index, uint8_t *key, uint8_t *salt,
			char *storage_type, unsigned int data_unit)
{
	int ret = 0, ret1 = 0;
	char *s_type = storage_type;

	if (index < MIN_ICE_KEY_INDEX || index > MAX_ICE_KEY_INDEX) {
		pr_err("%s Invalid index %d\n", __func__, index);
		return -EINVAL;
	}
	if (!key || !salt) {
		pr_err("%s Invalid key/salt\n", __func__);
		return -EINVAL;
	}

	if (s_type == NULL) {
		pr_err("%s Invalid Storage type\n", __func__);
		return -EINVAL;
	}

	ret = qcom_ice_setup_ice_hw((const char *)s_type, true);
	if (ret) {
		pr_err("%s: could not enable clocks: %d\n", __func__, ret);
		goto out;
	}

<<<<<<< HEAD
	if (should_use_keymaster()) {
		pr_debug("%s: Setting wrapped key\n", __func__);
		ret = set_wrapped_key(index, key, salt);
	} else {
		pr_debug("%s: Setting keys with QSEE kernel\n", __func__);
		ret = set_key(index, key, salt, data_unit);
	}

=======
	ret = set_key(index, key, salt, data_unit);
>>>>>>> e0615925
	if (ret) {
		pr_err("%s: Set Key Error: %d\n", __func__, ret);
		if (ret == -EBUSY) {
			if (qcom_ice_setup_ice_hw((const char *)s_type, false))
				pr_err("%s: clock disable failed\n", __func__);
				goto out;
		}
		/* Try to invalidate the key to keep ICE in proper state */
<<<<<<< HEAD
		if (should_use_keymaster())
			ret1 = clear_wrapped_key(index);
		else
			ret1 = clear_key(index);

=======
		ret1 = clear_key(index);
>>>>>>> e0615925
		if (ret1)
			pr_err("%s: Invalidate key error: %d\n", __func__, ret);
	}

	ret1 = qcom_ice_setup_ice_hw((const char *)s_type, false);
	if (ret)
		pr_err("%s: Error %d disabling clocks\n", __func__, ret);

out:
	return ret;
}

int qti_pfk_ice_invalidate_key(uint32_t index, char *storage_type)
{
	int ret = 0;

	if (index < MIN_ICE_KEY_INDEX || index > MAX_ICE_KEY_INDEX) {
		pr_err("%s Invalid index %d\n", __func__, index);
		return -EINVAL;
	}

	if (storage_type == NULL) {
		pr_err("%s Invalid Storage type\n", __func__);
		return -EINVAL;
	}

	ret = qcom_ice_setup_ice_hw((const char *)storage_type, true);
	if (ret) {
		pr_err("%s: could not enable clocks: 0x%x\n", __func__, ret);
		return ret;
	}

<<<<<<< HEAD
	if (should_use_keymaster()) {
		ret = clear_wrapped_key(index);
		pr_debug("%s: Clearing wrapped key\n", __func__);
	} else {
		pr_debug("%s: Clearing keys with QSEE kernel\n", __func__);
		ret = clear_key(index);
	}

=======
	ret = clear_key(index);
>>>>>>> e0615925
	if (ret)
		pr_err("%s: Invalidate key error: %d\n", __func__, ret);

	if (qcom_ice_setup_ice_hw((const char *)storage_type, false))
		pr_err("%s: could not disable clocks\n", __func__);

	return ret;
}<|MERGE_RESOLUTION|>--- conflicted
+++ resolved
@@ -54,25 +54,12 @@
 	TZ_SYSCALL_PARAM_TYPE_VAL, \
 	TZ_SYSCALL_PARAM_TYPE_BUF_RW, TZ_SYSCALL_PARAM_TYPE_VAL, \
 	TZ_SYSCALL_PARAM_TYPE_VAL, TZ_SYSCALL_PARAM_TYPE_VAL)
-<<<<<<< HEAD
 
 #define CONTEXT_SIZE 0x1000
 
-#define KEYMASTER_UTILS_CMD_ID 0x200UL
-#define KEYMASTER_GET_VERSION (KEYMASTER_UTILS_CMD_ID + 0UL)
-#define KEYMASTER_SET_ICE_KEY (KEYMASTER_UTILS_CMD_ID + 18UL)
-#define KEYMASTER_CLEAR_ICE_KEY (KEYMASTER_UTILS_CMD_ID + 19UL)
-
-#define USE_KM_MAJOR_VERSION 4
-#define USE_KM_MINOR_VERSION 513
 #define ICE_BUFFER_SIZE 64
 
-static uint32_t keymaster_minor_version;
-static uint32_t keymaster_major_version;
-
 static uint8_t ice_buffer[ICE_BUFFER_SIZE];
-
-static struct qseecom_handle *qhandle;
 
 enum {
 	ICE_CIPHER_MODE_XTS_128 = 0,
@@ -81,126 +68,6 @@
 	ICE_CIPHER_MODE_CBC_256 = 4
 };
 
-static uint32_t get_keymaster_version(struct qseecom_handle *qhandle)
-{
-	int ret = 0;
-	struct pfk_km_get_version_req *req;
-	struct pfk_km_get_version_rsp *rsp;
-
-	req = (struct pfk_km_get_version_req *) qhandle->sbuf;
-	req->cmd_id = KEYMASTER_GET_VERSION;
-
-	rsp = (struct pfk_km_get_version_rsp *) (qhandle->sbuf
-		+ sizeof(struct pfk_km_get_version_req));
-
-	ret = qseecom_send_command(qhandle,
-			req, sizeof(struct pfk_km_get_version_req),
-			rsp, sizeof(struct pfk_km_get_version_rsp));
-
-	if (ret) {
-		pr_err("%s: Get KM version error: Status %d\n", __func__,
-						rsp->status);
-		return ret;
-	}
-
-	keymaster_major_version = rsp->ta_major_version;
-	keymaster_minor_version = rsp->ta_minor_version;
-
-	return ret;
-}
-
-/*
- * This change is to make sure there are no issues when pfk calls into
- * keymaster for unwrapping keys before setting them. This can happen when
- * an older version of keymaster is used which means the unwrapping logic
- * cannot be done in trustzone.
- */
-
-static bool should_use_keymaster(void)
-{
-	int ret = -1;
-	if (!qhandle) {
-		ret = qseecom_start_app(&qhandle, "keymaster64",
-			CONTEXT_SIZE);
-		if (ret) {
-			pr_err("Qseecom start app failed\n");
-			return false;
-		}
-	}
-
-	if (keymaster_major_version == 0 || keymaster_minor_version == 0) {
-		ret = get_keymaster_version(qhandle);
-		if (ret) {
-			pr_err("Error in getting keymaster version\n");
-			return false;
-		}
-	}
-
-	if (keymaster_major_version == USE_KM_MAJOR_VERSION &&
-			keymaster_minor_version < USE_KM_MINOR_VERSION)
-		return true;
-	else
-		return false;
-}
-
-static int set_wrapped_key(uint32_t index, const uint8_t *key,
-				const uint8_t *salt)
-{
-	int ret = 0;
-	u32 set_req_len = 0;
-	u32 set_rsp_len = 0;
-	u32 size = ICE_BUFFER_SIZE / 2;
-	struct pfk_ice_key_req *set_req_buf;
-	struct pfk_ice_key_rsp *set_rsp_buf;
-
-	memcpy(ice_buffer, key, size);
-	memcpy(ice_buffer + size, salt, size);
-
-	set_req_buf = (struct pfk_ice_key_req *) qhandle->sbuf;
-	set_req_buf->cmd_id = KEYMASTER_SET_ICE_KEY;
-	set_req_buf->index = index;
-	set_req_buf->ice_key_offset = sizeof(struct pfk_ice_key_req);
-	set_req_buf->ice_key_size = size;
-	set_req_buf->ice_salt_offset = set_req_buf->ice_key_offset +
-					set_req_buf->ice_key_size;
-	set_req_buf->ice_salt_size = size;
-
-	memcpy((uint8_t *) set_req_buf + set_req_buf->ice_key_offset,
-			ice_buffer, set_req_buf->ice_key_size);
-	memcpy((uint8_t *) set_req_buf + set_req_buf->ice_salt_offset,
-			ice_buffer + set_req_buf->ice_key_size,
-			set_req_buf->ice_salt_size);
-
-	set_req_len = sizeof(struct pfk_ice_key_req) + set_req_buf->ice_key_size
-			+ set_req_buf->ice_salt_size;
-
-	set_rsp_buf = (struct pfk_ice_key_rsp *) (qhandle->sbuf +
-			set_req_len);
-	set_rsp_len = sizeof(struct pfk_ice_key_rsp);
-
-	ret = qseecom_send_command(qhandle,
-					set_req_buf, set_req_len,
-					set_rsp_buf, set_rsp_len);
-
-	if (ret)
-		pr_err("%s: Set wrapped key  error: Status %d\n", __func__,
-						set_rsp_buf->ret);
-=======
->>>>>>> e0615925
-
-#define CONTEXT_SIZE 0x1000
-
-#define ICE_BUFFER_SIZE 64
-
-static uint8_t ice_buffer[ICE_BUFFER_SIZE];
-
-enum {
-	ICE_CIPHER_MODE_XTS_128 = 0,
-	ICE_CIPHER_MODE_CBC_128 = 1,
-	ICE_CIPHER_MODE_XTS_256 = 3,
-	ICE_CIPHER_MODE_CBC_256 = 4
-};
-
 static int set_key(uint32_t index, const uint8_t *key, const uint8_t *salt,
 		unsigned int data_unit)
 {
@@ -281,18 +148,7 @@
 		goto out;
 	}
 
-<<<<<<< HEAD
-	if (should_use_keymaster()) {
-		pr_debug("%s: Setting wrapped key\n", __func__);
-		ret = set_wrapped_key(index, key, salt);
-	} else {
-		pr_debug("%s: Setting keys with QSEE kernel\n", __func__);
-		ret = set_key(index, key, salt, data_unit);
-	}
-
-=======
 	ret = set_key(index, key, salt, data_unit);
->>>>>>> e0615925
 	if (ret) {
 		pr_err("%s: Set Key Error: %d\n", __func__, ret);
 		if (ret == -EBUSY) {
@@ -301,15 +157,7 @@
 				goto out;
 		}
 		/* Try to invalidate the key to keep ICE in proper state */
-<<<<<<< HEAD
-		if (should_use_keymaster())
-			ret1 = clear_wrapped_key(index);
-		else
-			ret1 = clear_key(index);
-
-=======
 		ret1 = clear_key(index);
->>>>>>> e0615925
 		if (ret1)
 			pr_err("%s: Invalidate key error: %d\n", __func__, ret);
 	}
@@ -342,18 +190,7 @@
 		return ret;
 	}
 
-<<<<<<< HEAD
-	if (should_use_keymaster()) {
-		ret = clear_wrapped_key(index);
-		pr_debug("%s: Clearing wrapped key\n", __func__);
-	} else {
-		pr_debug("%s: Clearing keys with QSEE kernel\n", __func__);
-		ret = clear_key(index);
-	}
-
-=======
 	ret = clear_key(index);
->>>>>>> e0615925
 	if (ret)
 		pr_err("%s: Invalidate key error: %d\n", __func__, ret);
 
