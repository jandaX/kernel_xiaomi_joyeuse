--- conflicted
+++ resolved
@@ -432,11 +432,7 @@
 	loff_t i_size;
 	int rc;
 	struct file *f = file;
-<<<<<<< HEAD
-	bool new_file_instance = false, modified_mode = false;
-=======
 	bool new_file_instance = false;
->>>>>>> 75c9a7e9
 
 	/*
 	 * For consistency, fail file's opened with the O_DIRECT flag on
@@ -454,25 +450,10 @@
 				O_TRUNC | O_CREAT | O_NOCTTY | O_EXCL);
 		flags |= O_RDONLY;
 		f = dentry_open(&file->f_path, flags, file->f_cred);
-<<<<<<< HEAD
-		if (IS_ERR(f)) {
-			/*
-			 * Cannot open the file again, lets modify f_mode
-			 * of original and continue
-			 */
-			pr_info_ratelimited("Unable to reopen file for reading.\n");
-			f = file;
-			f->f_mode |= FMODE_READ;
-			modified_mode = true;
-		} else {
-			new_file_instance = true;
-		}
-=======
 		if (IS_ERR(f))
 			return PTR_ERR(f);
 
 		new_file_instance = true;
->>>>>>> 75c9a7e9
 	}
 
 	i_size = i_size_read(file_inode(f));
@@ -487,11 +468,6 @@
 out:
 	if (new_file_instance)
 		fput(f);
-<<<<<<< HEAD
-	else if (modified_mode)
-		f->f_mode &= ~FMODE_READ;
-=======
->>>>>>> 75c9a7e9
 	return rc;
 }
 
