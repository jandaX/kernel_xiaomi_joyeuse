--- conflicted
+++ resolved
@@ -357,20 +357,12 @@
 
 static inline void lock_system_sleep(void)
 {
-<<<<<<< HEAD
-	freezer_do_not_count();
-=======
 	current->flags |= PF_FREEZER_SKIP;
->>>>>>> e2920638
 	mutex_lock(&pm_mutex);
 }
 
 static inline void unlock_system_sleep(void)
 {
-<<<<<<< HEAD
-	mutex_unlock(&pm_mutex);
-	freezer_count();
-=======
 	/*
 	 * Don't use freezer_count() because we don't want the call to
 	 * try_to_freeze() here.
@@ -388,7 +380,6 @@
 	 */
 	current->flags &= ~PF_FREEZER_SKIP;
 	mutex_unlock(&pm_mutex);
->>>>>>> e2920638
 }
 
 #else /* !CONFIG_PM_SLEEP */
