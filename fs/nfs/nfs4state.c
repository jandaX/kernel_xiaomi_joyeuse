/*
 *  fs/nfs/nfs4state.c
 *
 *  Client-side XDR for NFSv4.
 *
 *  Copyright (c) 2002 The Regents of the University of Michigan.
 *  All rights reserved.
 *
 *  Kendrick Smith <kmsmith@umich.edu>
 *
 *  Redistribution and use in source and binary forms, with or without
 *  modification, are permitted provided that the following conditions
 *  are met:
 *
 *  1. Redistributions of source code must retain the above copyright
 *     notice, this list of conditions and the following disclaimer.
 *  2. Redistributions in binary form must reproduce the above copyright
 *     notice, this list of conditions and the following disclaimer in the
 *     documentation and/or other materials provided with the distribution.
 *  3. Neither the name of the University nor the names of its
 *     contributors may be used to endorse or promote products derived
 *     from this software without specific prior written permission.
 *
 *  THIS SOFTWARE IS PROVIDED ``AS IS'' AND ANY EXPRESS OR IMPLIED
 *  WARRANTIES, INCLUDING, BUT NOT LIMITED TO, THE IMPLIED WARRANTIES OF
 *  MERCHANTABILITY AND FITNESS FOR A PARTICULAR PURPOSE ARE
 *  DISCLAIMED. IN NO EVENT SHALL THE REGENTS OR CONTRIBUTORS BE LIABLE
 *  FOR ANY DIRECT, INDIRECT, INCIDENTAL, SPECIAL, EXEMPLARY, OR
 *  CONSEQUENTIAL DAMAGES (INCLUDING, BUT NOT LIMITED TO, PROCUREMENT OF
 *  SUBSTITUTE GOODS OR SERVICES; LOSS OF USE, DATA, OR PROFITS; OR
 *  BUSINESS INTERRUPTION) HOWEVER CAUSED AND ON ANY THEORY OF
 *  LIABILITY, WHETHER IN CONTRACT, STRICT LIABILITY, OR TORT (INCLUDING
 *  NEGLIGENCE OR OTHERWISE) ARISING IN ANY WAY OUT OF THE USE OF THIS
 *  SOFTWARE, EVEN IF ADVISED OF THE POSSIBILITY OF SUCH DAMAGE.
 *
 * Implementation of the NFSv4 state model.  For the time being,
 * this is minimal, but will be made much more complex in a
 * subsequent patch.
 */

#include <linux/kernel.h>
#include <linux/slab.h>
#include <linux/fs.h>
#include <linux/nfs_fs.h>
#include <linux/nfs_idmap.h>
#include <linux/kthread.h>
#include <linux/module.h>
#include <linux/random.h>
#include <linux/ratelimit.h>
#include <linux/workqueue.h>
#include <linux/bitops.h>
#include <linux/jiffies.h>

#include <linux/sunrpc/clnt.h>

#include "nfs4_fs.h"
#include "callback.h"
#include "delegation.h"
#include "internal.h"
#include "nfs4session.h"
#include "pnfs.h"
#include "netns.h"

#define NFSDBG_FACILITY		NFSDBG_STATE

#define OPENOWNER_POOL_SIZE	8

const nfs4_stateid zero_stateid;
static DEFINE_MUTEX(nfs_clid_init_mutex);

int nfs4_init_clientid(struct nfs_client *clp, struct rpc_cred *cred)
{
	struct nfs4_setclientid_res clid = {
		.clientid = clp->cl_clientid,
		.confirm = clp->cl_confirm,
	};
	unsigned short port;
	int status;
	struct nfs_net *nn = net_generic(clp->cl_net, nfs_net_id);

	if (test_bit(NFS4CLNT_LEASE_CONFIRM, &clp->cl_state))
		goto do_confirm;
	port = nn->nfs_callback_tcpport;
	if (clp->cl_addr.ss_family == AF_INET6)
		port = nn->nfs_callback_tcpport6;

	status = nfs4_proc_setclientid(clp, NFS4_CALLBACK, port, cred, &clid);
	if (status != 0)
		goto out;
	clp->cl_clientid = clid.clientid;
	clp->cl_confirm = clid.confirm;
	set_bit(NFS4CLNT_LEASE_CONFIRM, &clp->cl_state);
do_confirm:
	status = nfs4_proc_setclientid_confirm(clp, &clid, cred);
	if (status != 0)
		goto out;
	clear_bit(NFS4CLNT_LEASE_CONFIRM, &clp->cl_state);
	nfs4_schedule_state_renewal(clp);
out:
	return status;
}

/**
 * nfs40_discover_server_trunking - Detect server IP address trunking (mv0)
 *
 * @clp: nfs_client under test
 * @result: OUT: found nfs_client, or clp
 * @cred: credential to use for trunking test
 *
 * Returns zero, a negative errno, or a negative NFS4ERR status.
 * If zero is returned, an nfs_client pointer is planted in
 * "result".
 *
 * Note: The returned client may not yet be marked ready.
 */
int nfs40_discover_server_trunking(struct nfs_client *clp,
				   struct nfs_client **result,
				   struct rpc_cred *cred)
{
	struct nfs4_setclientid_res clid = {
		.clientid = clp->cl_clientid,
		.confirm = clp->cl_confirm,
	};
	struct nfs_net *nn = net_generic(clp->cl_net, nfs_net_id);
	unsigned short port;
	int status;

	port = nn->nfs_callback_tcpport;
	if (clp->cl_addr.ss_family == AF_INET6)
		port = nn->nfs_callback_tcpport6;

	status = nfs4_proc_setclientid(clp, NFS4_CALLBACK, port, cred, &clid);
	if (status != 0)
		goto out;
	clp->cl_clientid = clid.clientid;
	clp->cl_confirm = clid.confirm;

	status = nfs40_walk_client_list(clp, result, cred);
	if (status == 0) {
		/* Sustain the lease, even if it's empty.  If the clientid4
		 * goes stale it's of no use for trunking discovery. */
		nfs4_schedule_state_renewal(*result);
	}
out:
	return status;
}

struct rpc_cred *nfs4_get_machine_cred_locked(struct nfs_client *clp)
{
	struct rpc_cred *cred = NULL;

	if (clp->cl_machine_cred != NULL)
		cred = get_rpccred(clp->cl_machine_cred);
	return cred;
}

static void nfs4_root_machine_cred(struct nfs_client *clp)
{
	struct rpc_cred *cred, *new;

	new = rpc_lookup_machine_cred(NULL);
	spin_lock(&clp->cl_lock);
	cred = clp->cl_machine_cred;
	clp->cl_machine_cred = new;
	spin_unlock(&clp->cl_lock);
	if (cred != NULL)
		put_rpccred(cred);
}

static struct rpc_cred *
nfs4_get_renew_cred_server_locked(struct nfs_server *server)
{
	struct rpc_cred *cred = NULL;
	struct nfs4_state_owner *sp;
	struct rb_node *pos;

	for (pos = rb_first(&server->state_owners);
	     pos != NULL;
	     pos = rb_next(pos)) {
		sp = rb_entry(pos, struct nfs4_state_owner, so_server_node);
		if (list_empty(&sp->so_states))
			continue;
		cred = get_rpccred(sp->so_cred);
		break;
	}
	return cred;
}

/**
 * nfs4_get_renew_cred_locked - Acquire credential for a renew operation
 * @clp: client state handle
 *
 * Returns an rpc_cred with reference count bumped, or NULL.
 * Caller must hold clp->cl_lock.
 */
struct rpc_cred *nfs4_get_renew_cred_locked(struct nfs_client *clp)
{
	struct rpc_cred *cred = NULL;
	struct nfs_server *server;

	/* Use machine credentials if available */
	cred = nfs4_get_machine_cred_locked(clp);
	if (cred != NULL)
		goto out;

	rcu_read_lock();
	list_for_each_entry_rcu(server, &clp->cl_superblocks, client_link) {
		cred = nfs4_get_renew_cred_server_locked(server);
		if (cred != NULL)
			break;
	}
	rcu_read_unlock();

out:
	return cred;
}

static void nfs4_end_drain_slot_table(struct nfs4_slot_table *tbl)
{
	if (test_and_clear_bit(NFS4_SLOT_TBL_DRAINING, &tbl->slot_tbl_state)) {
		spin_lock(&tbl->slot_tbl_lock);
		nfs41_wake_slot_table(tbl);
		spin_unlock(&tbl->slot_tbl_lock);
	}
}

static void nfs4_end_drain_session(struct nfs_client *clp)
{
	struct nfs4_session *ses = clp->cl_session;

	if (clp->cl_slot_tbl) {
		nfs4_end_drain_slot_table(clp->cl_slot_tbl);
		return;
	}

	if (ses != NULL) {
		nfs4_end_drain_slot_table(&ses->bc_slot_table);
		nfs4_end_drain_slot_table(&ses->fc_slot_table);
	}
}

static int nfs4_drain_slot_tbl(struct nfs4_slot_table *tbl)
{
	set_bit(NFS4_SLOT_TBL_DRAINING, &tbl->slot_tbl_state);
	spin_lock(&tbl->slot_tbl_lock);
	if (tbl->highest_used_slotid != NFS4_NO_SLOT) {
		reinit_completion(&tbl->complete);
		spin_unlock(&tbl->slot_tbl_lock);
		return wait_for_completion_interruptible(&tbl->complete);
	}
	spin_unlock(&tbl->slot_tbl_lock);
	return 0;
}

static int nfs4_begin_drain_session(struct nfs_client *clp)
{
	struct nfs4_session *ses = clp->cl_session;
	int ret = 0;

	if (clp->cl_slot_tbl)
		return nfs4_drain_slot_tbl(clp->cl_slot_tbl);

	/* back channel */
	ret = nfs4_drain_slot_tbl(&ses->bc_slot_table);
	if (ret)
		return ret;
	/* fore channel */
	return nfs4_drain_slot_tbl(&ses->fc_slot_table);
}

#if defined(CONFIG_NFS_V4_1)

static int nfs41_setup_state_renewal(struct nfs_client *clp)
{
	int status;
	struct nfs_fsinfo fsinfo;

	if (!test_bit(NFS_CS_CHECK_LEASE_TIME, &clp->cl_res_state)) {
		nfs4_schedule_state_renewal(clp);
		return 0;
	}

	status = nfs4_proc_get_lease_time(clp, &fsinfo);
	if (status == 0) {
		/* Update lease time and schedule renewal */
		spin_lock(&clp->cl_lock);
		clp->cl_lease_time = fsinfo.lease_time * HZ;
		clp->cl_last_renewal = jiffies;
		spin_unlock(&clp->cl_lock);

		nfs4_schedule_state_renewal(clp);
	}

	return status;
}

static void nfs41_finish_session_reset(struct nfs_client *clp)
{
	clear_bit(NFS4CLNT_LEASE_CONFIRM, &clp->cl_state);
	clear_bit(NFS4CLNT_SESSION_RESET, &clp->cl_state);
	/* create_session negotiated new slot table */
	clear_bit(NFS4CLNT_BIND_CONN_TO_SESSION, &clp->cl_state);
	nfs41_setup_state_renewal(clp);
}

int nfs41_init_clientid(struct nfs_client *clp, struct rpc_cred *cred)
{
	int status;

	if (test_bit(NFS4CLNT_LEASE_CONFIRM, &clp->cl_state))
		goto do_confirm;
	nfs4_begin_drain_session(clp);
	status = nfs4_proc_exchange_id(clp, cred);
	if (status != 0)
		goto out;
	set_bit(NFS4CLNT_LEASE_CONFIRM, &clp->cl_state);
do_confirm:
	status = nfs4_proc_create_session(clp, cred);
	if (status != 0)
		goto out;
	nfs41_finish_session_reset(clp);
	nfs_mark_client_ready(clp, NFS_CS_READY);
out:
	return status;
}

/**
 * nfs41_discover_server_trunking - Detect server IP address trunking (mv1)
 *
 * @clp: nfs_client under test
 * @result: OUT: found nfs_client, or clp
 * @cred: credential to use for trunking test
 *
 * Returns NFS4_OK, a negative errno, or a negative NFS4ERR status.
 * If NFS4_OK is returned, an nfs_client pointer is planted in
 * "result".
 *
 * Note: The returned client may not yet be marked ready.
 */
int nfs41_discover_server_trunking(struct nfs_client *clp,
				   struct nfs_client **result,
				   struct rpc_cred *cred)
{
	int status;

	status = nfs4_proc_exchange_id(clp, cred);
	if (status != NFS4_OK)
		return status;

	status = nfs41_walk_client_list(clp, result, cred);
	if (status < 0)
		return status;
	if (clp != *result)
		return 0;

	/* Purge state if the client id was established in a prior instance */
	if (clp->cl_exchange_flags & EXCHGID4_FLAG_CONFIRMED_R)
		set_bit(NFS4CLNT_PURGE_STATE, &clp->cl_state);
	else
		set_bit(NFS4CLNT_LEASE_CONFIRM, &clp->cl_state);
	nfs4_schedule_state_manager(clp);
	status = nfs_wait_client_init_complete(clp);
	if (status < 0)
		nfs_put_client(clp);
	return status;
}

#endif /* CONFIG_NFS_V4_1 */

/**
 * nfs4_get_clid_cred - Acquire credential for a setclientid operation
 * @clp: client state handle
 *
 * Returns an rpc_cred with reference count bumped, or NULL.
 */
struct rpc_cred *nfs4_get_clid_cred(struct nfs_client *clp)
{
	struct rpc_cred *cred;

	spin_lock(&clp->cl_lock);
	cred = nfs4_get_machine_cred_locked(clp);
	spin_unlock(&clp->cl_lock);
	return cred;
}

static struct nfs4_state_owner *
nfs4_find_state_owner_locked(struct nfs_server *server, struct rpc_cred *cred)
{
	struct rb_node **p = &server->state_owners.rb_node,
		       *parent = NULL;
	struct nfs4_state_owner *sp;

	while (*p != NULL) {
		parent = *p;
		sp = rb_entry(parent, struct nfs4_state_owner, so_server_node);

		if (cred < sp->so_cred)
			p = &parent->rb_left;
		else if (cred > sp->so_cred)
			p = &parent->rb_right;
		else {
			if (!list_empty(&sp->so_lru))
				list_del_init(&sp->so_lru);
			atomic_inc(&sp->so_count);
			return sp;
		}
	}
	return NULL;
}

static struct nfs4_state_owner *
nfs4_insert_state_owner_locked(struct nfs4_state_owner *new)
{
	struct nfs_server *server = new->so_server;
	struct rb_node **p = &server->state_owners.rb_node,
		       *parent = NULL;
	struct nfs4_state_owner *sp;
	int err;

	while (*p != NULL) {
		parent = *p;
		sp = rb_entry(parent, struct nfs4_state_owner, so_server_node);

		if (new->so_cred < sp->so_cred)
			p = &parent->rb_left;
		else if (new->so_cred > sp->so_cred)
			p = &parent->rb_right;
		else {
			if (!list_empty(&sp->so_lru))
				list_del_init(&sp->so_lru);
			atomic_inc(&sp->so_count);
			return sp;
		}
	}
	err = ida_get_new(&server->openowner_id, &new->so_seqid.owner_id);
	if (err)
		return ERR_PTR(err);
	rb_link_node(&new->so_server_node, parent, p);
	rb_insert_color(&new->so_server_node, &server->state_owners);
	return new;
}

static void
nfs4_remove_state_owner_locked(struct nfs4_state_owner *sp)
{
	struct nfs_server *server = sp->so_server;

	if (!RB_EMPTY_NODE(&sp->so_server_node))
		rb_erase(&sp->so_server_node, &server->state_owners);
	ida_remove(&server->openowner_id, sp->so_seqid.owner_id);
}

static void
nfs4_init_seqid_counter(struct nfs_seqid_counter *sc)
{
	sc->create_time = ktime_get();
	sc->flags = 0;
	sc->counter = 0;
	spin_lock_init(&sc->lock);
	INIT_LIST_HEAD(&sc->list);
	rpc_init_wait_queue(&sc->wait, "Seqid_waitqueue");
}

static void
nfs4_destroy_seqid_counter(struct nfs_seqid_counter *sc)
{
	rpc_destroy_wait_queue(&sc->wait);
}

/*
 * nfs4_alloc_state_owner(): this is called on the OPEN or CREATE path to
 * create a new state_owner.
 *
 */
static struct nfs4_state_owner *
nfs4_alloc_state_owner(struct nfs_server *server,
		struct rpc_cred *cred,
		gfp_t gfp_flags)
{
	struct nfs4_state_owner *sp;

	sp = kzalloc(sizeof(*sp), gfp_flags);
	if (!sp)
		return NULL;
	sp->so_server = server;
	sp->so_cred = get_rpccred(cred);
	spin_lock_init(&sp->so_lock);
	INIT_LIST_HEAD(&sp->so_states);
	nfs4_init_seqid_counter(&sp->so_seqid);
	atomic_set(&sp->so_count, 1);
	INIT_LIST_HEAD(&sp->so_lru);
	seqcount_init(&sp->so_reclaim_seqcount);
	mutex_init(&sp->so_delegreturn_mutex);
	return sp;
}

static void
nfs4_drop_state_owner(struct nfs4_state_owner *sp)
{
	struct rb_node *rb_node = &sp->so_server_node;

	if (!RB_EMPTY_NODE(rb_node)) {
		struct nfs_server *server = sp->so_server;
		struct nfs_client *clp = server->nfs_client;

		spin_lock(&clp->cl_lock);
		if (!RB_EMPTY_NODE(rb_node)) {
			rb_erase(rb_node, &server->state_owners);
			RB_CLEAR_NODE(rb_node);
		}
		spin_unlock(&clp->cl_lock);
	}
}

static void nfs4_free_state_owner(struct nfs4_state_owner *sp)
{
	nfs4_destroy_seqid_counter(&sp->so_seqid);
	put_rpccred(sp->so_cred);
	kfree(sp);
}

static void nfs4_gc_state_owners(struct nfs_server *server)
{
	struct nfs_client *clp = server->nfs_client;
	struct nfs4_state_owner *sp, *tmp;
	unsigned long time_min, time_max;
	LIST_HEAD(doomed);

	spin_lock(&clp->cl_lock);
	time_max = jiffies;
	time_min = (long)time_max - (long)clp->cl_lease_time;
	list_for_each_entry_safe(sp, tmp, &server->state_owners_lru, so_lru) {
		/* NB: LRU is sorted so that oldest is at the head */
		if (time_in_range(sp->so_expires, time_min, time_max))
			break;
		list_move(&sp->so_lru, &doomed);
		nfs4_remove_state_owner_locked(sp);
	}
	spin_unlock(&clp->cl_lock);

	list_for_each_entry_safe(sp, tmp, &doomed, so_lru) {
		list_del(&sp->so_lru);
		nfs4_free_state_owner(sp);
	}
}

/**
 * nfs4_get_state_owner - Look up a state owner given a credential
 * @server: nfs_server to search
 * @cred: RPC credential to match
 *
 * Returns a pointer to an instantiated nfs4_state_owner struct, or NULL.
 */
struct nfs4_state_owner *nfs4_get_state_owner(struct nfs_server *server,
					      struct rpc_cred *cred,
					      gfp_t gfp_flags)
{
	struct nfs_client *clp = server->nfs_client;
	struct nfs4_state_owner *sp, *new;

	spin_lock(&clp->cl_lock);
	sp = nfs4_find_state_owner_locked(server, cred);
	spin_unlock(&clp->cl_lock);
	if (sp != NULL)
		goto out;
	new = nfs4_alloc_state_owner(server, cred, gfp_flags);
	if (new == NULL)
		goto out;
	do {
		if (ida_pre_get(&server->openowner_id, gfp_flags) == 0)
			break;
		spin_lock(&clp->cl_lock);
		sp = nfs4_insert_state_owner_locked(new);
		spin_unlock(&clp->cl_lock);
	} while (sp == ERR_PTR(-EAGAIN));
	if (sp != new)
		nfs4_free_state_owner(new);
out:
	nfs4_gc_state_owners(server);
	return sp;
}

/**
 * nfs4_put_state_owner - Release a nfs4_state_owner
 * @sp: state owner data to release
 *
 * Note that we keep released state owners on an LRU
 * list.
 * This caches valid state owners so that they can be
 * reused, to avoid the OPEN_CONFIRM on minor version 0.
 * It also pins the uniquifier of dropped state owners for
 * a while, to ensure that those state owner names are
 * never reused.
 */
void nfs4_put_state_owner(struct nfs4_state_owner *sp)
{
	struct nfs_server *server = sp->so_server;
	struct nfs_client *clp = server->nfs_client;

	if (!atomic_dec_and_lock(&sp->so_count, &clp->cl_lock))
		return;

	sp->so_expires = jiffies;
	list_add_tail(&sp->so_lru, &server->state_owners_lru);
	spin_unlock(&clp->cl_lock);
}

/**
 * nfs4_purge_state_owners - Release all cached state owners
 * @server: nfs_server with cached state owners to release
 *
 * Called at umount time.  Remaining state owners will be on
 * the LRU with ref count of zero.
 */
void nfs4_purge_state_owners(struct nfs_server *server)
{
	struct nfs_client *clp = server->nfs_client;
	struct nfs4_state_owner *sp, *tmp;
	LIST_HEAD(doomed);

	spin_lock(&clp->cl_lock);
	list_for_each_entry_safe(sp, tmp, &server->state_owners_lru, so_lru) {
		list_move(&sp->so_lru, &doomed);
		nfs4_remove_state_owner_locked(sp);
	}
	spin_unlock(&clp->cl_lock);

	list_for_each_entry_safe(sp, tmp, &doomed, so_lru) {
		list_del(&sp->so_lru);
		nfs4_free_state_owner(sp);
	}
}

static struct nfs4_state *
nfs4_alloc_open_state(void)
{
	struct nfs4_state *state;

	state = kzalloc(sizeof(*state), GFP_NOFS);
	if (!state)
		return NULL;
	atomic_set(&state->count, 1);
	INIT_LIST_HEAD(&state->lock_states);
	spin_lock_init(&state->state_lock);
	seqlock_init(&state->seqlock);
	return state;
}

void
nfs4_state_set_mode_locked(struct nfs4_state *state, fmode_t fmode)
{
	if (state->state == fmode)
		return;
	/* NB! List reordering - see the reclaim code for why.  */
	if ((fmode & FMODE_WRITE) != (state->state & FMODE_WRITE)) {
		if (fmode & FMODE_WRITE)
			list_move(&state->open_states, &state->owner->so_states);
		else
			list_move_tail(&state->open_states, &state->owner->so_states);
	}
	state->state = fmode;
}

static struct nfs4_state *
__nfs4_find_state_byowner(struct inode *inode, struct nfs4_state_owner *owner)
{
	struct nfs_inode *nfsi = NFS_I(inode);
	struct nfs4_state *state;

	list_for_each_entry(state, &nfsi->open_states, inode_states) {
		if (state->owner != owner)
			continue;
		if (!nfs4_valid_open_stateid(state))
			continue;
		if (atomic_inc_not_zero(&state->count))
			return state;
	}
	return NULL;
}

static void
nfs4_free_open_state(struct nfs4_state *state)
{
	kfree(state);
}

struct nfs4_state *
nfs4_get_open_state(struct inode *inode, struct nfs4_state_owner *owner)
{
	struct nfs4_state *state, *new;
	struct nfs_inode *nfsi = NFS_I(inode);

	spin_lock(&inode->i_lock);
	state = __nfs4_find_state_byowner(inode, owner);
	spin_unlock(&inode->i_lock);
	if (state)
		goto out;
	new = nfs4_alloc_open_state();
	spin_lock(&owner->so_lock);
	spin_lock(&inode->i_lock);
	state = __nfs4_find_state_byowner(inode, owner);
	if (state == NULL && new != NULL) {
		state = new;
		state->owner = owner;
		atomic_inc(&owner->so_count);
		list_add(&state->inode_states, &nfsi->open_states);
		ihold(inode);
		state->inode = inode;
		spin_unlock(&inode->i_lock);
		/* Note: The reclaim code dictates that we add stateless
		 * and read-only stateids to the end of the list */
		list_add_tail(&state->open_states, &owner->so_states);
		spin_unlock(&owner->so_lock);
	} else {
		spin_unlock(&inode->i_lock);
		spin_unlock(&owner->so_lock);
		if (new)
			nfs4_free_open_state(new);
	}
out:
	return state;
}

void nfs4_put_open_state(struct nfs4_state *state)
{
	struct inode *inode = state->inode;
	struct nfs4_state_owner *owner = state->owner;

	if (!atomic_dec_and_lock(&state->count, &owner->so_lock))
		return;
	spin_lock(&inode->i_lock);
	list_del(&state->inode_states);
	list_del(&state->open_states);
	spin_unlock(&inode->i_lock);
	spin_unlock(&owner->so_lock);
	iput(inode);
	nfs4_free_open_state(state);
	nfs4_put_state_owner(owner);
}

/*
 * Close the current file.
 */
static void __nfs4_close(struct nfs4_state *state,
		fmode_t fmode, gfp_t gfp_mask, int wait)
{
	struct nfs4_state_owner *owner = state->owner;
	int call_close = 0;
	fmode_t newstate;

	atomic_inc(&owner->so_count);
	/* Protect against nfs4_find_state() */
	spin_lock(&owner->so_lock);
	switch (fmode & (FMODE_READ | FMODE_WRITE)) {
		case FMODE_READ:
			state->n_rdonly--;
			break;
		case FMODE_WRITE:
			state->n_wronly--;
			break;
		case FMODE_READ|FMODE_WRITE:
			state->n_rdwr--;
	}
	newstate = FMODE_READ|FMODE_WRITE;
	if (state->n_rdwr == 0) {
		if (state->n_rdonly == 0) {
			newstate &= ~FMODE_READ;
			call_close |= test_bit(NFS_O_RDONLY_STATE, &state->flags);
			call_close |= test_bit(NFS_O_RDWR_STATE, &state->flags);
		}
		if (state->n_wronly == 0) {
			newstate &= ~FMODE_WRITE;
			call_close |= test_bit(NFS_O_WRONLY_STATE, &state->flags);
			call_close |= test_bit(NFS_O_RDWR_STATE, &state->flags);
		}
		if (newstate == 0)
			clear_bit(NFS_DELEGATED_STATE, &state->flags);
	}
	nfs4_state_set_mode_locked(state, newstate);
	spin_unlock(&owner->so_lock);

	if (!call_close) {
		nfs4_put_open_state(state);
		nfs4_put_state_owner(owner);
	} else
		nfs4_do_close(state, gfp_mask, wait);
}

void nfs4_close_state(struct nfs4_state *state, fmode_t fmode)
{
	__nfs4_close(state, fmode, GFP_NOFS, 0);
}

void nfs4_close_sync(struct nfs4_state *state, fmode_t fmode)
{
	__nfs4_close(state, fmode, GFP_KERNEL, 1);
}

/*
 * Search the state->lock_states for an existing lock_owner
 * that is compatible with current->files
 */
static struct nfs4_lock_state *
__nfs4_find_lock_state(struct nfs4_state *state, fl_owner_t fl_owner)
{
	struct nfs4_lock_state *pos;
	list_for_each_entry(pos, &state->lock_states, ls_locks) {
		if (pos->ls_owner != fl_owner)
			continue;
		atomic_inc(&pos->ls_count);
		return pos;
	}
	return NULL;
}

/*
 * Return a compatible lock_state. If no initialized lock_state structure
 * exists, return an uninitialized one.
 *
 */
static struct nfs4_lock_state *nfs4_alloc_lock_state(struct nfs4_state *state, fl_owner_t fl_owner)
{
	struct nfs4_lock_state *lsp;
	struct nfs_server *server = state->owner->so_server;

	lsp = kzalloc(sizeof(*lsp), GFP_NOFS);
	if (lsp == NULL)
		return NULL;
	nfs4_init_seqid_counter(&lsp->ls_seqid);
	atomic_set(&lsp->ls_count, 1);
	lsp->ls_state = state;
	lsp->ls_owner = fl_owner;
	lsp->ls_seqid.owner_id = ida_simple_get(&server->lockowner_id, 0, 0, GFP_NOFS);
	if (lsp->ls_seqid.owner_id < 0)
		goto out_free;
	INIT_LIST_HEAD(&lsp->ls_locks);
	return lsp;
out_free:
	kfree(lsp);
	return NULL;
}

void nfs4_free_lock_state(struct nfs_server *server, struct nfs4_lock_state *lsp)
{
	ida_simple_remove(&server->lockowner_id, lsp->ls_seqid.owner_id);
	nfs4_destroy_seqid_counter(&lsp->ls_seqid);
	kfree(lsp);
}

/*
 * Return a compatible lock_state. If no initialized lock_state structure
 * exists, return an uninitialized one.
 *
 */
static struct nfs4_lock_state *nfs4_get_lock_state(struct nfs4_state *state, fl_owner_t owner)
{
	struct nfs4_lock_state *lsp, *new = NULL;
	
	for(;;) {
		spin_lock(&state->state_lock);
		lsp = __nfs4_find_lock_state(state, owner);
		if (lsp != NULL)
			break;
		if (new != NULL) {
			list_add(&new->ls_locks, &state->lock_states);
			set_bit(LK_STATE_IN_USE, &state->flags);
			lsp = new;
			new = NULL;
			break;
		}
		spin_unlock(&state->state_lock);
		new = nfs4_alloc_lock_state(state, owner);
		if (new == NULL)
			return NULL;
	}
	spin_unlock(&state->state_lock);
	if (new != NULL)
		nfs4_free_lock_state(state->owner->so_server, new);
	return lsp;
}

/*
 * Release reference to lock_state, and free it if we see that
 * it is no longer in use
 */
void nfs4_put_lock_state(struct nfs4_lock_state *lsp)
{
	struct nfs_server *server;
	struct nfs4_state *state;

	if (lsp == NULL)
		return;
	state = lsp->ls_state;
	if (!atomic_dec_and_lock(&lsp->ls_count, &state->state_lock))
		return;
	list_del(&lsp->ls_locks);
	if (list_empty(&state->lock_states))
		clear_bit(LK_STATE_IN_USE, &state->flags);
	spin_unlock(&state->state_lock);
	server = state->owner->so_server;
	if (test_bit(NFS_LOCK_INITIALIZED, &lsp->ls_flags)) {
		struct nfs_client *clp = server->nfs_client;

		clp->cl_mvops->free_lock_state(server, lsp);
	} else
		nfs4_free_lock_state(server, lsp);
}

static void nfs4_fl_copy_lock(struct file_lock *dst, struct file_lock *src)
{
	struct nfs4_lock_state *lsp = src->fl_u.nfs4_fl.owner;

	dst->fl_u.nfs4_fl.owner = lsp;
	atomic_inc(&lsp->ls_count);
}

static void nfs4_fl_release_lock(struct file_lock *fl)
{
	nfs4_put_lock_state(fl->fl_u.nfs4_fl.owner);
}

static const struct file_lock_operations nfs4_fl_lock_ops = {
	.fl_copy_lock = nfs4_fl_copy_lock,
	.fl_release_private = nfs4_fl_release_lock,
};

int nfs4_set_lock_state(struct nfs4_state *state, struct file_lock *fl)
{
	struct nfs4_lock_state *lsp;

	if (fl->fl_ops != NULL)
		return 0;
	lsp = nfs4_get_lock_state(state, fl->fl_owner);
	if (lsp == NULL)
		return -ENOMEM;
	fl->fl_u.nfs4_fl.owner = lsp;
	fl->fl_ops = &nfs4_fl_lock_ops;
	return 0;
}

static int nfs4_copy_lock_stateid(nfs4_stateid *dst,
		struct nfs4_state *state,
		const struct nfs_lockowner *lockowner)
{
	struct nfs4_lock_state *lsp;
	fl_owner_t fl_owner;
	int ret = -ENOENT;


	if (lockowner == NULL)
		goto out;

	if (test_bit(LK_STATE_IN_USE, &state->flags) == 0)
		goto out;

	fl_owner = lockowner->l_owner;
	spin_lock(&state->state_lock);
	lsp = __nfs4_find_lock_state(state, fl_owner);
	if (lsp && test_bit(NFS_LOCK_LOST, &lsp->ls_flags))
		ret = -EIO;
	else if (lsp != NULL && test_bit(NFS_LOCK_INITIALIZED, &lsp->ls_flags) != 0) {
		nfs4_stateid_copy(dst, &lsp->ls_stateid);
		ret = 0;
	}
	spin_unlock(&state->state_lock);
	nfs4_put_lock_state(lsp);
out:
	return ret;
}

static void nfs4_copy_open_stateid(nfs4_stateid *dst, struct nfs4_state *state)
{
	const nfs4_stateid *src;
	int seq;

	do {
		src = &zero_stateid;
		seq = read_seqbegin(&state->seqlock);
		if (test_bit(NFS_OPEN_STATE, &state->flags))
			src = &state->open_stateid;
		nfs4_stateid_copy(dst, src);
	} while (read_seqretry(&state->seqlock, seq));
}

/*
 * Byte-range lock aware utility to initialize the stateid of read/write
 * requests.
 */
int nfs4_select_rw_stateid(nfs4_stateid *dst, struct nfs4_state *state,
		fmode_t fmode, const struct nfs_lockowner *lockowner)
{
	int ret = nfs4_copy_lock_stateid(dst, state, lockowner);
	if (ret == -EIO)
		/* A lost lock - don't even consider delegations */
		goto out;
	/* returns true if delegation stateid found and copied */
	if (nfs4_copy_delegation_stateid(dst, state->inode, fmode)) {
		ret = 0;
		goto out;
	}
	if (ret != -ENOENT)
		/* nfs4_copy_delegation_stateid() didn't over-write
		 * dst, so it still has the lock stateid which we now
		 * choose to use.
		 */
		goto out;
	nfs4_copy_open_stateid(dst, state);
	ret = 0;
out:
	if (nfs_server_capable(state->inode, NFS_CAP_STATEID_NFSV41))
		dst->seqid = 0;
	return ret;
}

struct nfs_seqid *nfs_alloc_seqid(struct nfs_seqid_counter *counter, gfp_t gfp_mask)
{
	struct nfs_seqid *new;

	new = kmalloc(sizeof(*new), gfp_mask);
	if (new == NULL)
		return ERR_PTR(-ENOMEM);
	new->sequence = counter;
	INIT_LIST_HEAD(&new->list);
	new->task = NULL;
	return new;
}

void nfs_release_seqid(struct nfs_seqid *seqid)
{
	struct nfs_seqid_counter *sequence;

	if (seqid == NULL || list_empty(&seqid->list))
		return;
	sequence = seqid->sequence;
	spin_lock(&sequence->lock);
	list_del_init(&seqid->list);
	if (!list_empty(&sequence->list)) {
		struct nfs_seqid *next;

		next = list_first_entry(&sequence->list,
				struct nfs_seqid, list);
		rpc_wake_up_queued_task(&sequence->wait, next->task);
	}
	spin_unlock(&sequence->lock);
}

void nfs_free_seqid(struct nfs_seqid *seqid)
{
	nfs_release_seqid(seqid);
	kfree(seqid);
}

/*
 * Increment the seqid if the OPEN/OPEN_DOWNGRADE/CLOSE succeeded, or
 * failed with a seqid incrementing error -
 * see comments nfs4.h:seqid_mutating_error()
 */
static void nfs_increment_seqid(int status, struct nfs_seqid *seqid)
{
	switch (status) {
		case 0:
			break;
		case -NFS4ERR_BAD_SEQID:
			if (seqid->sequence->flags & NFS_SEQID_CONFIRMED)
				return;
			pr_warn_ratelimited("NFS: v4 server returned a bad"
					" sequence-id error on an"
					" unconfirmed sequence %p!\n",
					seqid->sequence);
		case -NFS4ERR_STALE_CLIENTID:
		case -NFS4ERR_STALE_STATEID:
		case -NFS4ERR_BAD_STATEID:
		case -NFS4ERR_BADXDR:
		case -NFS4ERR_RESOURCE:
		case -NFS4ERR_NOFILEHANDLE:
			/* Non-seqid mutating errors */
			return;
	};
	/*
	 * Note: no locking needed as we are guaranteed to be first
	 * on the sequence list
	 */
	seqid->sequence->counter++;
}

void nfs_increment_open_seqid(int status, struct nfs_seqid *seqid)
{
	struct nfs4_state_owner *sp;
<<<<<<< HEAD

	if (seqid == NULL)
		return;

=======

	if (seqid == NULL)
		return;

>>>>>>> d525211f
	sp = container_of(seqid->sequence, struct nfs4_state_owner, so_seqid);
	if (status == -NFS4ERR_BAD_SEQID)
		nfs4_drop_state_owner(sp);
	if (!nfs4_has_session(sp->so_server->nfs_client))
		nfs_increment_seqid(status, seqid);
}

/*
 * Increment the seqid if the LOCK/LOCKU succeeded, or
 * failed with a seqid incrementing error -
 * see comments nfs4.h:seqid_mutating_error()
 */
void nfs_increment_lock_seqid(int status, struct nfs_seqid *seqid)
{
	if (seqid != NULL)
		nfs_increment_seqid(status, seqid);
}

int nfs_wait_on_sequence(struct nfs_seqid *seqid, struct rpc_task *task)
{
	struct nfs_seqid_counter *sequence;
	int status = 0;

	if (seqid == NULL)
		goto out;
	sequence = seqid->sequence;
	spin_lock(&sequence->lock);
	seqid->task = task;
	if (list_empty(&seqid->list))
		list_add_tail(&seqid->list, &sequence->list);
	if (list_first_entry(&sequence->list, struct nfs_seqid, list) == seqid)
		goto unlock;
	rpc_sleep_on(&sequence->wait, task, NULL);
	status = -EAGAIN;
unlock:
	spin_unlock(&sequence->lock);
out:
	return status;
}

static int nfs4_run_state_manager(void *);

static void nfs4_clear_state_manager_bit(struct nfs_client *clp)
{
	smp_mb__before_atomic();
	clear_bit(NFS4CLNT_MANAGER_RUNNING, &clp->cl_state);
	smp_mb__after_atomic();
	wake_up_bit(&clp->cl_state, NFS4CLNT_MANAGER_RUNNING);
	rpc_wake_up(&clp->cl_rpcwaitq);
}

/*
 * Schedule the nfs_client asynchronous state management routine
 */
void nfs4_schedule_state_manager(struct nfs_client *clp)
{
	struct task_struct *task;
	char buf[INET6_ADDRSTRLEN + sizeof("-manager") + 1];

	if (test_and_set_bit(NFS4CLNT_MANAGER_RUNNING, &clp->cl_state) != 0)
		return;
	__module_get(THIS_MODULE);
	atomic_inc(&clp->cl_count);

	/* The rcu_read_lock() is not strictly necessary, as the state
	 * manager is the only thread that ever changes the rpc_xprt
	 * after it's initialized.  At this point, we're single threaded. */
	rcu_read_lock();
	snprintf(buf, sizeof(buf), "%s-manager",
			rpc_peeraddr2str(clp->cl_rpcclient, RPC_DISPLAY_ADDR));
	rcu_read_unlock();
	task = kthread_run(nfs4_run_state_manager, clp, "%s", buf);
	if (IS_ERR(task)) {
		printk(KERN_ERR "%s: kthread_run: %ld\n",
			__func__, PTR_ERR(task));
		nfs4_clear_state_manager_bit(clp);
		nfs_put_client(clp);
		module_put(THIS_MODULE);
	}
}

/*
 * Schedule a lease recovery attempt
 */
void nfs4_schedule_lease_recovery(struct nfs_client *clp)
{
	if (!clp)
		return;
	if (!test_bit(NFS4CLNT_LEASE_EXPIRED, &clp->cl_state))
		set_bit(NFS4CLNT_CHECK_LEASE, &clp->cl_state);
	dprintk("%s: scheduling lease recovery for server %s\n", __func__,
			clp->cl_hostname);
	nfs4_schedule_state_manager(clp);
}
EXPORT_SYMBOL_GPL(nfs4_schedule_lease_recovery);

/**
 * nfs4_schedule_migration_recovery - trigger migration recovery
 *
 * @server: FSID that is migrating
 *
 * Returns zero if recovery has started, otherwise a negative NFS4ERR
 * value is returned.
 */
int nfs4_schedule_migration_recovery(const struct nfs_server *server)
{
	struct nfs_client *clp = server->nfs_client;

	if (server->fh_expire_type != NFS4_FH_PERSISTENT) {
		pr_err("NFS: volatile file handles not supported (server %s)\n",
				clp->cl_hostname);
		return -NFS4ERR_IO;
	}

	if (test_bit(NFS_MIG_FAILED, &server->mig_status))
		return -NFS4ERR_IO;

	dprintk("%s: scheduling migration recovery for (%llx:%llx) on %s\n",
			__func__,
			(unsigned long long)server->fsid.major,
			(unsigned long long)server->fsid.minor,
			clp->cl_hostname);

	set_bit(NFS_MIG_IN_TRANSITION,
			&((struct nfs_server *)server)->mig_status);
	set_bit(NFS4CLNT_MOVED, &clp->cl_state);

	nfs4_schedule_state_manager(clp);
	return 0;
}
EXPORT_SYMBOL_GPL(nfs4_schedule_migration_recovery);

/**
 * nfs4_schedule_lease_moved_recovery - start lease-moved recovery
 *
 * @clp: server to check for moved leases
 *
 */
void nfs4_schedule_lease_moved_recovery(struct nfs_client *clp)
{
	dprintk("%s: scheduling lease-moved recovery for client ID %llx on %s\n",
		__func__, clp->cl_clientid, clp->cl_hostname);

	set_bit(NFS4CLNT_LEASE_MOVED, &clp->cl_state);
	nfs4_schedule_state_manager(clp);
}
EXPORT_SYMBOL_GPL(nfs4_schedule_lease_moved_recovery);

int nfs4_wait_clnt_recover(struct nfs_client *clp)
{
	int res;

	might_sleep();

	atomic_inc(&clp->cl_count);
	res = wait_on_bit_action(&clp->cl_state, NFS4CLNT_MANAGER_RUNNING,
				 nfs_wait_bit_killable, TASK_KILLABLE);
	if (res)
		goto out;
	if (clp->cl_cons_state < 0)
		res = clp->cl_cons_state;
out:
	nfs_put_client(clp);
	return res;
}

int nfs4_client_recover_expired_lease(struct nfs_client *clp)
{
	unsigned int loop;
	int ret;

	for (loop = NFS4_MAX_LOOP_ON_RECOVER; loop != 0; loop--) {
		ret = nfs4_wait_clnt_recover(clp);
		if (ret != 0)
			break;
		if (!test_bit(NFS4CLNT_LEASE_EXPIRED, &clp->cl_state) &&
		    !test_bit(NFS4CLNT_CHECK_LEASE,&clp->cl_state))
			break;
		nfs4_schedule_state_manager(clp);
		ret = -EIO;
	}
	return ret;
}

/*
 * nfs40_handle_cb_pathdown - return all delegations after NFS4ERR_CB_PATH_DOWN
 * @clp: client to process
 *
 * Set the NFS4CLNT_LEASE_EXPIRED state in order to force a
 * resend of the SETCLIENTID and hence re-establish the
 * callback channel. Then return all existing delegations.
 */
static void nfs40_handle_cb_pathdown(struct nfs_client *clp)
{
	set_bit(NFS4CLNT_LEASE_EXPIRED, &clp->cl_state);
	nfs_expire_all_delegations(clp);
	dprintk("%s: handling CB_PATHDOWN recovery for server %s\n", __func__,
			clp->cl_hostname);
}

void nfs4_schedule_path_down_recovery(struct nfs_client *clp)
{
	nfs40_handle_cb_pathdown(clp);
	nfs4_schedule_state_manager(clp);
}

static int nfs4_state_mark_reclaim_reboot(struct nfs_client *clp, struct nfs4_state *state)
{

	set_bit(NFS_STATE_RECLAIM_REBOOT, &state->flags);
	/* Don't recover state that expired before the reboot */
	if (test_bit(NFS_STATE_RECLAIM_NOGRACE, &state->flags)) {
		clear_bit(NFS_STATE_RECLAIM_REBOOT, &state->flags);
		return 0;
	}
	set_bit(NFS_OWNER_RECLAIM_REBOOT, &state->owner->so_flags);
	set_bit(NFS4CLNT_RECLAIM_REBOOT, &clp->cl_state);
	return 1;
}

int nfs4_state_mark_reclaim_nograce(struct nfs_client *clp, struct nfs4_state *state)
{
	set_bit(NFS_STATE_RECLAIM_NOGRACE, &state->flags);
	clear_bit(NFS_STATE_RECLAIM_REBOOT, &state->flags);
	set_bit(NFS_OWNER_RECLAIM_NOGRACE, &state->owner->so_flags);
	set_bit(NFS4CLNT_RECLAIM_NOGRACE, &clp->cl_state);
	return 1;
}

int nfs4_schedule_stateid_recovery(const struct nfs_server *server, struct nfs4_state *state)
{
	struct nfs_client *clp = server->nfs_client;

	if (!nfs4_valid_open_stateid(state))
		return -EBADF;
	nfs4_state_mark_reclaim_nograce(clp, state);
	dprintk("%s: scheduling stateid recovery for server %s\n", __func__,
			clp->cl_hostname);
	nfs4_schedule_state_manager(clp);
	return 0;
}
EXPORT_SYMBOL_GPL(nfs4_schedule_stateid_recovery);

void nfs_inode_find_state_and_recover(struct inode *inode,
		const nfs4_stateid *stateid)
{
	struct nfs_client *clp = NFS_SERVER(inode)->nfs_client;
	struct nfs_inode *nfsi = NFS_I(inode);
	struct nfs_open_context *ctx;
	struct nfs4_state *state;
	bool found = false;

	spin_lock(&inode->i_lock);
	list_for_each_entry(ctx, &nfsi->open_files, list) {
		state = ctx->state;
		if (state == NULL)
			continue;
		if (!test_bit(NFS_DELEGATED_STATE, &state->flags))
			continue;
		if (!nfs4_stateid_match(&state->stateid, stateid))
			continue;
		nfs4_state_mark_reclaim_nograce(clp, state);
		found = true;
	}
	spin_unlock(&inode->i_lock);
	if (found)
		nfs4_schedule_state_manager(clp);
}

static void nfs4_state_mark_open_context_bad(struct nfs4_state *state)
{
	struct inode *inode = state->inode;
	struct nfs_inode *nfsi = NFS_I(inode);
	struct nfs_open_context *ctx;

	spin_lock(&inode->i_lock);
	list_for_each_entry(ctx, &nfsi->open_files, list) {
		if (ctx->state != state)
			continue;
		set_bit(NFS_CONTEXT_BAD, &ctx->flags);
	}
	spin_unlock(&inode->i_lock);
}

static void nfs4_state_mark_recovery_failed(struct nfs4_state *state, int error)
{
	set_bit(NFS_STATE_RECOVERY_FAILED, &state->flags);
	nfs4_state_mark_open_context_bad(state);
}


static int nfs4_reclaim_locks(struct nfs4_state *state, const struct nfs4_state_recovery_ops *ops)
{
	struct inode *inode = state->inode;
	struct nfs_inode *nfsi = NFS_I(inode);
	struct file_lock *fl;
	int status = 0;
	struct file_lock_context *flctx = inode->i_flctx;
	struct list_head *list;

	if (flctx == NULL)
		return 0;

	list = &flctx->flc_posix;

	/* Guard against delegation returns and new lock/unlock calls */
	down_write(&nfsi->rwsem);
	spin_lock(&flctx->flc_lock);
restart:
	list_for_each_entry(fl, list, fl_list) {
		if (nfs_file_open_context(fl->fl_file)->state != state)
			continue;
		spin_unlock(&flctx->flc_lock);
		status = ops->recover_lock(state, fl);
		switch (status) {
		case 0:
			break;
		case -ESTALE:
		case -NFS4ERR_ADMIN_REVOKED:
		case -NFS4ERR_STALE_STATEID:
		case -NFS4ERR_BAD_STATEID:
		case -NFS4ERR_EXPIRED:
		case -NFS4ERR_NO_GRACE:
		case -NFS4ERR_STALE_CLIENTID:
		case -NFS4ERR_BADSESSION:
		case -NFS4ERR_BADSLOT:
		case -NFS4ERR_BAD_HIGH_SLOT:
		case -NFS4ERR_CONN_NOT_BOUND_TO_SESSION:
			goto out;
		default:
			pr_err("NFS: %s: unhandled error %d\n",
					__func__, status);
		case -ENOMEM:
		case -NFS4ERR_DENIED:
		case -NFS4ERR_RECLAIM_BAD:
		case -NFS4ERR_RECLAIM_CONFLICT:
			/* kill_proc(fl->fl_pid, SIGLOST, 1); */
			status = 0;
		}
		spin_lock(&flctx->flc_lock);
	}
	if (list == &flctx->flc_posix) {
		list = &flctx->flc_flock;
		goto restart;
	}
	spin_unlock(&flctx->flc_lock);
out:
	up_write(&nfsi->rwsem);
	return status;
}

static int nfs4_reclaim_open_state(struct nfs4_state_owner *sp, const struct nfs4_state_recovery_ops *ops)
{
	struct nfs4_state *state;
	struct nfs4_lock_state *lock;
	int status = 0;

	/* Note: we rely on the sp->so_states list being ordered 
	 * so that we always reclaim open(O_RDWR) and/or open(O_WRITE)
	 * states first.
	 * This is needed to ensure that the server won't give us any
	 * read delegations that we have to return if, say, we are
	 * recovering after a network partition or a reboot from a
	 * server that doesn't support a grace period.
	 */
	spin_lock(&sp->so_lock);
	raw_write_seqcount_begin(&sp->so_reclaim_seqcount);
restart:
	list_for_each_entry(state, &sp->so_states, open_states) {
		if (!test_and_clear_bit(ops->state_flag_bit, &state->flags))
			continue;
		if (!nfs4_valid_open_stateid(state))
			continue;
		if (state->state == 0)
			continue;
		atomic_inc(&state->count);
		spin_unlock(&sp->so_lock);
		status = ops->recover_open(sp, state);
		if (status >= 0) {
			status = nfs4_reclaim_locks(state, ops);
			if (status >= 0) {
				if (!test_bit(NFS_DELEGATED_STATE, &state->flags)) {
					spin_lock(&state->state_lock);
					list_for_each_entry(lock, &state->lock_states, ls_locks) {
						if (!test_bit(NFS_LOCK_INITIALIZED, &lock->ls_flags))
							pr_warn_ratelimited("NFS: "
									    "%s: Lock reclaim "
									    "failed!\n", __func__);
					}
					spin_unlock(&state->state_lock);
				}
				nfs4_put_open_state(state);
				spin_lock(&sp->so_lock);
				goto restart;
			}
		}
		switch (status) {
			default:
				printk(KERN_ERR "NFS: %s: unhandled error %d\n",
					__func__, status);
			case -ENOENT:
			case -ENOMEM:
			case -ESTALE:
				/* Open state on this file cannot be recovered */
				nfs4_state_mark_recovery_failed(state, status);
				break;
			case -EAGAIN:
				ssleep(1);
			case -NFS4ERR_ADMIN_REVOKED:
			case -NFS4ERR_STALE_STATEID:
			case -NFS4ERR_BAD_STATEID:
			case -NFS4ERR_RECLAIM_BAD:
			case -NFS4ERR_RECLAIM_CONFLICT:
				nfs4_state_mark_reclaim_nograce(sp->so_server->nfs_client, state);
				break;
			case -NFS4ERR_EXPIRED:
			case -NFS4ERR_NO_GRACE:
				nfs4_state_mark_reclaim_nograce(sp->so_server->nfs_client, state);
			case -NFS4ERR_STALE_CLIENTID:
			case -NFS4ERR_BADSESSION:
			case -NFS4ERR_BADSLOT:
			case -NFS4ERR_BAD_HIGH_SLOT:
			case -NFS4ERR_CONN_NOT_BOUND_TO_SESSION:
				goto out_err;
		}
		nfs4_put_open_state(state);
		spin_lock(&sp->so_lock);
		goto restart;
	}
	raw_write_seqcount_end(&sp->so_reclaim_seqcount);
	spin_unlock(&sp->so_lock);
	return 0;
out_err:
	nfs4_put_open_state(state);
	spin_lock(&sp->so_lock);
	raw_write_seqcount_end(&sp->so_reclaim_seqcount);
	spin_unlock(&sp->so_lock);
	return status;
}

static void nfs4_clear_open_state(struct nfs4_state *state)
{
	struct nfs4_lock_state *lock;

	clear_bit(NFS_DELEGATED_STATE, &state->flags);
	clear_bit(NFS_O_RDONLY_STATE, &state->flags);
	clear_bit(NFS_O_WRONLY_STATE, &state->flags);
	clear_bit(NFS_O_RDWR_STATE, &state->flags);
	spin_lock(&state->state_lock);
	list_for_each_entry(lock, &state->lock_states, ls_locks) {
		lock->ls_seqid.flags = 0;
		clear_bit(NFS_LOCK_INITIALIZED, &lock->ls_flags);
	}
	spin_unlock(&state->state_lock);
}

static void nfs4_reset_seqids(struct nfs_server *server,
	int (*mark_reclaim)(struct nfs_client *clp, struct nfs4_state *state))
{
	struct nfs_client *clp = server->nfs_client;
	struct nfs4_state_owner *sp;
	struct rb_node *pos;
	struct nfs4_state *state;

	spin_lock(&clp->cl_lock);
	for (pos = rb_first(&server->state_owners);
	     pos != NULL;
	     pos = rb_next(pos)) {
		sp = rb_entry(pos, struct nfs4_state_owner, so_server_node);
		sp->so_seqid.flags = 0;
		spin_lock(&sp->so_lock);
		list_for_each_entry(state, &sp->so_states, open_states) {
			if (mark_reclaim(clp, state))
				nfs4_clear_open_state(state);
		}
		spin_unlock(&sp->so_lock);
	}
	spin_unlock(&clp->cl_lock);
}

static void nfs4_state_mark_reclaim_helper(struct nfs_client *clp,
	int (*mark_reclaim)(struct nfs_client *clp, struct nfs4_state *state))
{
	struct nfs_server *server;

	rcu_read_lock();
	list_for_each_entry_rcu(server, &clp->cl_superblocks, client_link)
		nfs4_reset_seqids(server, mark_reclaim);
	rcu_read_unlock();
}

static void nfs4_state_start_reclaim_reboot(struct nfs_client *clp)
{
	/* Mark all delegations for reclaim */
	nfs_delegation_mark_reclaim(clp);
	nfs4_state_mark_reclaim_helper(clp, nfs4_state_mark_reclaim_reboot);
}

static void nfs4_reclaim_complete(struct nfs_client *clp,
				 const struct nfs4_state_recovery_ops *ops,
				 struct rpc_cred *cred)
{
	/* Notify the server we're done reclaiming our state */
	if (ops->reclaim_complete)
		(void)ops->reclaim_complete(clp, cred);
}

static void nfs4_clear_reclaim_server(struct nfs_server *server)
{
	struct nfs_client *clp = server->nfs_client;
	struct nfs4_state_owner *sp;
	struct rb_node *pos;
	struct nfs4_state *state;

	spin_lock(&clp->cl_lock);
	for (pos = rb_first(&server->state_owners);
	     pos != NULL;
	     pos = rb_next(pos)) {
		sp = rb_entry(pos, struct nfs4_state_owner, so_server_node);
		spin_lock(&sp->so_lock);
		list_for_each_entry(state, &sp->so_states, open_states) {
			if (!test_and_clear_bit(NFS_STATE_RECLAIM_REBOOT,
						&state->flags))
				continue;
			nfs4_state_mark_reclaim_nograce(clp, state);
		}
		spin_unlock(&sp->so_lock);
	}
	spin_unlock(&clp->cl_lock);
}

static int nfs4_state_clear_reclaim_reboot(struct nfs_client *clp)
{
	struct nfs_server *server;

	if (!test_and_clear_bit(NFS4CLNT_RECLAIM_REBOOT, &clp->cl_state))
		return 0;

	rcu_read_lock();
	list_for_each_entry_rcu(server, &clp->cl_superblocks, client_link)
		nfs4_clear_reclaim_server(server);
	rcu_read_unlock();

	nfs_delegation_reap_unclaimed(clp);
	return 1;
}

static void nfs4_state_end_reclaim_reboot(struct nfs_client *clp)
{
	const struct nfs4_state_recovery_ops *ops;
	struct rpc_cred *cred;

	if (!nfs4_state_clear_reclaim_reboot(clp))
		return;
	ops = clp->cl_mvops->reboot_recovery_ops;
	cred = nfs4_get_clid_cred(clp);
	nfs4_reclaim_complete(clp, ops, cred);
	put_rpccred(cred);
}

static void nfs_delegation_clear_all(struct nfs_client *clp)
{
	nfs_delegation_mark_reclaim(clp);
	nfs_delegation_reap_unclaimed(clp);
}

static void nfs4_state_start_reclaim_nograce(struct nfs_client *clp)
{
	nfs_delegation_clear_all(clp);
	nfs4_state_mark_reclaim_helper(clp, nfs4_state_mark_reclaim_nograce);
}

static int nfs4_recovery_handle_error(struct nfs_client *clp, int error)
{
	switch (error) {
		case 0:
			break;
		case -NFS4ERR_CB_PATH_DOWN:
			nfs40_handle_cb_pathdown(clp);
			break;
		case -NFS4ERR_NO_GRACE:
			nfs4_state_end_reclaim_reboot(clp);
			break;
		case -NFS4ERR_STALE_CLIENTID:
			set_bit(NFS4CLNT_LEASE_EXPIRED, &clp->cl_state);
			nfs4_state_clear_reclaim_reboot(clp);
			nfs4_state_start_reclaim_reboot(clp);
			break;
		case -NFS4ERR_EXPIRED:
			set_bit(NFS4CLNT_LEASE_EXPIRED, &clp->cl_state);
			nfs4_state_start_reclaim_nograce(clp);
			break;
		case -NFS4ERR_BADSESSION:
		case -NFS4ERR_BADSLOT:
		case -NFS4ERR_BAD_HIGH_SLOT:
		case -NFS4ERR_DEADSESSION:
		case -NFS4ERR_SEQ_FALSE_RETRY:
		case -NFS4ERR_SEQ_MISORDERED:
			set_bit(NFS4CLNT_SESSION_RESET, &clp->cl_state);
			/* Zero session reset errors */
			break;
		case -NFS4ERR_CONN_NOT_BOUND_TO_SESSION:
			set_bit(NFS4CLNT_BIND_CONN_TO_SESSION, &clp->cl_state);
			break;
		default:
			dprintk("%s: failed to handle error %d for server %s\n",
					__func__, error, clp->cl_hostname);
			return error;
	}
	dprintk("%s: handled error %d for server %s\n", __func__, error,
			clp->cl_hostname);
	return 0;
}

static int nfs4_do_reclaim(struct nfs_client *clp, const struct nfs4_state_recovery_ops *ops)
{
	struct nfs4_state_owner *sp;
	struct nfs_server *server;
	struct rb_node *pos;
	int status = 0;

restart:
	rcu_read_lock();
	list_for_each_entry_rcu(server, &clp->cl_superblocks, client_link) {
		nfs4_purge_state_owners(server);
		spin_lock(&clp->cl_lock);
		for (pos = rb_first(&server->state_owners);
		     pos != NULL;
		     pos = rb_next(pos)) {
			sp = rb_entry(pos,
				struct nfs4_state_owner, so_server_node);
			if (!test_and_clear_bit(ops->owner_flag_bit,
							&sp->so_flags))
				continue;
			atomic_inc(&sp->so_count);
			spin_unlock(&clp->cl_lock);
			rcu_read_unlock();

			status = nfs4_reclaim_open_state(sp, ops);
			if (status < 0) {
				set_bit(ops->owner_flag_bit, &sp->so_flags);
				nfs4_put_state_owner(sp);
				status = nfs4_recovery_handle_error(clp, status);
				return (status != 0) ? status : -EAGAIN;
			}

			nfs4_put_state_owner(sp);
			goto restart;
		}
		spin_unlock(&clp->cl_lock);
	}
	rcu_read_unlock();
	return 0;
}

static int nfs4_check_lease(struct nfs_client *clp)
{
	struct rpc_cred *cred;
	const struct nfs4_state_maintenance_ops *ops =
		clp->cl_mvops->state_renewal_ops;
	int status;

	/* Is the client already known to have an expired lease? */
	if (test_bit(NFS4CLNT_LEASE_EXPIRED, &clp->cl_state))
		return 0;
	spin_lock(&clp->cl_lock);
	cred = ops->get_state_renewal_cred_locked(clp);
	spin_unlock(&clp->cl_lock);
	if (cred == NULL) {
		cred = nfs4_get_clid_cred(clp);
		status = -ENOKEY;
		if (cred == NULL)
			goto out;
	}
	status = ops->renew_lease(clp, cred);
	put_rpccred(cred);
	if (status == -ETIMEDOUT) {
		set_bit(NFS4CLNT_CHECK_LEASE, &clp->cl_state);
		return 0;
	}
out:
	return nfs4_recovery_handle_error(clp, status);
}

/* Set NFS4CLNT_LEASE_EXPIRED and reclaim reboot state for all v4.0 errors
 * and for recoverable errors on EXCHANGE_ID for v4.1
 */
static int nfs4_handle_reclaim_lease_error(struct nfs_client *clp, int status)
{
	switch (status) {
	case -NFS4ERR_SEQ_MISORDERED:
		if (test_and_set_bit(NFS4CLNT_PURGE_STATE, &clp->cl_state))
			return -ESERVERFAULT;
		/* Lease confirmation error: retry after purging the lease */
		ssleep(1);
		clear_bit(NFS4CLNT_LEASE_CONFIRM, &clp->cl_state);
		break;
	case -NFS4ERR_STALE_CLIENTID:
		clear_bit(NFS4CLNT_LEASE_CONFIRM, &clp->cl_state);
		nfs4_state_start_reclaim_reboot(clp);
		break;
	case -NFS4ERR_CLID_INUSE:
		pr_err("NFS: Server %s reports our clientid is in use\n",
			clp->cl_hostname);
		nfs_mark_client_ready(clp, -EPERM);
		clear_bit(NFS4CLNT_LEASE_CONFIRM, &clp->cl_state);
		return -EPERM;
	case -EACCES:
	case -NFS4ERR_DELAY:
	case -ETIMEDOUT:
	case -EAGAIN:
		ssleep(1);
		break;

	case -NFS4ERR_MINOR_VERS_MISMATCH:
		if (clp->cl_cons_state == NFS_CS_SESSION_INITING)
			nfs_mark_client_ready(clp, -EPROTONOSUPPORT);
		dprintk("%s: exit with error %d for server %s\n",
				__func__, -EPROTONOSUPPORT, clp->cl_hostname);
		return -EPROTONOSUPPORT;
	case -NFS4ERR_NOT_SAME: /* FixMe: implement recovery
				 * in nfs4_exchange_id */
	default:
		dprintk("%s: exit with error %d for server %s\n", __func__,
				status, clp->cl_hostname);
		return status;
	}
	set_bit(NFS4CLNT_LEASE_EXPIRED, &clp->cl_state);
	dprintk("%s: handled error %d for server %s\n", __func__, status,
			clp->cl_hostname);
	return 0;
}

static int nfs4_establish_lease(struct nfs_client *clp)
{
	struct rpc_cred *cred;
	const struct nfs4_state_recovery_ops *ops =
		clp->cl_mvops->reboot_recovery_ops;
	int status;

	cred = nfs4_get_clid_cred(clp);
	if (cred == NULL)
		return -ENOENT;
	status = ops->establish_clid(clp, cred);
	put_rpccred(cred);
	if (status != 0)
		return status;
	pnfs_destroy_all_layouts(clp);
	return 0;
}

/*
 * Returns zero or a negative errno.  NFS4ERR values are converted
 * to local errno values.
 */
static int nfs4_reclaim_lease(struct nfs_client *clp)
{
	int status;

	status = nfs4_establish_lease(clp);
	if (status < 0)
		return nfs4_handle_reclaim_lease_error(clp, status);
	if (test_and_clear_bit(NFS4CLNT_SERVER_SCOPE_MISMATCH, &clp->cl_state))
		nfs4_state_start_reclaim_nograce(clp);
	if (!test_bit(NFS4CLNT_RECLAIM_NOGRACE, &clp->cl_state))
		set_bit(NFS4CLNT_RECLAIM_REBOOT, &clp->cl_state);
	clear_bit(NFS4CLNT_CHECK_LEASE, &clp->cl_state);
	clear_bit(NFS4CLNT_LEASE_EXPIRED, &clp->cl_state);
	return 0;
}

static int nfs4_purge_lease(struct nfs_client *clp)
{
	int status;

	status = nfs4_establish_lease(clp);
	if (status < 0)
		return nfs4_handle_reclaim_lease_error(clp, status);
	clear_bit(NFS4CLNT_PURGE_STATE, &clp->cl_state);
	set_bit(NFS4CLNT_LEASE_EXPIRED, &clp->cl_state);
	nfs4_state_start_reclaim_nograce(clp);
	return 0;
}

/*
 * Try remote migration of one FSID from a source server to a
 * destination server.  The source server provides a list of
 * potential destinations.
 *
 * Returns zero or a negative NFS4ERR status code.
 */
static int nfs4_try_migration(struct nfs_server *server, struct rpc_cred *cred)
{
	struct nfs_client *clp = server->nfs_client;
	struct nfs4_fs_locations *locations = NULL;
	struct inode *inode;
	struct page *page;
	int status, result;

	dprintk("--> %s: FSID %llx:%llx on \"%s\"\n", __func__,
			(unsigned long long)server->fsid.major,
			(unsigned long long)server->fsid.minor,
			clp->cl_hostname);

	result = 0;
	page = alloc_page(GFP_KERNEL);
	locations = kmalloc(sizeof(struct nfs4_fs_locations), GFP_KERNEL);
	if (page == NULL || locations == NULL) {
		dprintk("<-- %s: no memory\n", __func__);
		goto out;
	}

	inode = server->super->s_root->d_inode;
	result = nfs4_proc_get_locations(inode, locations, page, cred);
	if (result) {
		dprintk("<-- %s: failed to retrieve fs_locations: %d\n",
			__func__, result);
		goto out;
	}

	result = -NFS4ERR_NXIO;
	if (!(locations->fattr.valid & NFS_ATTR_FATTR_V4_LOCATIONS)) {
		dprintk("<-- %s: No fs_locations data, migration skipped\n",
			__func__);
		goto out;
	}

	nfs4_begin_drain_session(clp);

	status = nfs4_replace_transport(server, locations);
	if (status != 0) {
		dprintk("<-- %s: failed to replace transport: %d\n",
			__func__, status);
		goto out;
	}

	result = 0;
	dprintk("<-- %s: migration succeeded\n", __func__);

out:
	if (page != NULL)
		__free_page(page);
	kfree(locations);
	if (result) {
		pr_err("NFS: migration recovery failed (server %s)\n",
				clp->cl_hostname);
		set_bit(NFS_MIG_FAILED, &server->mig_status);
	}
	return result;
}

/*
 * Returns zero or a negative NFS4ERR status code.
 */
static int nfs4_handle_migration(struct nfs_client *clp)
{
	const struct nfs4_state_maintenance_ops *ops =
				clp->cl_mvops->state_renewal_ops;
	struct nfs_server *server;
	struct rpc_cred *cred;

	dprintk("%s: migration reported on \"%s\"\n", __func__,
			clp->cl_hostname);

	spin_lock(&clp->cl_lock);
	cred = ops->get_state_renewal_cred_locked(clp);
	spin_unlock(&clp->cl_lock);
	if (cred == NULL)
		return -NFS4ERR_NOENT;

	clp->cl_mig_gen++;
restart:
	rcu_read_lock();
	list_for_each_entry_rcu(server, &clp->cl_superblocks, client_link) {
		int status;

		if (server->mig_gen == clp->cl_mig_gen)
			continue;
		server->mig_gen = clp->cl_mig_gen;

		if (!test_and_clear_bit(NFS_MIG_IN_TRANSITION,
						&server->mig_status))
			continue;

		rcu_read_unlock();
		status = nfs4_try_migration(server, cred);
		if (status < 0) {
			put_rpccred(cred);
			return status;
		}
		goto restart;
	}
	rcu_read_unlock();
	put_rpccred(cred);
	return 0;
}

/*
 * Test each nfs_server on the clp's cl_superblocks list to see
 * if it's moved to another server.  Stop when the server no longer
 * returns NFS4ERR_LEASE_MOVED.
 */
static int nfs4_handle_lease_moved(struct nfs_client *clp)
{
	const struct nfs4_state_maintenance_ops *ops =
				clp->cl_mvops->state_renewal_ops;
	struct nfs_server *server;
	struct rpc_cred *cred;

	dprintk("%s: lease moved reported on \"%s\"\n", __func__,
			clp->cl_hostname);

	spin_lock(&clp->cl_lock);
	cred = ops->get_state_renewal_cred_locked(clp);
	spin_unlock(&clp->cl_lock);
	if (cred == NULL)
		return -NFS4ERR_NOENT;

	clp->cl_mig_gen++;
restart:
	rcu_read_lock();
	list_for_each_entry_rcu(server, &clp->cl_superblocks, client_link) {
		struct inode *inode;
		int status;

		if (server->mig_gen == clp->cl_mig_gen)
			continue;
		server->mig_gen = clp->cl_mig_gen;

		rcu_read_unlock();

		inode = server->super->s_root->d_inode;
		status = nfs4_proc_fsid_present(inode, cred);
		if (status != -NFS4ERR_MOVED)
			goto restart;	/* wasn't this one */
		if (nfs4_try_migration(server, cred) == -NFS4ERR_LEASE_MOVED)
			goto restart;	/* there are more */
		goto out;
	}
	rcu_read_unlock();

out:
	put_rpccred(cred);
	return 0;
}

/**
 * nfs4_discover_server_trunking - Detect server IP address trunking
 *
 * @clp: nfs_client under test
 * @result: OUT: found nfs_client, or clp
 *
 * Returns zero or a negative errno.  If zero is returned,
 * an nfs_client pointer is planted in "result".
 *
 * Note: since we are invoked in process context, and
 * not from inside the state manager, we cannot use
 * nfs4_handle_reclaim_lease_error().
 */
int nfs4_discover_server_trunking(struct nfs_client *clp,
				  struct nfs_client **result)
{
	const struct nfs4_state_recovery_ops *ops =
				clp->cl_mvops->reboot_recovery_ops;
	struct rpc_clnt *clnt;
	struct rpc_cred *cred;
	int i, status;

	dprintk("NFS: %s: testing '%s'\n", __func__, clp->cl_hostname);

	clnt = clp->cl_rpcclient;
	i = 0;

	mutex_lock(&nfs_clid_init_mutex);
again:
	status  = -ENOENT;
	cred = nfs4_get_clid_cred(clp);
	if (cred == NULL)
		goto out_unlock;

	status = ops->detect_trunking(clp, result, cred);
	put_rpccred(cred);
	switch (status) {
	case 0:
		break;
	case -ETIMEDOUT:
		if (clnt->cl_softrtry)
			break;
	case -NFS4ERR_DELAY:
	case -EAGAIN:
		ssleep(1);
	case -NFS4ERR_STALE_CLIENTID:
		dprintk("NFS: %s after status %d, retrying\n",
			__func__, status);
		goto again;
	case -EACCES:
		if (i++ == 0) {
			nfs4_root_machine_cred(clp);
			goto again;
		}
		if (clnt->cl_auth->au_flavor == RPC_AUTH_UNIX)
			break;
	case -NFS4ERR_CLID_INUSE:
	case -NFS4ERR_WRONGSEC:
		/* No point in retrying if we already used RPC_AUTH_UNIX */
		if (clnt->cl_auth->au_flavor == RPC_AUTH_UNIX) {
			status = -EPERM;
			break;
		}
		clnt = rpc_clone_client_set_auth(clnt, RPC_AUTH_UNIX);
		if (IS_ERR(clnt)) {
			status = PTR_ERR(clnt);
			break;
		}
		/* Note: this is safe because we haven't yet marked the
		 * client as ready, so we are the only user of
		 * clp->cl_rpcclient
		 */
		clnt = xchg(&clp->cl_rpcclient, clnt);
		rpc_shutdown_client(clnt);
		clnt = clp->cl_rpcclient;
		goto again;

	case -NFS4ERR_MINOR_VERS_MISMATCH:
		status = -EPROTONOSUPPORT;
		break;

	case -EKEYEXPIRED:
	case -NFS4ERR_NOT_SAME: /* FixMe: implement recovery
				 * in nfs4_exchange_id */
		status = -EKEYEXPIRED;
		break;
	default:
		pr_warn("NFS: %s unhandled error %d. Exiting with error EIO\n",
				__func__, status);
		status = -EIO;
	}

out_unlock:
	mutex_unlock(&nfs_clid_init_mutex);
	dprintk("NFS: %s: status = %d\n", __func__, status);
	return status;
}

#ifdef CONFIG_NFS_V4_1
void nfs4_schedule_session_recovery(struct nfs4_session *session, int err)
{
	struct nfs_client *clp = session->clp;

	switch (err) {
	default:
		set_bit(NFS4CLNT_SESSION_RESET, &clp->cl_state);
		break;
	case -NFS4ERR_CONN_NOT_BOUND_TO_SESSION:
		set_bit(NFS4CLNT_BIND_CONN_TO_SESSION, &clp->cl_state);
	}
	nfs4_schedule_lease_recovery(clp);
}
EXPORT_SYMBOL_GPL(nfs4_schedule_session_recovery);

static void nfs41_ping_server(struct nfs_client *clp)
{
	/* Use CHECK_LEASE to ping the server with a SEQUENCE */
	set_bit(NFS4CLNT_CHECK_LEASE, &clp->cl_state);
	nfs4_schedule_state_manager(clp);
}

void nfs41_server_notify_target_slotid_update(struct nfs_client *clp)
{
	nfs41_ping_server(clp);
}

void nfs41_server_notify_highest_slotid_update(struct nfs_client *clp)
{
	nfs41_ping_server(clp);
}

static void nfs4_reset_all_state(struct nfs_client *clp)
{
	if (test_and_set_bit(NFS4CLNT_LEASE_EXPIRED, &clp->cl_state) == 0) {
		set_bit(NFS4CLNT_PURGE_STATE, &clp->cl_state);
		clear_bit(NFS4CLNT_LEASE_CONFIRM, &clp->cl_state);
		nfs4_state_start_reclaim_nograce(clp);
		dprintk("%s: scheduling reset of all state for server %s!\n",
				__func__, clp->cl_hostname);
		nfs4_schedule_state_manager(clp);
	}
}

static void nfs41_handle_server_reboot(struct nfs_client *clp)
{
	if (test_and_set_bit(NFS4CLNT_LEASE_EXPIRED, &clp->cl_state) == 0) {
		nfs4_state_start_reclaim_reboot(clp);
		dprintk("%s: server %s rebooted!\n", __func__,
				clp->cl_hostname);
		nfs4_schedule_state_manager(clp);
	}
}

static void nfs41_handle_state_revoked(struct nfs_client *clp)
{
	nfs4_reset_all_state(clp);
	dprintk("%s: state revoked on server %s\n", __func__, clp->cl_hostname);
}

static void nfs41_handle_recallable_state_revoked(struct nfs_client *clp)
{
	/* This will need to handle layouts too */
	nfs_expire_all_delegations(clp);
	dprintk("%s: Recallable state revoked on server %s!\n", __func__,
			clp->cl_hostname);
}

static void nfs41_handle_backchannel_fault(struct nfs_client *clp)
{
	nfs_expire_all_delegations(clp);
	if (test_and_set_bit(NFS4CLNT_SESSION_RESET, &clp->cl_state) == 0)
		nfs4_schedule_state_manager(clp);
	dprintk("%s: server %s declared a backchannel fault\n", __func__,
			clp->cl_hostname);
}

static void nfs41_handle_cb_path_down(struct nfs_client *clp)
{
	if (test_and_set_bit(NFS4CLNT_BIND_CONN_TO_SESSION,
		&clp->cl_state) == 0)
		nfs4_schedule_state_manager(clp);
}

void nfs41_handle_sequence_flag_errors(struct nfs_client *clp, u32 flags)
{
	if (!flags)
		return;

	dprintk("%s: \"%s\" (client ID %llx) flags=0x%08x\n",
		__func__, clp->cl_hostname, clp->cl_clientid, flags);

	if (flags & SEQ4_STATUS_RESTART_RECLAIM_NEEDED)
		nfs41_handle_server_reboot(clp);
	if (flags & (SEQ4_STATUS_EXPIRED_ALL_STATE_REVOKED |
			    SEQ4_STATUS_EXPIRED_SOME_STATE_REVOKED |
			    SEQ4_STATUS_ADMIN_STATE_REVOKED))
		nfs41_handle_state_revoked(clp);
	if (flags & SEQ4_STATUS_LEASE_MOVED)
		nfs4_schedule_lease_moved_recovery(clp);
	if (flags & SEQ4_STATUS_RECALLABLE_STATE_REVOKED)
		nfs41_handle_recallable_state_revoked(clp);
	if (flags & SEQ4_STATUS_BACKCHANNEL_FAULT)
		nfs41_handle_backchannel_fault(clp);
	else if (flags & (SEQ4_STATUS_CB_PATH_DOWN |
				SEQ4_STATUS_CB_PATH_DOWN_SESSION))
		nfs41_handle_cb_path_down(clp);
}

static int nfs4_reset_session(struct nfs_client *clp)
{
	struct rpc_cred *cred;
	int status;

	if (!nfs4_has_session(clp))
		return 0;
	nfs4_begin_drain_session(clp);
	cred = nfs4_get_clid_cred(clp);
	status = nfs4_proc_destroy_session(clp->cl_session, cred);
	switch (status) {
	case 0:
	case -NFS4ERR_BADSESSION:
	case -NFS4ERR_DEADSESSION:
		break;
	case -NFS4ERR_BACK_CHAN_BUSY:
	case -NFS4ERR_DELAY:
		set_bit(NFS4CLNT_SESSION_RESET, &clp->cl_state);
		status = 0;
		ssleep(1);
		goto out;
	default:
		status = nfs4_recovery_handle_error(clp, status);
		goto out;
	}

	memset(clp->cl_session->sess_id.data, 0, NFS4_MAX_SESSIONID_LEN);
	status = nfs4_proc_create_session(clp, cred);
	if (status) {
		dprintk("%s: session reset failed with status %d for server %s!\n",
			__func__, status, clp->cl_hostname);
		status = nfs4_handle_reclaim_lease_error(clp, status);
		goto out;
	}
	nfs41_finish_session_reset(clp);
	dprintk("%s: session reset was successful for server %s!\n",
			__func__, clp->cl_hostname);
out:
	if (cred)
		put_rpccred(cred);
	return status;
}

static int nfs4_bind_conn_to_session(struct nfs_client *clp)
{
	struct rpc_cred *cred;
	int ret;

	if (!nfs4_has_session(clp))
		return 0;
	nfs4_begin_drain_session(clp);
	cred = nfs4_get_clid_cred(clp);
	ret = nfs4_proc_bind_conn_to_session(clp, cred);
	if (cred)
		put_rpccred(cred);
	clear_bit(NFS4CLNT_BIND_CONN_TO_SESSION, &clp->cl_state);
	switch (ret) {
	case 0:
		dprintk("%s: bind_conn_to_session was successful for server %s!\n",
			__func__, clp->cl_hostname);
		break;
	case -NFS4ERR_DELAY:
		ssleep(1);
		set_bit(NFS4CLNT_BIND_CONN_TO_SESSION, &clp->cl_state);
		break;
	default:
		return nfs4_recovery_handle_error(clp, ret);
	}
	return 0;
}
#else /* CONFIG_NFS_V4_1 */
static int nfs4_reset_session(struct nfs_client *clp) { return 0; }

static int nfs4_bind_conn_to_session(struct nfs_client *clp)
{
	return 0;
}
#endif /* CONFIG_NFS_V4_1 */

static void nfs4_state_manager(struct nfs_client *clp)
{
	int status = 0;
	const char *section = "", *section_sep = "";

	/* Ensure exclusive access to NFSv4 state */
	do {
		if (test_bit(NFS4CLNT_PURGE_STATE, &clp->cl_state)) {
			section = "purge state";
			status = nfs4_purge_lease(clp);
			if (status < 0)
				goto out_error;
			continue;
		}

		if (test_bit(NFS4CLNT_LEASE_EXPIRED, &clp->cl_state)) {
			section = "lease expired";
			/* We're going to have to re-establish a clientid */
			status = nfs4_reclaim_lease(clp);
			if (status < 0)
				goto out_error;
			continue;
		}

		/* Initialize or reset the session */
		if (test_and_clear_bit(NFS4CLNT_SESSION_RESET, &clp->cl_state)) {
			section = "reset session";
			status = nfs4_reset_session(clp);
			if (test_bit(NFS4CLNT_LEASE_EXPIRED, &clp->cl_state))
				continue;
			if (status < 0)
				goto out_error;
		}

		/* Send BIND_CONN_TO_SESSION */
		if (test_and_clear_bit(NFS4CLNT_BIND_CONN_TO_SESSION,
				&clp->cl_state)) {
			section = "bind conn to session";
			status = nfs4_bind_conn_to_session(clp);
			if (status < 0)
				goto out_error;
			continue;
		}

		if (test_and_clear_bit(NFS4CLNT_CHECK_LEASE, &clp->cl_state)) {
			section = "check lease";
			status = nfs4_check_lease(clp);
			if (status < 0)
				goto out_error;
			continue;
		}

		if (test_and_clear_bit(NFS4CLNT_MOVED, &clp->cl_state)) {
			section = "migration";
			status = nfs4_handle_migration(clp);
			if (status < 0)
				goto out_error;
		}

		if (test_and_clear_bit(NFS4CLNT_LEASE_MOVED, &clp->cl_state)) {
			section = "lease moved";
			status = nfs4_handle_lease_moved(clp);
			if (status < 0)
				goto out_error;
		}

		/* First recover reboot state... */
		if (test_bit(NFS4CLNT_RECLAIM_REBOOT, &clp->cl_state)) {
			section = "reclaim reboot";
			status = nfs4_do_reclaim(clp,
				clp->cl_mvops->reboot_recovery_ops);
			if (status == -EAGAIN)
				continue;
			if (status < 0)
				goto out_error;
			nfs4_state_end_reclaim_reboot(clp);
		}

		/* Now recover expired state... */
		if (test_and_clear_bit(NFS4CLNT_RECLAIM_NOGRACE, &clp->cl_state)) {
			section = "reclaim nograce";
			status = nfs4_do_reclaim(clp,
				clp->cl_mvops->nograce_recovery_ops);
			if (status == -EAGAIN)
				continue;
			if (status < 0)
				goto out_error;
		}

		nfs4_end_drain_session(clp);
		if (test_and_clear_bit(NFS4CLNT_DELEGRETURN, &clp->cl_state)) {
			nfs_client_return_marked_delegations(clp);
			continue;
		}

		nfs4_clear_state_manager_bit(clp);
		/* Did we race with an attempt to give us more work? */
		if (clp->cl_state == 0)
			break;
		if (test_and_set_bit(NFS4CLNT_MANAGER_RUNNING, &clp->cl_state) != 0)
			break;
	} while (atomic_read(&clp->cl_count) > 1);
	return;
out_error:
	if (strlen(section))
		section_sep = ": ";
	pr_warn_ratelimited("NFS: state manager%s%s failed on NFSv4 server %s"
			" with error %d\n", section_sep, section,
			clp->cl_hostname, -status);
	ssleep(1);
	nfs4_end_drain_session(clp);
	nfs4_clear_state_manager_bit(clp);
}

static int nfs4_run_state_manager(void *ptr)
{
	struct nfs_client *clp = ptr;

	allow_signal(SIGKILL);
	nfs4_state_manager(clp);
	nfs_put_client(clp);
	module_put_and_exit(0);
	return 0;
}

/*
 * Local variables:
 *  c-basic-offset: 8
 * End:
 */<|MERGE_RESOLUTION|>--- conflicted
+++ resolved
@@ -1086,17 +1086,10 @@
 void nfs_increment_open_seqid(int status, struct nfs_seqid *seqid)
 {
 	struct nfs4_state_owner *sp;
-<<<<<<< HEAD
 
 	if (seqid == NULL)
 		return;
 
-=======
-
-	if (seqid == NULL)
-		return;
-
->>>>>>> d525211f
 	sp = container_of(seqid->sequence, struct nfs4_state_owner, so_seqid);
 	if (status == -NFS4ERR_BAD_SEQID)
 		nfs4_drop_state_owner(sp);
