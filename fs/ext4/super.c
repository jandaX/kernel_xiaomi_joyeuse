--- conflicted
+++ resolved
@@ -1291,7 +1291,6 @@
 }
 
 static bool ext4_has_stable_inodes(struct super_block *sb)
-<<<<<<< HEAD
 {
 	return ext4_has_feature_stable_inodes(sb);
 }
@@ -1305,21 +1304,6 @@
 
 static bool ext4_inline_crypt_enabled(struct super_block *sb)
 {
-=======
-{
-	return ext4_has_feature_stable_inodes(sb);
-}
-
-static void ext4_get_ino_and_lblk_bits(struct super_block *sb,
-				       int *ino_bits_ret, int *lblk_bits_ret)
-{
-	*ino_bits_ret = 8 * sizeof(EXT4_SB(sb)->s_es->s_inodes_count);
-	*lblk_bits_ret = 8 * sizeof(ext4_lblk_t);
-}
-
-static bool ext4_inline_crypt_enabled(struct super_block *sb)
-{
->>>>>>> d1363260
 	return test_opt(sb, INLINECRYPT);
 }
 
