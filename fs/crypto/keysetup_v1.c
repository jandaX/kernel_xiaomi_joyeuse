// SPDX-License-Identifier: GPL-2.0
/*
 * Key setup for v1 encryption policies
 *
 * Copyright 2015, 2019 Google LLC
 */

/*
 * This file implements compatibility functions for the original encryption
 * policy version ("v1"), including:
 *
 * - Deriving per-file encryption keys using the AES-128-ECB based KDF
 *   (rather than the new method of using HKDF-SHA512)
 *
 * - Retrieving fscrypt master keys from process-subscribed keyrings
 *   (rather than the new method of using a filesystem-level keyring)
 *
 * - Handling policies with the DIRECT_KEY flag set using a master key table
 *   (rather than the new method of implementing DIRECT_KEY with per-mode keys
 *    managed alongside the master keys in the filesystem-level keyring)
 */

#include <crypto/algapi.h>
#include <crypto/skcipher.h>
#include <keys/user-type.h>
#include <linux/hashtable.h>
#include <linux/scatterlist.h>
#include <linux/bio-crypt-ctx.h>
#include <linux/siphash.h>
#include <crypto/sha.h>

#include "fscrypt_private.h"

/* Table of keys referenced by DIRECT_KEY policies */
static DEFINE_HASHTABLE(fscrypt_direct_keys, 6); /* 6 bits = 64 buckets */
static DEFINE_SPINLOCK(fscrypt_direct_keys_lock);

static struct crypto_shash *essiv_hash_tfm;

/*
 * v1 key derivation function.  This generates the derived key by encrypting the
 * master key with AES-128-ECB using the nonce as the AES key.  This provides a
 * unique derived key with sufficient entropy for each inode.  However, it's
 * nonstandard, non-extensible, doesn't evenly distribute the entropy from the
 * master key, and is trivially reversible: an attacker who compromises a
 * derived key can "decrypt" it to get back to the master key, then derive any
 * other key.  For all new code, use HKDF instead.
 *
 * The master key must be at least as long as the derived key.  If the master
 * key is longer, then only the first 'derived_keysize' bytes are used.
 */
static int derive_key_aes(const u8 *master_key,
			  const u8 nonce[FS_KEY_DERIVATION_NONCE_SIZE],
			  u8 *derived_key, unsigned int derived_keysize)
{
	int res = 0;
	struct skcipher_request *req = NULL;
	DECLARE_CRYPTO_WAIT(wait);
	struct scatterlist src_sg, dst_sg;
	struct crypto_skcipher *tfm = crypto_alloc_skcipher("ecb(aes)", 0, 0);

	if (IS_ERR(tfm)) {
		res = PTR_ERR(tfm);
		tfm = NULL;
		goto out;
	}
	crypto_skcipher_set_flags(tfm, CRYPTO_TFM_REQ_WEAK_KEY);
	req = skcipher_request_alloc(tfm, GFP_NOFS);
	if (!req) {
		res = -ENOMEM;
		goto out;
	}
	skcipher_request_set_callback(req,
			CRYPTO_TFM_REQ_MAY_BACKLOG | CRYPTO_TFM_REQ_MAY_SLEEP,
			crypto_req_done, &wait);
	res = crypto_skcipher_setkey(tfm, nonce, FS_KEY_DERIVATION_NONCE_SIZE);
	if (res < 0)
		goto out;

	sg_init_one(&src_sg, master_key, derived_keysize);
	sg_init_one(&dst_sg, derived_key, derived_keysize);
	skcipher_request_set_crypt(req, &src_sg, &dst_sg, derived_keysize,
				   NULL);
	res = crypto_wait_req(crypto_skcipher_encrypt(req), &wait);
out:
	skcipher_request_free(req);
	crypto_free_skcipher(tfm);
	return res;
}

static int fscrypt_do_sha256(const u8 *src, int srclen, u8 *dst)
{
	struct crypto_shash *tfm = READ_ONCE(essiv_hash_tfm);

	/* init hash transform on demand */
	if (unlikely(!tfm)) {
		struct crypto_shash *prev_tfm;

		tfm = crypto_alloc_shash("sha256", 0, 0);
		if (IS_ERR(tfm)) {
			fscrypt_warn(NULL,
				     "error allocating SHA-256 transform: %ld",
				     PTR_ERR(tfm));
			return PTR_ERR(tfm);
		}
		prev_tfm = cmpxchg(&essiv_hash_tfm, NULL, tfm);
		if (prev_tfm) {
			crypto_free_shash(tfm);
			tfm = prev_tfm;
		}
	}

	{
		SHASH_DESC_ON_STACK(desc, tfm);
		desc->tfm = tfm;
		desc->flags = 0;
		return crypto_shash_digest(desc, src, srclen, dst);
	}
}

/*
 * Search the current task's subscribed keyrings for a "logon" key with
 * description prefix:descriptor, and if found acquire a read lock on it and
 * return a pointer to its validated payload in *payload_ret.
 */
static struct key *
find_and_lock_process_key(const char *prefix,
			  const u8 descriptor[FSCRYPT_KEY_DESCRIPTOR_SIZE],
			  unsigned int min_keysize,
			  const struct fscrypt_key **payload_ret)
{
	char *description;
	struct key *key;
	const struct user_key_payload *ukp;
	const struct fscrypt_key *payload;

	description = kasprintf(GFP_NOFS, "%s%*phN", prefix,
				FSCRYPT_KEY_DESCRIPTOR_SIZE, descriptor);
	if (!description)
		return ERR_PTR(-ENOMEM);

	key = request_key(&key_type_logon, description, NULL);
	kfree(description);
	if (IS_ERR(key))
		return key;

	down_read(&key->sem);
	ukp = user_key_payload_locked(key);

	if (!ukp) /* was the key revoked before we acquired its semaphore? */
		goto invalid;

	payload = (const struct fscrypt_key *)ukp->data;

	if (ukp->datalen != sizeof(struct fscrypt_key) ||
	    payload->size < 1 || payload->size > FSCRYPT_MAX_KEY_SIZE) {
		fscrypt_warn(NULL,
			     "key with description '%s' has invalid payload",
			     key->description);
		goto invalid;
	}

	if (payload->size < min_keysize) {
		fscrypt_warn(NULL,
			     "key with description '%s' is too short (got %u bytes, need %u+ bytes)",
			     key->description, payload->size, min_keysize);
		goto invalid;
	}

	*payload_ret = payload;
	return key;

invalid:
	up_read(&key->sem);
	key_put(key);
	return ERR_PTR(-ENOKEY);
}

/* Master key referenced by DIRECT_KEY policy */
struct fscrypt_direct_key {
	struct hlist_node		dk_node;
	refcount_t			dk_refcount;
	const struct fscrypt_mode	*dk_mode;
	struct fscrypt_prepared_key	dk_key;
	u8				dk_descriptor[FSCRYPT_KEY_DESCRIPTOR_SIZE];
	u8				dk_raw[FSCRYPT_MAX_KEY_SIZE];
};

static void free_direct_key(struct fscrypt_direct_key *dk)
{
	if (dk) {
		fscrypt_destroy_prepared_key(&dk->dk_key);
		kzfree(dk);
	}
}

void fscrypt_put_direct_key(struct fscrypt_direct_key *dk)
{
	if (!refcount_dec_and_lock(&dk->dk_refcount, &fscrypt_direct_keys_lock))
		return;
	hash_del(&dk->dk_node);
	spin_unlock(&fscrypt_direct_keys_lock);

	free_direct_key(dk);
}

/*
 * Find/insert the given key into the fscrypt_direct_keys table.  If found, it
 * is returned with elevated refcount, and 'to_insert' is freed if non-NULL.  If
 * not found, 'to_insert' is inserted and returned if it's non-NULL; otherwise
 * NULL is returned.
 */
static struct fscrypt_direct_key *
find_or_insert_direct_key(struct fscrypt_direct_key *to_insert,
			  const u8 *raw_key, const struct fscrypt_info *ci)
{
	unsigned long hash_key;
	struct fscrypt_direct_key *dk;

	/*
	 * Careful: to avoid potentially leaking secret key bytes via timing
	 * information, we must key the hash table by descriptor rather than by
	 * raw key, and use crypto_memneq() when comparing raw keys.
	 */

	BUILD_BUG_ON(sizeof(hash_key) > FSCRYPT_KEY_DESCRIPTOR_SIZE);
	memcpy(&hash_key, ci->ci_policy.v1.master_key_descriptor,
	       sizeof(hash_key));

	spin_lock(&fscrypt_direct_keys_lock);
	hash_for_each_possible(fscrypt_direct_keys, dk, dk_node, hash_key) {
		if (memcmp(ci->ci_policy.v1.master_key_descriptor,
			   dk->dk_descriptor, FSCRYPT_KEY_DESCRIPTOR_SIZE) != 0)
			continue;
		if (ci->ci_mode != dk->dk_mode)
			continue;
		if (!fscrypt_is_key_prepared(&dk->dk_key, ci))
			continue;
		if (crypto_memneq(raw_key, dk->dk_raw, ci->ci_mode->keysize))
			continue;
		/* using existing tfm with same (descriptor, mode, raw_key) */
		refcount_inc(&dk->dk_refcount);
		spin_unlock(&fscrypt_direct_keys_lock);
		free_direct_key(to_insert);
		return dk;
	}
	if (to_insert)
		hash_add(fscrypt_direct_keys, &to_insert->dk_node, hash_key);
	spin_unlock(&fscrypt_direct_keys_lock);
	return to_insert;
}

/* Prepare to encrypt directly using the master key in the given mode */
static struct fscrypt_direct_key *
fscrypt_get_direct_key(const struct fscrypt_info *ci, const u8 *raw_key)
{
	struct fscrypt_direct_key *dk;
	int err;

	/* Is there already a tfm for this key? */
	dk = find_or_insert_direct_key(NULL, raw_key, ci);
	if (dk)
		return dk;

	/* Nope, allocate one. */
	dk = kzalloc(sizeof(*dk), GFP_NOFS);
	if (!dk)
		return ERR_PTR(-ENOMEM);
	refcount_set(&dk->dk_refcount, 1);
	dk->dk_mode = ci->ci_mode;
	err = fscrypt_prepare_key(&dk->dk_key, raw_key, ci->ci_mode->keysize,
				  false /*is_hw_wrapped*/, ci);
	if (err)
		goto err_free_dk;
	memcpy(dk->dk_descriptor, ci->ci_policy.v1.master_key_descriptor,
	       FSCRYPT_KEY_DESCRIPTOR_SIZE);
	memcpy(dk->dk_raw, raw_key, ci->ci_mode->keysize);

	return find_or_insert_direct_key(dk, raw_key, ci);

err_free_dk:
	free_direct_key(dk);
	return ERR_PTR(err);
}

/* v1 policy, DIRECT_KEY: use the master key directly */
static int setup_v1_file_key_direct(struct fscrypt_info *ci,
				    const u8 *raw_master_key)
{
	struct fscrypt_direct_key *dk;

	dk = fscrypt_get_direct_key(ci, raw_master_key);
	if (IS_ERR(dk))
		return PTR_ERR(dk);
	ci->ci_direct_key = dk;
	ci->ci_key = dk->dk_key;
	return 0;
}

/* v1 policy, !DIRECT_KEY: derive the file's encryption key */
static int setup_v1_file_key_derived(struct fscrypt_info *ci,
				     const u8 *raw_master_key)
{
	u8 *derived_key;
	int err;
	int i;
	union {
		u8 bytes[FSCRYPT_MAX_HW_WRAPPED_KEY_SIZE];
		u32 words[FSCRYPT_MAX_HW_WRAPPED_KEY_SIZE / sizeof(u32)];
	} key_new;

	/*Support legacy ice based content encryption mode*/
	if ((fscrypt_policy_contents_mode(&ci->ci_policy) ==
					  FSCRYPT_MODE_PRIVATE) &&
					  fscrypt_using_inline_encryption(ci)) {
		ci->ci_owns_key = true;
<<<<<<< HEAD
=======
		if (ci->ci_policy.v1.flags &
		    FSCRYPT_POLICY_FLAG_IV_INO_LBLK_32) {
			union {
				siphash_key_t k;
				u8 bytes[SHA256_DIGEST_SIZE];
			} ino_hash_key;
			int err;

			/* hashed_ino = SipHash(key=SHA256(master_key),
			 * data=i_ino)
			 */
			err = fscrypt_do_sha256(raw_master_key,
						ci->ci_mode->keysize / 2,
						ino_hash_key.bytes);
			if (err)
				return err;
			ci->ci_hashed_ino = siphash_1u64(ci->ci_inode->i_ino,
							 &ino_hash_key.k);
		}
>>>>>>> 80b74949
		memcpy(key_new.bytes, raw_master_key, ci->ci_mode->keysize);

		for (i = 0; i < ARRAY_SIZE(key_new.words); i++)
			__cpu_to_be32s(&key_new.words[i]);

		err = fscrypt_prepare_inline_crypt_key(&ci->ci_key,
						       key_new.bytes,
						       ci->ci_mode->keysize,
						       false,
						       ci);
		return err;
	}
	/*
	 * This cannot be a stack buffer because it will be passed to the
	 * scatterlist crypto API during derive_key_aes().
	 */
	derived_key = kmalloc(ci->ci_mode->keysize, GFP_NOFS);
	if (!derived_key)
		return -ENOMEM;

	err = derive_key_aes(raw_master_key, ci->ci_nonce,
			     derived_key, ci->ci_mode->keysize);
	if (err)
		goto out;

	err = fscrypt_set_per_file_enc_key(ci, derived_key);
out:
	kzfree(derived_key);
	return err;
}

int fscrypt_setup_v1_file_key(struct fscrypt_info *ci, const u8 *raw_master_key)
{
	if (ci->ci_policy.v1.flags & FSCRYPT_POLICY_FLAG_DIRECT_KEY)
		return setup_v1_file_key_direct(ci, raw_master_key);
	else
		return setup_v1_file_key_derived(ci, raw_master_key);
}

int fscrypt_setup_v1_file_key_via_subscribed_keyrings(struct fscrypt_info *ci)
{
	struct key *key;
	const struct fscrypt_key *payload;
	int err;

	key = find_and_lock_process_key(FSCRYPT_KEY_DESC_PREFIX,
					ci->ci_policy.v1.master_key_descriptor,
					ci->ci_mode->keysize, &payload);
	if (key == ERR_PTR(-ENOKEY) && ci->ci_inode->i_sb->s_cop->key_prefix) {
		key = find_and_lock_process_key(ci->ci_inode->i_sb->s_cop->key_prefix,
						ci->ci_policy.v1.master_key_descriptor,
						ci->ci_mode->keysize, &payload);
	}
	if (IS_ERR(key))
		return PTR_ERR(key);

	err = fscrypt_setup_v1_file_key(ci, payload->raw);
	up_read(&key->sem);
	key_put(key);
	return err;
}<|MERGE_RESOLUTION|>--- conflicted
+++ resolved
@@ -314,28 +314,6 @@
 					  FSCRYPT_MODE_PRIVATE) &&
 					  fscrypt_using_inline_encryption(ci)) {
 		ci->ci_owns_key = true;
-<<<<<<< HEAD
-=======
-		if (ci->ci_policy.v1.flags &
-		    FSCRYPT_POLICY_FLAG_IV_INO_LBLK_32) {
-			union {
-				siphash_key_t k;
-				u8 bytes[SHA256_DIGEST_SIZE];
-			} ino_hash_key;
-			int err;
-
-			/* hashed_ino = SipHash(key=SHA256(master_key),
-			 * data=i_ino)
-			 */
-			err = fscrypt_do_sha256(raw_master_key,
-						ci->ci_mode->keysize / 2,
-						ino_hash_key.bytes);
-			if (err)
-				return err;
-			ci->ci_hashed_ino = siphash_1u64(ci->ci_inode->i_ino,
-							 &ino_hash_key.k);
-		}
->>>>>>> 80b74949
 		memcpy(key_new.bytes, raw_master_key, ci->ci_mode->keysize);
 
 		for (i = 0; i < ARRAY_SIZE(key_new.words); i++)
