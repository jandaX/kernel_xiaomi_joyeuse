// SPDX-License-Identifier: GPL-2.0
/*
 * Inline encryption support for fscrypt
 *
 * Copyright 2019 Google LLC
 */

/*
 * With "inline encryption", the block layer handles the decryption/encryption
 * as part of the bio, instead of the filesystem doing the crypto itself via
 * crypto API.  See Documentation/block/inline-encryption.rst.  fscrypt still
 * provides the key and IV to use.
 */

#include <linux/blk-crypto.h>
#include <linux/blkdev.h>
#include <linux/buffer_head.h>
#include <linux/keyslot-manager.h>
#include <linux/overflow.h>
#include <linux/uio.h>

#include "fscrypt_private.h"

struct fscrypt_blk_crypto_key {
	struct blk_crypto_key base;
	int num_devs;
	struct request_queue *devs[];
};

static int fscrypt_get_num_devices(struct super_block *sb)
{
	if (sb->s_cop->get_num_devices)
		return sb->s_cop->get_num_devices(sb);
	return 1;
}

static void fscrypt_get_devices(struct super_block *sb, int num_devs,
				struct request_queue **devs)
{
	if (num_devs == 1)
		devs[0] = bdev_get_queue(sb->s_bdev);
	else
		sb->s_cop->get_devices(sb, devs);
}

#define SDHCI "sdhci"

<<<<<<< HEAD
static int fscrypt_find_storage_type(char **device)
=======
int fscrypt_find_storage_type(char **device)
>>>>>>> 80b74949
{
	char boot[20] = {'\0'};
	char *match = (char *)strnstr(saved_command_line,
				      "androidboot.bootdevice=",
				      strlen(saved_command_line));
	if (match) {
		memcpy(boot, (match + strlen("androidboot.bootdevice=")),
			sizeof(boot) - 1);

		if (strnstr(boot, "sdhci", strlen(boot)))
			*device = SDHCI;

		return 0;
	}
	return -EINVAL;
}
<<<<<<< HEAD
=======
EXPORT_SYMBOL(fscrypt_find_storage_type);
>>>>>>> 80b74949

static unsigned int fscrypt_get_dun_bytes(const struct fscrypt_info *ci)
{
	struct super_block *sb = ci->ci_inode->i_sb;
	unsigned int flags = fscrypt_policy_flags(&ci->ci_policy);
	int ino_bits = 64, lblk_bits = 64;
	char *s_type = "ufs";

	if (flags & FSCRYPT_POLICY_FLAG_DIRECT_KEY)
		return offsetofend(union fscrypt_iv, nonce);

	if (flags & FSCRYPT_POLICY_FLAG_IV_INO_LBLK_64)
		return sizeof(__le64);

	if (flags & FSCRYPT_POLICY_FLAG_IV_INO_LBLK_32)
		return sizeof(__le32);

	if (fscrypt_policy_contents_mode(&ci->ci_policy) ==
	    FSCRYPT_MODE_PRIVATE) {
		fscrypt_find_storage_type(&s_type);
		if (!strcmp(s_type, "sdhci"))
			return sizeof(__le32);
		else
			return sizeof(__le64);
	}

	/* Default case: IVs are just the file logical block number */
	if (sb->s_cop->get_ino_and_lblk_bits)
		sb->s_cop->get_ino_and_lblk_bits(sb, &ino_bits, &lblk_bits);
	return DIV_ROUND_UP(lblk_bits, 8);
}

/* Enable inline encryption for this file if supported. */
int fscrypt_select_encryption_impl(struct fscrypt_info *ci,
				   bool is_hw_wrapped_key)
{
	const struct inode *inode = ci->ci_inode;
	struct super_block *sb = inode->i_sb;
	enum blk_crypto_mode_num crypto_mode = ci->ci_mode->blk_crypto_mode;
	unsigned int dun_bytes;
	struct request_queue **devs;
	int num_devs;
	int i;

	/* The file must need contents encryption, not filenames encryption */
	if (!S_ISREG(inode->i_mode))
		return 0;

	/* blk-crypto must implement the needed encryption algorithm */
	if (crypto_mode == BLK_ENCRYPTION_MODE_INVALID)
		return 0;

	/* The filesystem must be mounted with -o inlinecrypt */
	if (!sb->s_cop->inline_crypt_enabled ||
	    !sb->s_cop->inline_crypt_enabled(sb))
		return 0;

	/*
	 * When a page contains multiple logically contiguous filesystem blocks,
	 * some filesystem code only calls fscrypt_mergeable_bio() for the first
	 * block in the page. This is fine for most of fscrypt's IV generation
	 * strategies, where contiguous blocks imply contiguous IVs. But it
	 * doesn't work with IV_INO_LBLK_32. For now, simply exclude
	 * IV_INO_LBLK_32 with blocksize != PAGE_SIZE from inline encryption.
	 */
	if ((fscrypt_policy_flags(&ci->ci_policy) &
	     FSCRYPT_POLICY_FLAG_IV_INO_LBLK_32) &&
	    sb->s_blocksize != PAGE_SIZE)
		return 0;

	/*
	 * The needed encryption settings must be supported either by
	 * blk-crypto-fallback, or by hardware on all the filesystem's devices.
	 */

	if (IS_ENABLED(CONFIG_BLK_INLINE_ENCRYPTION_FALLBACK) &&
	    !is_hw_wrapped_key) {
		ci->ci_inlinecrypt = true;
		return 0;
	}

	num_devs = fscrypt_get_num_devices(sb);
	devs = kmalloc_array(num_devs, sizeof(*devs), GFP_NOFS);
	if (!devs)
		return -ENOMEM;

	fscrypt_get_devices(sb, num_devs, devs);

	dun_bytes = fscrypt_get_dun_bytes(ci);

	for (i = 0; i < num_devs; i++) {
		if (!keyslot_manager_crypto_mode_supported(devs[i]->ksm,
							   crypto_mode,
							   dun_bytes,
							   sb->s_blocksize,
							   is_hw_wrapped_key))
			goto out_free_devs;
	}

	ci->ci_inlinecrypt = true;
out_free_devs:
	kfree(devs);
	return 0;
}

int fscrypt_prepare_inline_crypt_key(struct fscrypt_prepared_key *prep_key,
				     const u8 *raw_key,
				     unsigned int raw_key_size,
				     bool is_hw_wrapped,
				     const struct fscrypt_info *ci)
{
	const struct inode *inode = ci->ci_inode;
	struct super_block *sb = inode->i_sb;
	enum blk_crypto_mode_num crypto_mode = ci->ci_mode->blk_crypto_mode;
	unsigned int dun_bytes;
	int num_devs;
	int queue_refs = 0;
	struct fscrypt_blk_crypto_key *blk_key;
	int err;
	int i;

	num_devs = fscrypt_get_num_devices(sb);
	if (WARN_ON(num_devs < 1))
		return -EINVAL;

	blk_key = kzalloc(struct_size(blk_key, devs, num_devs), GFP_NOFS);
	if (!blk_key)
		return -ENOMEM;

	blk_key->num_devs = num_devs;
	fscrypt_get_devices(sb, num_devs, blk_key->devs);

	dun_bytes = fscrypt_get_dun_bytes(ci);

	BUILD_BUG_ON(FSCRYPT_MAX_HW_WRAPPED_KEY_SIZE >
		     BLK_CRYPTO_MAX_WRAPPED_KEY_SIZE);

	err = blk_crypto_init_key(&blk_key->base, raw_key, raw_key_size,
				  is_hw_wrapped, crypto_mode, dun_bytes,
				  sb->s_blocksize);
	if (err) {
		fscrypt_err(inode, "error %d initializing blk-crypto key", err);
		goto fail;
	}

	/*
	 * We have to start using blk-crypto on all the filesystem's devices.
	 * We also have to save all the request_queue's for later so that the
	 * key can be evicted from them.  This is needed because some keys
	 * aren't destroyed until after the filesystem was already unmounted
	 * (namely, the per-mode keys in struct fscrypt_master_key).
	 */
	for (i = 0; i < num_devs; i++) {
		if (!blk_get_queue(blk_key->devs[i])) {
			fscrypt_err(inode, "couldn't get request_queue");
			err = -EAGAIN;
			goto fail;
		}
		queue_refs++;

		err = blk_crypto_start_using_mode(crypto_mode, dun_bytes,
						  sb->s_blocksize,
						  is_hw_wrapped,
						  blk_key->devs[i]);
		if (err) {
			fscrypt_err(inode,
				    "error %d starting to use blk-crypto", err);
			goto fail;
		}
	}
	/*
	 * Pairs with READ_ONCE() in fscrypt_is_key_prepared().  (Only matters
	 * for the per-mode keys, which are shared by multiple inodes.)
	 */
	smp_store_release(&prep_key->blk_key, blk_key);
	return 0;

fail:
	for (i = 0; i < queue_refs; i++)
		blk_put_queue(blk_key->devs[i]);
	kzfree(blk_key);
	return err;
}

void fscrypt_destroy_inline_crypt_key(struct fscrypt_prepared_key *prep_key)
{
	struct fscrypt_blk_crypto_key *blk_key = prep_key->blk_key;
	int i;

	if (blk_key) {
		for (i = 0; i < blk_key->num_devs; i++) {
			blk_crypto_evict_key(blk_key->devs[i], &blk_key->base);
			blk_put_queue(blk_key->devs[i]);
		}
		kzfree(blk_key);
	}
}

int fscrypt_derive_raw_secret(struct super_block *sb,
			      const u8 *wrapped_key,
			      unsigned int wrapped_key_size,
			      u8 *raw_secret, unsigned int raw_secret_size)
{
	struct request_queue *q;

	q = sb->s_bdev->bd_queue;
	if (!q->ksm)
		return -EOPNOTSUPP;

	return keyslot_manager_derive_raw_secret(q->ksm,
						 wrapped_key, wrapped_key_size,
						 raw_secret, raw_secret_size);
}

/**
 * fscrypt_inode_uses_inline_crypto - test whether an inode uses inline
 *				      encryption
 * @inode: an inode
 *
 * Return: true if the inode requires file contents encryption and if the
 *	   encryption should be done in the block layer via blk-crypto rather
 *	   than in the filesystem layer.
 */
bool fscrypt_inode_uses_inline_crypto(const struct inode *inode)
{
	return IS_ENCRYPTED(inode) && S_ISREG(inode->i_mode) &&
		inode->i_crypt_info->ci_inlinecrypt;
}
EXPORT_SYMBOL_GPL(fscrypt_inode_uses_inline_crypto);

/**
 * fscrypt_inode_uses_fs_layer_crypto - test whether an inode uses fs-layer
 *					encryption
 * @inode: an inode
 *
 * Return: true if the inode requires file contents encryption and if the
 *	   encryption should be done in the filesystem layer rather than in the
 *	   block layer via blk-crypto.
 */
bool fscrypt_inode_uses_fs_layer_crypto(const struct inode *inode)
{
	return IS_ENCRYPTED(inode) && S_ISREG(inode->i_mode) &&
		!inode->i_crypt_info->ci_inlinecrypt;
}
EXPORT_SYMBOL_GPL(fscrypt_inode_uses_fs_layer_crypto);

static void fscrypt_generate_dun(const struct fscrypt_info *ci, u64 lblk_num,
				 u64 dun[BLK_CRYPTO_DUN_ARRAY_SIZE])
{
	union fscrypt_iv iv;
	int i;

	fscrypt_generate_iv(&iv, lblk_num, ci);

	BUILD_BUG_ON(FSCRYPT_MAX_IV_SIZE > BLK_CRYPTO_MAX_IV_SIZE);
	memset(dun, 0, BLK_CRYPTO_MAX_IV_SIZE);
	for (i = 0; i < ci->ci_mode->ivsize/sizeof(dun[0]); i++)
		dun[i] = le64_to_cpu(iv.dun[i]);
}

/**
 * fscrypt_set_bio_crypt_ctx - prepare a file contents bio for inline encryption
 * @bio: a bio which will eventually be submitted to the file
 * @inode: the file's inode
 * @first_lblk: the first file logical block number in the I/O
 * @gfp_mask: memory allocation flags - these must be a waiting mask so that
 *					bio_crypt_set_ctx can't fail.
 *
 * If the contents of the file should be encrypted (or decrypted) with inline
 * encryption, then assign the appropriate encryption context to the bio.
 *
 * Normally the bio should be newly allocated (i.e. no pages added yet), as
 * otherwise fscrypt_mergeable_bio() won't work as intended.
 *
 * The encryption context will be freed automatically when the bio is freed.
 *
 * This function also handles setting bi_skip_dm_default_key when needed.
 */
void fscrypt_set_bio_crypt_ctx(struct bio *bio, const struct inode *inode,
			       u64 first_lblk, gfp_t gfp_mask)
{
	const struct fscrypt_info *ci = inode->i_crypt_info;
	u64 dun[BLK_CRYPTO_DUN_ARRAY_SIZE];

	if (fscrypt_inode_should_skip_dm_default_key(inode))
		bio_set_skip_dm_default_key(bio);

	if (!fscrypt_inode_uses_inline_crypto(inode))
		return;

	fscrypt_generate_dun(ci, first_lblk, dun);
	bio_crypt_set_ctx(bio, &ci->ci_key.blk_key->base, dun, gfp_mask);
	if ((fscrypt_policy_contents_mode(&ci->ci_policy) ==
	    FSCRYPT_MODE_PRIVATE) &&
	    (!strcmp(inode->i_sb->s_type->name, "ext4")))
		bio->bi_crypt_context->is_ext4 = true;
}
EXPORT_SYMBOL_GPL(fscrypt_set_bio_crypt_ctx);

/* Extract the inode and logical block number from a buffer_head. */
static bool bh_get_inode_and_lblk_num(const struct buffer_head *bh,
				      const struct inode **inode_ret,
				      u64 *lblk_num_ret)
{
	struct page *page = bh->b_page;
	const struct address_space *mapping;
	const struct inode *inode;

	/*
	 * The ext4 journal (jbd2) can submit a buffer_head it directly created
	 * for a non-pagecache page.  fscrypt doesn't care about these.
	 */
	mapping = page_mapping(page);
	if (!mapping)
		return false;
	inode = mapping->host;

	*inode_ret = inode;
	*lblk_num_ret = ((u64)page->index << (PAGE_SHIFT - inode->i_blkbits)) +
			(bh_offset(bh) >> inode->i_blkbits);
	return true;
}

/**
 * fscrypt_set_bio_crypt_ctx_bh - prepare a file contents bio for inline
 *				  encryption
 * @bio: a bio which will eventually be submitted to the file
 * @first_bh: the first buffer_head for which I/O will be submitted
 * @gfp_mask: memory allocation flags
 *
 * Same as fscrypt_set_bio_crypt_ctx(), except this takes a buffer_head instead
 * of an inode and block number directly.
 */
void fscrypt_set_bio_crypt_ctx_bh(struct bio *bio,
				 const struct buffer_head *first_bh,
				 gfp_t gfp_mask)
{
	const struct inode *inode;
	u64 first_lblk;

	if (bh_get_inode_and_lblk_num(first_bh, &inode, &first_lblk))
		fscrypt_set_bio_crypt_ctx(bio, inode, first_lblk, gfp_mask);
}
EXPORT_SYMBOL_GPL(fscrypt_set_bio_crypt_ctx_bh);

/**
 * fscrypt_mergeable_bio - test whether data can be added to a bio
 * @bio: the bio being built up
 * @inode: the inode for the next part of the I/O
 * @next_lblk: the next file logical block number in the I/O
 *
 * When building a bio which may contain data which should undergo inline
 * encryption (or decryption) via fscrypt, filesystems should call this function
 * to ensure that the resulting bio contains only logically contiguous data.
 * This will return false if the next part of the I/O cannot be merged with the
 * bio because either the encryption key would be different or the encryption
 * data unit numbers would be discontiguous.
 *
 * fscrypt_set_bio_crypt_ctx() must have already been called on the bio.
 *
 * This function also returns false if the next part of the I/O would need to
 * have a different value for the bi_skip_dm_default_key flag.
 *
 * Return: true iff the I/O is mergeable
 */
bool fscrypt_mergeable_bio(struct bio *bio, const struct inode *inode,
			   u64 next_lblk)
{
	const struct bio_crypt_ctx *bc = bio->bi_crypt_context;
	u64 next_dun[BLK_CRYPTO_DUN_ARRAY_SIZE];

	if (!!bc != fscrypt_inode_uses_inline_crypto(inode))
		return false;
	if (bio_should_skip_dm_default_key(bio) !=
	    fscrypt_inode_should_skip_dm_default_key(inode))
		return false;
	if (!bc)
		return true;

	/*
	 * Comparing the key pointers is good enough, as all I/O for each key
	 * uses the same pointer.  I.e., there's currently no need to support
	 * merging requests where the keys are the same but the pointers differ.
	 */
	if (bc->bc_key != &inode->i_crypt_info->ci_key.blk_key->base)
		return false;

	fscrypt_generate_dun(inode->i_crypt_info, next_lblk, next_dun);
	return bio_crypt_dun_is_contiguous(bc, bio->bi_iter.bi_size, next_dun);
}
EXPORT_SYMBOL_GPL(fscrypt_mergeable_bio);

/**
 * fscrypt_mergeable_bio_bh - test whether data can be added to a bio
 * @bio: the bio being built up
 * @next_bh: the next buffer_head for which I/O will be submitted
 *
 * Same as fscrypt_mergeable_bio(), except this takes a buffer_head instead of
 * an inode and block number directly.
 *
 * Return: true iff the I/O is mergeable
 */
bool fscrypt_mergeable_bio_bh(struct bio *bio,
			      const struct buffer_head *next_bh)
{
	const struct inode *inode;
	u64 next_lblk;

	if (!bh_get_inode_and_lblk_num(next_bh, &inode, &next_lblk))
		return !bio->bi_crypt_context &&
		       !bio_should_skip_dm_default_key(bio);

	return fscrypt_mergeable_bio(bio, inode, next_lblk);
}
EXPORT_SYMBOL_GPL(fscrypt_mergeable_bio_bh);

/**
 * fscrypt_dio_supported() - check whether a direct I/O request is unsupported
 *			     due to encryption constraints
 * @iocb: the file and position the I/O is targeting
 * @iter: the I/O data segment(s)
 *
 * Return: true if direct I/O is supported
 */
bool fscrypt_dio_supported(struct kiocb *iocb, struct iov_iter *iter)
{
	const struct inode *inode = file_inode(iocb->ki_filp);
	const unsigned int blocksize = i_blocksize(inode);

	/* If the file is unencrypted, no veto from us. */
	if (!fscrypt_needs_contents_encryption(inode))
		return true;

	/* We only support direct I/O with inline crypto, not fs-layer crypto */
	if (!fscrypt_inode_uses_inline_crypto(inode))
		return false;

	/*
	 * Since the granularity of encryption is filesystem blocks, the I/O
	 * must be block aligned -- not just disk sector aligned.
	 */
	if (!IS_ALIGNED(iocb->ki_pos | iov_iter_alignment(iter), blocksize))
		return false;

	return true;
}
EXPORT_SYMBOL_GPL(fscrypt_dio_supported);

/**
 * fscrypt_limit_dio_pages() - limit I/O pages to avoid discontiguous DUNs
 * @inode: the file on which I/O is being done
 * @pos: the file position (in bytes) at which the I/O is being done
 * @nr_pages: the number of pages we want to submit starting at @pos
 *
 * For direct I/O: limit the number of pages that will be submitted in the bio
 * targeting @pos, in order to avoid crossing a data unit number (DUN)
 * discontinuity.  This is only needed for certain IV generation methods.
 *
 * Return: the actual number of pages that can be submitted
 */
int fscrypt_limit_dio_pages(const struct inode *inode, loff_t pos, int nr_pages)
{
	const struct fscrypt_info *ci = inode->i_crypt_info;
	u32 dun;

	if (!fscrypt_inode_uses_inline_crypto(inode))
		return nr_pages;

	if (nr_pages <= 1)
		return nr_pages;

	if (!(fscrypt_policy_flags(&ci->ci_policy) &
	      FSCRYPT_POLICY_FLAG_IV_INO_LBLK_32))
		return nr_pages;

	/*
	 * fscrypt_select_encryption_impl() ensures that block_size == PAGE_SIZE
	 * when using FSCRYPT_POLICY_FLAG_IV_INO_LBLK_32.
	 */
	if (WARN_ON_ONCE(i_blocksize(inode) != PAGE_SIZE))
		return 1;

	/* With IV_INO_LBLK_32, the DUN can wrap around from U32_MAX to 0. */

	dun = ci->ci_hashed_ino + (pos >> inode->i_blkbits);

	return min_t(u64, nr_pages, (u64)U32_MAX + 1 - dun);
}<|MERGE_RESOLUTION|>--- conflicted
+++ resolved
@@ -45,11 +45,7 @@
 
 #define SDHCI "sdhci"
 
-<<<<<<< HEAD
-static int fscrypt_find_storage_type(char **device)
-=======
 int fscrypt_find_storage_type(char **device)
->>>>>>> 80b74949
 {
 	char boot[20] = {'\0'};
 	char *match = (char *)strnstr(saved_command_line,
@@ -66,10 +62,7 @@
 	}
 	return -EINVAL;
 }
-<<<<<<< HEAD
-=======
 EXPORT_SYMBOL(fscrypt_find_storage_type);
->>>>>>> 80b74949
 
 static unsigned int fscrypt_get_dun_bytes(const struct fscrypt_info *ci)
 {
