/* SPDX-License-Identifier: GPL-2.0 */
/*
 * fs/f2fs/f2fs.h
 *
 * Copyright (c) 2012 Samsung Electronics Co., Ltd.
 *             http://www.samsung.com/
 */
#ifndef _LINUX_F2FS_H
#define _LINUX_F2FS_H

#include <linux/uio.h>
#include <linux/types.h>
#include <linux/page-flags.h>
#include <linux/buffer_head.h>
#include <linux/slab.h>
#include <linux/crc32.h>
#include <linux/magic.h>
#include <linux/kobject.h>
#include <linux/sched.h>
#include <linux/cred.h>
#include <linux/vmalloc.h>
#include <linux/bio.h>
#include <linux/blkdev.h>
#include <linux/quotaops.h>
#include <crypto/hash.h>
#include <linux/overflow.h>

#include <linux/fscrypt.h>
#include <linux/fsverity.h>

#ifdef CONFIG_F2FS_CHECK_FS
#define f2fs_bug_on(sbi, condition)	BUG_ON(condition)
#else
#define f2fs_bug_on(sbi, condition)					\
	do {								\
		if (unlikely(condition)) {				\
			WARN_ON(1);					\
			set_sbi_flag(sbi, SBI_NEED_FSCK);		\
		}							\
	} while (0)
#endif

enum {
	FAULT_KMALLOC,
	FAULT_KVMALLOC,
	FAULT_PAGE_ALLOC,
	FAULT_PAGE_GET,
	FAULT_ALLOC_BIO,
	FAULT_ALLOC_NID,
	FAULT_ORPHAN,
	FAULT_BLOCK,
	FAULT_DIR_DEPTH,
	FAULT_EVICT_INODE,
	FAULT_TRUNCATE,
	FAULT_READ_IO,
	FAULT_CHECKPOINT,
	FAULT_DISCARD,
	FAULT_WRITE_IO,
	FAULT_MAX,
};

#ifdef CONFIG_F2FS_FAULT_INJECTION
#define F2FS_ALL_FAULT_TYPE		((1 << FAULT_MAX) - 1)

struct f2fs_fault_info {
	atomic_t inject_ops;
	unsigned int inject_rate;
	unsigned int inject_type;
};

extern const char *f2fs_fault_name[FAULT_MAX];
#define IS_FAULT_SET(fi, type) ((fi)->inject_type & (1 << (type)))
#endif

/*
 * For mount options
 */
#define F2FS_MOUNT_DISABLE_ROLL_FORWARD	0x00000002
#define F2FS_MOUNT_DISCARD		0x00000004
#define F2FS_MOUNT_NOHEAP		0x00000008
#define F2FS_MOUNT_XATTR_USER		0x00000010
#define F2FS_MOUNT_POSIX_ACL		0x00000020
#define F2FS_MOUNT_DISABLE_EXT_IDENTIFY	0x00000040
#define F2FS_MOUNT_INLINE_XATTR		0x00000080
#define F2FS_MOUNT_INLINE_DATA		0x00000100
#define F2FS_MOUNT_INLINE_DENTRY	0x00000200
#define F2FS_MOUNT_FLUSH_MERGE		0x00000400
#define F2FS_MOUNT_NOBARRIER		0x00000800
#define F2FS_MOUNT_FASTBOOT		0x00001000
#define F2FS_MOUNT_EXTENT_CACHE		0x00002000
#define F2FS_MOUNT_DATA_FLUSH		0x00008000
#define F2FS_MOUNT_FAULT_INJECTION	0x00010000
#define F2FS_MOUNT_USRQUOTA		0x00080000
#define F2FS_MOUNT_GRPQUOTA		0x00100000
#define F2FS_MOUNT_PRJQUOTA		0x00200000
#define F2FS_MOUNT_QUOTA		0x00400000
#define F2FS_MOUNT_INLINE_XATTR_SIZE	0x00800000
#define F2FS_MOUNT_RESERVE_ROOT		0x01000000
#define F2FS_MOUNT_DISABLE_CHECKPOINT	0x02000000
#define F2FS_MOUNT_NORECOVERY		0x04000000

#define F2FS_OPTION(sbi)	((sbi)->mount_opt)
#define clear_opt(sbi, option)	(F2FS_OPTION(sbi).opt &= ~F2FS_MOUNT_##option)
#define set_opt(sbi, option)	(F2FS_OPTION(sbi).opt |= F2FS_MOUNT_##option)
#define test_opt(sbi, option)	(F2FS_OPTION(sbi).opt & F2FS_MOUNT_##option)

#define ver_after(a, b)	(typecheck(unsigned long long, a) &&		\
		typecheck(unsigned long long, b) &&			\
		((long long)((a) - (b)) > 0))

typedef u32 block_t;	/*
			 * should not change u32, since it is the on-disk block
			 * address format, __le32.
			 */
typedef u32 nid_t;

#define COMPRESS_EXT_NUM		16

struct f2fs_mount_info {
	unsigned int opt;
	int write_io_size_bits;		/* Write IO size bits */
	block_t root_reserved_blocks;	/* root reserved blocks */
	kuid_t s_resuid;		/* reserved blocks for uid */
	kgid_t s_resgid;		/* reserved blocks for gid */
	int active_logs;		/* # of active logs */
	int inline_xattr_size;		/* inline xattr size */
#ifdef CONFIG_F2FS_FAULT_INJECTION
	struct f2fs_fault_info fault_info;	/* For fault injection */
#endif
#ifdef CONFIG_QUOTA
	/* Names of quota files with journalled quota */
	char *s_qf_names[MAXQUOTAS];
	int s_jquota_fmt;			/* Format of quota to use */
#endif
	/* For which write hints are passed down to block layer */
	int whint_mode;
	int alloc_mode;			/* segment allocation policy */
	int fsync_mode;			/* fsync policy */
	int fs_mode;			/* fs mode: LFS or ADAPTIVE */
	int bggc_mode;			/* bggc mode: off, on or sync */
	struct fscrypt_dummy_context dummy_enc_ctx; /* test dummy encryption */
#ifdef CONFIG_FS_ENCRYPTION
	bool inlinecrypt;		/* inline encryption enabled */
#endif
	block_t unusable_cap_perc;	/* percentage for cap */
	block_t unusable_cap;		/* Amount of space allowed to be
					 * unusable when disabling checkpoint
					 */

	/* For compression */
	unsigned char compress_algorithm;	/* algorithm type */
	unsigned compress_log_size;		/* cluster log size */
	unsigned char compress_ext_cnt;		/* extension count */
	unsigned char extensions[COMPRESS_EXT_NUM][F2FS_EXTENSION_LEN];	/* extensions */
};

#define F2FS_FEATURE_ENCRYPT		0x0001
#define F2FS_FEATURE_BLKZONED		0x0002
#define F2FS_FEATURE_ATOMIC_WRITE	0x0004
#define F2FS_FEATURE_EXTRA_ATTR		0x0008
#define F2FS_FEATURE_PRJQUOTA		0x0010
#define F2FS_FEATURE_INODE_CHKSUM	0x0020
#define F2FS_FEATURE_FLEXIBLE_INLINE_XATTR	0x0040
#define F2FS_FEATURE_QUOTA_INO		0x0080
#define F2FS_FEATURE_INODE_CRTIME	0x0100
#define F2FS_FEATURE_LOST_FOUND		0x0200
#define F2FS_FEATURE_VERITY		0x0400
#define F2FS_FEATURE_SB_CHKSUM		0x0800
#define F2FS_FEATURE_CASEFOLD		0x1000
#define F2FS_FEATURE_COMPRESSION	0x2000

#define __F2FS_HAS_FEATURE(raw_super, mask)				\
	((raw_super->feature & cpu_to_le32(mask)) != 0)
#define F2FS_HAS_FEATURE(sbi, mask)	__F2FS_HAS_FEATURE(sbi->raw_super, mask)
#define F2FS_SET_FEATURE(sbi, mask)					\
	(sbi->raw_super->feature |= cpu_to_le32(mask))
#define F2FS_CLEAR_FEATURE(sbi, mask)					\
	(sbi->raw_super->feature &= ~cpu_to_le32(mask))

/*
 * Default values for user and/or group using reserved blocks
 */
#define	F2FS_DEF_RESUID		0
#define	F2FS_DEF_RESGID		0

/*
 * For checkpoint manager
 */
enum {
	NAT_BITMAP,
	SIT_BITMAP
};

#define	CP_UMOUNT	0x00000001
#define	CP_FASTBOOT	0x00000002
#define	CP_SYNC		0x00000004
#define	CP_RECOVERY	0x00000008
#define	CP_DISCARD	0x00000010
#define CP_TRIMMED	0x00000020
#define CP_PAUSE	0x00000040
#define CP_RESIZE 	0x00000080

#define MAX_DISCARD_BLOCKS(sbi)		BLKS_PER_SEC(sbi)
#define DEF_MAX_DISCARD_REQUEST		8	/* issue 8 discards per round */
#define DEF_MIN_DISCARD_ISSUE_TIME	50	/* 50 ms, if exists */
#define DEF_MID_DISCARD_ISSUE_TIME	500	/* 500 ms, if device busy */
#define DEF_MAX_DISCARD_ISSUE_TIME	60000	/* 60 s, if no candidates */
#define DEF_DISCARD_URGENT_UTIL		80	/* do more discard over 80% */
#define DEF_CP_INTERVAL			60	/* 60 secs */
#define DEF_IDLE_INTERVAL		5	/* 5 secs */
#define DEF_DISABLE_INTERVAL		5	/* 5 secs */
#define DEF_DISABLE_QUICK_INTERVAL	1	/* 1 secs */
#define DEF_UMOUNT_DISCARD_TIMEOUT	5	/* 5 secs */

struct cp_control {
	int reason;
	__u64 trim_start;
	__u64 trim_end;
	__u64 trim_minlen;
};

/*
 * indicate meta/data type
 */
enum {
	META_CP,
	META_NAT,
	META_SIT,
	META_SSA,
	META_MAX,
	META_POR,
	DATA_GENERIC,		/* check range only */
	DATA_GENERIC_ENHANCE,	/* strong check on range and segment bitmap */
	DATA_GENERIC_ENHANCE_READ,	/*
					 * strong check on range and segment
					 * bitmap but no warning due to race
					 * condition of read on truncated area
					 * by extent_cache
					 */
	META_GENERIC,
};

/* for the list of ino */
enum {
	ORPHAN_INO,		/* for orphan ino list */
	APPEND_INO,		/* for append ino list */
	UPDATE_INO,		/* for update ino list */
	TRANS_DIR_INO,		/* for trasactions dir ino list */
	FLUSH_INO,		/* for multiple device flushing */
	MAX_INO_ENTRY,		/* max. list */
};

struct ino_entry {
	struct list_head list;		/* list head */
	nid_t ino;			/* inode number */
	unsigned int dirty_device;	/* dirty device bitmap */
};

/* for the list of inodes to be GCed */
struct inode_entry {
	struct list_head list;	/* list head */
	struct inode *inode;	/* vfs inode pointer */
};

struct fsync_node_entry {
	struct list_head list;	/* list head */
	struct page *page;	/* warm node page pointer */
	unsigned int seq_id;	/* sequence id */
};

/* for the bitmap indicate blocks to be discarded */
struct discard_entry {
	struct list_head list;	/* list head */
	block_t start_blkaddr;	/* start blockaddr of current segment */
	unsigned char discard_map[SIT_VBLOCK_MAP_SIZE];	/* segment discard bitmap */
};

/* default discard granularity of inner discard thread, unit: block count */
#define DEFAULT_DISCARD_GRANULARITY		16

/* max discard pend list number */
#define MAX_PLIST_NUM		512
#define plist_idx(blk_num)	((blk_num) >= MAX_PLIST_NUM ?		\
					(MAX_PLIST_NUM - 1) : ((blk_num) - 1))

enum {
	D_PREP,			/* initial */
	D_PARTIAL,		/* partially submitted */
	D_SUBMIT,		/* all submitted */
	D_DONE,			/* finished */
};

struct discard_info {
	block_t lstart;			/* logical start address */
	block_t len;			/* length */
	block_t start;			/* actual start address in dev */
};

struct discard_cmd {
	struct rb_node rb_node;		/* rb node located in rb-tree */
	union {
		struct {
			block_t lstart;	/* logical start address */
			block_t len;	/* length */
			block_t start;	/* actual start address in dev */
		};
		struct discard_info di;	/* discard info */

	};
	struct list_head list;		/* command list */
	struct completion wait;		/* compleation */
	struct block_device *bdev;	/* bdev */
	unsigned short ref;		/* reference count */
	unsigned char state;		/* state */
	unsigned char queued;		/* queued discard */
	int error;			/* bio error */
	spinlock_t lock;		/* for state/bio_ref updating */
	unsigned short bio_ref;		/* bio reference count */
};

enum {
	DPOLICY_BG,
	DPOLICY_FORCE,
	DPOLICY_FSTRIM,
	DPOLICY_UMOUNT,
	MAX_DPOLICY,
};

struct discard_policy {
	int type;			/* type of discard */
	unsigned int min_interval;	/* used for candidates exist */
	unsigned int mid_interval;	/* used for device busy */
	unsigned int max_interval;	/* used for candidates not exist */
	unsigned int max_requests;	/* # of discards issued per round */
	unsigned int io_aware_gran;	/* minimum granularity discard not be aware of I/O */
	bool io_aware;			/* issue discard in idle time */
	bool sync;			/* submit discard with REQ_SYNC flag */
	bool ordered;			/* issue discard by lba order */
	bool timeout;			/* discard timeout for put_super */
	unsigned int granularity;	/* discard granularity */
};

struct discard_cmd_control {
	struct task_struct *f2fs_issue_discard;	/* discard thread */
	struct list_head entry_list;		/* 4KB discard entry list */
	struct list_head pend_list[MAX_PLIST_NUM];/* store pending entries */
	struct list_head wait_list;		/* store on-flushing entries */
	struct list_head fstrim_list;		/* in-flight discard from fstrim */
	wait_queue_head_t discard_wait_queue;	/* waiting queue for wake-up */
	unsigned int discard_wake;		/* to wake up discard thread */
	struct mutex cmd_lock;
	unsigned int nr_discards;		/* # of discards in the list */
	unsigned int max_discards;		/* max. discards to be issued */
	unsigned int discard_granularity;	/* discard granularity */
	unsigned int undiscard_blks;		/* # of undiscard blocks */
	unsigned int next_pos;			/* next discard position */
	atomic_t issued_discard;		/* # of issued discard */
	atomic_t queued_discard;		/* # of queued discard */
	atomic_t discard_cmd_cnt;		/* # of cached cmd count */
	struct rb_root_cached root;		/* root of discard rb-tree */
	bool rbtree_check;			/* config for consistence check */
};

/* for the list of fsync inodes, used only during recovery */
struct fsync_inode_entry {
	struct list_head list;	/* list head */
	struct inode *inode;	/* vfs inode pointer */
	block_t blkaddr;	/* block address locating the last fsync */
	block_t last_dentry;	/* block address locating the last dentry */
};

#define nats_in_cursum(jnl)		(le16_to_cpu((jnl)->n_nats))
#define sits_in_cursum(jnl)		(le16_to_cpu((jnl)->n_sits))

#define nat_in_journal(jnl, i)		((jnl)->nat_j.entries[i].ne)
#define nid_in_journal(jnl, i)		((jnl)->nat_j.entries[i].nid)
#define sit_in_journal(jnl, i)		((jnl)->sit_j.entries[i].se)
#define segno_in_journal(jnl, i)	((jnl)->sit_j.entries[i].segno)

#define MAX_NAT_JENTRIES(jnl)	(NAT_JOURNAL_ENTRIES - nats_in_cursum(jnl))
#define MAX_SIT_JENTRIES(jnl)	(SIT_JOURNAL_ENTRIES - sits_in_cursum(jnl))

static inline int update_nats_in_cursum(struct f2fs_journal *journal, int i)
{
	int before = nats_in_cursum(journal);

	journal->n_nats = cpu_to_le16(before + i);
	return before;
}

static inline int update_sits_in_cursum(struct f2fs_journal *journal, int i)
{
	int before = sits_in_cursum(journal);

	journal->n_sits = cpu_to_le16(before + i);
	return before;
}

static inline bool __has_cursum_space(struct f2fs_journal *journal,
							int size, int type)
{
	if (type == NAT_JOURNAL)
		return size <= MAX_NAT_JENTRIES(journal);
	return size <= MAX_SIT_JENTRIES(journal);
}

/*
 * ioctl commands
 */
#define F2FS_IOC_GETFLAGS		FS_IOC_GETFLAGS
#define F2FS_IOC_SETFLAGS		FS_IOC_SETFLAGS
#define F2FS_IOC_GETVERSION		FS_IOC_GETVERSION

#define F2FS_IOCTL_MAGIC		0xf5
#define F2FS_IOC_START_ATOMIC_WRITE	_IO(F2FS_IOCTL_MAGIC, 1)
#define F2FS_IOC_COMMIT_ATOMIC_WRITE	_IO(F2FS_IOCTL_MAGIC, 2)
#define F2FS_IOC_START_VOLATILE_WRITE	_IO(F2FS_IOCTL_MAGIC, 3)
#define F2FS_IOC_RELEASE_VOLATILE_WRITE	_IO(F2FS_IOCTL_MAGIC, 4)
#define F2FS_IOC_ABORT_VOLATILE_WRITE	_IO(F2FS_IOCTL_MAGIC, 5)
#define F2FS_IOC_GARBAGE_COLLECT	_IOW(F2FS_IOCTL_MAGIC, 6, __u32)
#define F2FS_IOC_WRITE_CHECKPOINT	_IO(F2FS_IOCTL_MAGIC, 7)
#define F2FS_IOC_DEFRAGMENT		_IOWR(F2FS_IOCTL_MAGIC, 8,	\
						struct f2fs_defragment)
#define F2FS_IOC_MOVE_RANGE		_IOWR(F2FS_IOCTL_MAGIC, 9,	\
						struct f2fs_move_range)
#define F2FS_IOC_FLUSH_DEVICE		_IOW(F2FS_IOCTL_MAGIC, 10,	\
						struct f2fs_flush_device)
#define F2FS_IOC_GARBAGE_COLLECT_RANGE	_IOW(F2FS_IOCTL_MAGIC, 11,	\
						struct f2fs_gc_range)
#define F2FS_IOC_GET_FEATURES		_IOR(F2FS_IOCTL_MAGIC, 12, __u32)
#define F2FS_IOC_SET_PIN_FILE		_IOW(F2FS_IOCTL_MAGIC, 13, __u32)
#define F2FS_IOC_GET_PIN_FILE		_IOR(F2FS_IOCTL_MAGIC, 14, __u32)
#define F2FS_IOC_PRECACHE_EXTENTS	_IO(F2FS_IOCTL_MAGIC, 15)
#define F2FS_IOC_RESIZE_FS		_IOW(F2FS_IOCTL_MAGIC, 16, __u64)
#define F2FS_IOC_GET_COMPRESS_BLOCKS	_IOR(F2FS_IOCTL_MAGIC, 17, __u64)
#define F2FS_IOC_RELEASE_COMPRESS_BLOCKS				\
					_IOR(F2FS_IOCTL_MAGIC, 18, __u64)
#define F2FS_IOC_RESERVE_COMPRESS_BLOCKS				\
					_IOR(F2FS_IOCTL_MAGIC, 19, __u64)

#define F2FS_IOC_SET_ENCRYPTION_POLICY	FS_IOC_SET_ENCRYPTION_POLICY
#define F2FS_IOC_GET_ENCRYPTION_POLICY	FS_IOC_GET_ENCRYPTION_POLICY
#define F2FS_IOC_GET_ENCRYPTION_PWSALT	FS_IOC_GET_ENCRYPTION_PWSALT

/*
 * should be same as XFS_IOC_GOINGDOWN.
 * Flags for going down operation used by FS_IOC_GOINGDOWN
 */
#define F2FS_IOC_SHUTDOWN	_IOR('X', 125, __u32)	/* Shutdown */
#define F2FS_GOING_DOWN_FULLSYNC	0x0	/* going down with full sync */
#define F2FS_GOING_DOWN_METASYNC	0x1	/* going down with metadata */
#define F2FS_GOING_DOWN_NOSYNC		0x2	/* going down */
#define F2FS_GOING_DOWN_METAFLUSH	0x3	/* going down with meta flush */
#define F2FS_GOING_DOWN_NEED_FSCK	0x4	/* going down to trigger fsck */

#if defined(__KERNEL__) && defined(CONFIG_COMPAT)
/*
 * ioctl commands in 32 bit emulation
 */
#define F2FS_IOC32_GETFLAGS		FS_IOC32_GETFLAGS
#define F2FS_IOC32_SETFLAGS		FS_IOC32_SETFLAGS
#define F2FS_IOC32_GETVERSION		FS_IOC32_GETVERSION
#endif

#define F2FS_IOC_FSGETXATTR		FS_IOC_FSGETXATTR
#define F2FS_IOC_FSSETXATTR		FS_IOC_FSSETXATTR

struct f2fs_gc_range {
	u32 sync;
	u64 start;
	u64 len;
};

struct f2fs_defragment {
	u64 start;
	u64 len;
};

struct f2fs_move_range {
	u32 dst_fd;		/* destination fd */
	u64 pos_in;		/* start position in src_fd */
	u64 pos_out;		/* start position in dst_fd */
	u64 len;		/* size to move */
};

struct f2fs_flush_device {
	u32 dev_num;		/* device number to flush */
	u32 segments;		/* # of segments to flush */
};

/* for inline stuff */
#define DEF_INLINE_RESERVED_SIZE	1
static inline int get_extra_isize(struct inode *inode);
static inline int get_inline_xattr_addrs(struct inode *inode);
#define MAX_INLINE_DATA(inode)	(sizeof(__le32) *			\
				(CUR_ADDRS_PER_INODE(inode) -		\
				get_inline_xattr_addrs(inode) -	\
				DEF_INLINE_RESERVED_SIZE))

/* for inline dir */
#define NR_INLINE_DENTRY(inode)	(MAX_INLINE_DATA(inode) * BITS_PER_BYTE / \
				((SIZE_OF_DIR_ENTRY + F2FS_SLOT_LEN) * \
				BITS_PER_BYTE + 1))
#define INLINE_DENTRY_BITMAP_SIZE(inode) \
	DIV_ROUND_UP(NR_INLINE_DENTRY(inode), BITS_PER_BYTE)
#define INLINE_RESERVED_SIZE(inode)	(MAX_INLINE_DATA(inode) - \
				((SIZE_OF_DIR_ENTRY + F2FS_SLOT_LEN) * \
				NR_INLINE_DENTRY(inode) + \
				INLINE_DENTRY_BITMAP_SIZE(inode)))

/*
 * For INODE and NODE manager
 */
/* for directory operations */

struct f2fs_filename {
	/*
	 * The filename the user specified.  This is NULL for some
	 * filesystem-internal operations, e.g. converting an inline directory
	 * to a non-inline one, or roll-forward recovering an encrypted dentry.
	 */
	const struct qstr *usr_fname;

	/*
	 * The on-disk filename.  For encrypted directories, this is encrypted.
	 * This may be NULL for lookups in an encrypted dir without the key.
	 */
	struct fscrypt_str disk_name;

	/* The dirhash of this filename */
	f2fs_hash_t hash;

#ifdef CONFIG_FS_ENCRYPTION
	/*
	 * For lookups in encrypted directories: either the buffer backing
	 * disk_name, or a buffer that holds the decoded no-key name.
	 */
	struct fscrypt_str crypto_buf;
#endif
#ifdef CONFIG_UNICODE
	/*
	 * For casefolded directories: the casefolded name, but it's left NULL
	 * if the original name is not valid Unicode, if the directory is both
	 * casefolded and encrypted and its encryption key is unavailable, or if
	 * the filesystem is doing an internal operation where usr_fname is also
	 * NULL.  In all these cases we fall back to treating the name as an
	 * opaque byte sequence.
	 */
	struct fscrypt_str cf_name;
#endif
};

struct f2fs_dentry_ptr {
	struct inode *inode;
	void *bitmap;
	struct f2fs_dir_entry *dentry;
	__u8 (*filename)[F2FS_SLOT_LEN];
	int max;
	int nr_bitmap;
};

static inline void make_dentry_ptr_block(struct inode *inode,
		struct f2fs_dentry_ptr *d, struct f2fs_dentry_block *t)
{
	d->inode = inode;
	d->max = NR_DENTRY_IN_BLOCK;
	d->nr_bitmap = SIZE_OF_DENTRY_BITMAP;
	d->bitmap = t->dentry_bitmap;
	d->dentry = t->dentry;
	d->filename = t->filename;
}

static inline void make_dentry_ptr_inline(struct inode *inode,
					struct f2fs_dentry_ptr *d, void *t)
{
	int entry_cnt = NR_INLINE_DENTRY(inode);
	int bitmap_size = INLINE_DENTRY_BITMAP_SIZE(inode);
	int reserved_size = INLINE_RESERVED_SIZE(inode);

	d->inode = inode;
	d->max = entry_cnt;
	d->nr_bitmap = bitmap_size;
	d->bitmap = t;
	d->dentry = t + bitmap_size + reserved_size;
	d->filename = t + bitmap_size + reserved_size +
					SIZE_OF_DIR_ENTRY * entry_cnt;
}

/*
 * XATTR_NODE_OFFSET stores xattrs to one node block per file keeping -1
 * as its node offset to distinguish from index node blocks.
 * But some bits are used to mark the node block.
 */
#define XATTR_NODE_OFFSET	((((unsigned int)-1) << OFFSET_BIT_SHIFT) \
				>> OFFSET_BIT_SHIFT)
enum {
	ALLOC_NODE,			/* allocate a new node page if needed */
	LOOKUP_NODE,			/* look up a node without readahead */
	LOOKUP_NODE_RA,			/*
					 * look up a node with readahead called
					 * by get_data_block.
					 */
};

#define DEFAULT_RETRY_IO_COUNT	8	/* maximum retry read IO count */

/* congestion wait timeout value, default: 20ms */
#define	DEFAULT_IO_TIMEOUT	(msecs_to_jiffies(20))

/* maximum retry quota flush count */
#define DEFAULT_RETRY_QUOTA_FLUSH_COUNT		8

#define F2FS_LINK_MAX	0xffffffff	/* maximum link count per file */

#define MAX_DIR_RA_PAGES	4	/* maximum ra pages of dir */

/* for in-memory extent cache entry */
#define F2FS_MIN_EXTENT_LEN	64	/* minimum extent length */

/* number of extent info in extent cache we try to shrink */
#define EXTENT_CACHE_SHRINK_NUMBER	128

struct rb_entry {
	struct rb_node rb_node;		/* rb node located in rb-tree */
	unsigned int ofs;		/* start offset of the entry */
	unsigned int len;		/* length of the entry */
};

struct extent_info {
	unsigned int fofs;		/* start offset in a file */
	unsigned int len;		/* length of the extent */
	u32 blk;			/* start block address of the extent */
};

struct extent_node {
	struct rb_node rb_node;		/* rb node located in rb-tree */
	struct extent_info ei;		/* extent info */
	struct list_head list;		/* node in global extent list of sbi */
	struct extent_tree *et;		/* extent tree pointer */
};

struct extent_tree {
	nid_t ino;			/* inode number */
	struct rb_root_cached root;	/* root of extent info rb-tree */
	struct extent_node *cached_en;	/* recently accessed extent node */
	struct extent_info largest;	/* largested extent info */
	struct list_head list;		/* to be used by sbi->zombie_list */
	rwlock_t lock;			/* protect extent info rb-tree */
	atomic_t node_cnt;		/* # of extent node in rb-tree*/
	bool largest_updated;		/* largest extent updated */
};

/*
 * This structure is taken from ext4_map_blocks.
 *
 * Note that, however, f2fs uses NEW and MAPPED flags for f2fs_map_blocks().
 */
#define F2FS_MAP_NEW		(1 << BH_New)
#define F2FS_MAP_MAPPED		(1 << BH_Mapped)
#define F2FS_MAP_UNWRITTEN	(1 << BH_Unwritten)
#define F2FS_MAP_FLAGS		(F2FS_MAP_NEW | F2FS_MAP_MAPPED |\
				F2FS_MAP_UNWRITTEN)

struct f2fs_map_blocks {
	block_t m_pblk;
	block_t m_lblk;
	unsigned int m_len;
	unsigned int m_flags;
	pgoff_t *m_next_pgofs;		/* point next possible non-hole pgofs */
	pgoff_t *m_next_extent;		/* point to next possible extent */
	int m_seg_type;
	bool m_may_create;		/* indicate it is from write path */
};

/* for flag in get_data_block */
enum {
	F2FS_GET_BLOCK_DEFAULT,
	F2FS_GET_BLOCK_FIEMAP,
	F2FS_GET_BLOCK_BMAP,
	F2FS_GET_BLOCK_DIO,
	F2FS_GET_BLOCK_PRE_DIO,
	F2FS_GET_BLOCK_PRE_AIO,
	F2FS_GET_BLOCK_PRECACHE,
};

/*
 * i_advise uses FADVISE_XXX_BIT. We can add additional hints later.
 */
#define FADVISE_COLD_BIT	0x01
#define FADVISE_LOST_PINO_BIT	0x02
#define FADVISE_ENCRYPT_BIT	0x04
#define FADVISE_ENC_NAME_BIT	0x08
#define FADVISE_KEEP_SIZE_BIT	0x10
#define FADVISE_HOT_BIT		0x20
#define FADVISE_VERITY_BIT	0x40

#define FADVISE_MODIFIABLE_BITS	(FADVISE_COLD_BIT | FADVISE_HOT_BIT)

#define file_is_cold(inode)	is_file(inode, FADVISE_COLD_BIT)
#define file_wrong_pino(inode)	is_file(inode, FADVISE_LOST_PINO_BIT)
#define file_set_cold(inode)	set_file(inode, FADVISE_COLD_BIT)
#define file_lost_pino(inode)	set_file(inode, FADVISE_LOST_PINO_BIT)
#define file_clear_cold(inode)	clear_file(inode, FADVISE_COLD_BIT)
#define file_got_pino(inode)	clear_file(inode, FADVISE_LOST_PINO_BIT)
#define file_is_encrypt(inode)	is_file(inode, FADVISE_ENCRYPT_BIT)
#define file_set_encrypt(inode)	set_file(inode, FADVISE_ENCRYPT_BIT)
#define file_clear_encrypt(inode) clear_file(inode, FADVISE_ENCRYPT_BIT)
#define file_enc_name(inode)	is_file(inode, FADVISE_ENC_NAME_BIT)
#define file_set_enc_name(inode) set_file(inode, FADVISE_ENC_NAME_BIT)
#define file_keep_isize(inode)	is_file(inode, FADVISE_KEEP_SIZE_BIT)
#define file_set_keep_isize(inode) set_file(inode, FADVISE_KEEP_SIZE_BIT)
#define file_is_hot(inode)	is_file(inode, FADVISE_HOT_BIT)
#define file_set_hot(inode)	set_file(inode, FADVISE_HOT_BIT)
#define file_clear_hot(inode)	clear_file(inode, FADVISE_HOT_BIT)
#define file_is_verity(inode)	is_file(inode, FADVISE_VERITY_BIT)
#define file_set_verity(inode)	set_file(inode, FADVISE_VERITY_BIT)

#define DEF_DIR_LEVEL		0

enum {
	GC_FAILURE_PIN,
	GC_FAILURE_ATOMIC,
	MAX_GC_FAILURE
};

/* used for f2fs_inode_info->flags */
enum {
	FI_NEW_INODE,		/* indicate newly allocated inode */
	FI_DIRTY_INODE,		/* indicate inode is dirty or not */
	FI_AUTO_RECOVER,	/* indicate inode is recoverable */
	FI_DIRTY_DIR,		/* indicate directory has dirty pages */
	FI_INC_LINK,		/* need to increment i_nlink */
	FI_ACL_MODE,		/* indicate acl mode */
	FI_NO_ALLOC,		/* should not allocate any blocks */
	FI_FREE_NID,		/* free allocated nide */
	FI_NO_EXTENT,		/* not to use the extent cache */
	FI_INLINE_XATTR,	/* used for inline xattr */
	FI_INLINE_DATA,		/* used for inline data*/
	FI_INLINE_DENTRY,	/* used for inline dentry */
	FI_APPEND_WRITE,	/* inode has appended data */
	FI_UPDATE_WRITE,	/* inode has in-place-update data */
	FI_NEED_IPU,		/* used for ipu per file */
	FI_ATOMIC_FILE,		/* indicate atomic file */
	FI_ATOMIC_COMMIT,	/* indicate the state of atomical committing */
	FI_VOLATILE_FILE,	/* indicate volatile file */
	FI_FIRST_BLOCK_WRITTEN,	/* indicate #0 data block was written */
	FI_DROP_CACHE,		/* drop dirty page cache */
	FI_DATA_EXIST,		/* indicate data exists */
	FI_INLINE_DOTS,		/* indicate inline dot dentries */
	FI_DO_DEFRAG,		/* indicate defragment is running */
	FI_DIRTY_FILE,		/* indicate regular/symlink has dirty pages */
	FI_NO_PREALLOC,		/* indicate skipped preallocated blocks */
	FI_HOT_DATA,		/* indicate file is hot */
	FI_EXTRA_ATTR,		/* indicate file has extra attribute */
	FI_PROJ_INHERIT,	/* indicate file inherits projectid */
	FI_PIN_FILE,		/* indicate file should not be gced */
	FI_ATOMIC_REVOKE_REQUEST, /* request to drop atomic data */
	FI_VERITY_IN_PROGRESS,	/* building fs-verity Merkle tree */
	FI_COMPRESSED_FILE,	/* indicate file's data can be compressed */
	FI_MMAP_FILE,		/* indicate file was mmapped */
	FI_MAX,			/* max flag, never be used */
};

struct f2fs_inode_info {
	struct inode vfs_inode;		/* serve a vfs inode */
	unsigned long i_flags;		/* keep an inode flags for ioctl */
	unsigned char i_advise;		/* use to give file attribute hints */
	unsigned char i_dir_level;	/* use for dentry level for large dir */
	unsigned int i_current_depth;	/* only for directory depth */
	/* for gc failure statistic */
	unsigned int i_gc_failures[MAX_GC_FAILURE];
	unsigned int i_pino;		/* parent inode number */
	umode_t i_acl_mode;		/* keep file acl mode temporarily */

	/* Use below internally in f2fs*/
	unsigned long flags[BITS_TO_LONGS(FI_MAX)];	/* use to pass per-file flags */
	struct rw_semaphore i_sem;	/* protect fi info */
	atomic_t dirty_pages;		/* # of dirty pages */
	f2fs_hash_t chash;		/* hash value of given file name */
	unsigned int clevel;		/* maximum level of given file name */
	struct task_struct *task;	/* lookup and create consistency */
	struct task_struct *cp_task;	/* separate cp/wb IO stats*/
	nid_t i_xattr_nid;		/* node id that contains xattrs */
	loff_t	last_disk_size;		/* lastly written file size */
	spinlock_t i_size_lock;		/* protect last_disk_size */

#ifdef CONFIG_QUOTA
	struct dquot *i_dquot[MAXQUOTAS];

	/* quota space reservation, managed internally by quota code */
	qsize_t i_reserved_quota;
#endif
	struct list_head dirty_list;	/* dirty list for dirs and files */
	struct list_head gdirty_list;	/* linked in global dirty list */
	struct list_head inmem_ilist;	/* list for inmem inodes */
	struct list_head inmem_pages;	/* inmemory pages managed by f2fs */
	struct task_struct *inmem_task;	/* store inmemory task */
	struct mutex inmem_lock;	/* lock for inmemory pages */
	struct extent_tree *extent_tree;	/* cached extent_tree entry */

	/* avoid racing between foreground op and gc */
	struct rw_semaphore i_gc_rwsem[2];
	struct rw_semaphore i_mmap_sem;
	struct rw_semaphore i_xattr_sem; /* avoid racing between reading and changing EAs */

	int i_extra_isize;		/* size of extra space located in i_addr */
	kprojid_t i_projid;		/* id for project quota */
	int i_inline_xattr_size;	/* inline xattr size */
	struct timespec i_crtime;	/* inode creation time */
	struct timespec i_disk_time[4];	/* inode disk times */

	/* for file compress */
	u64 i_compr_blocks;			/* # of compressed blocks */
	unsigned char i_compress_algorithm;	/* algorithm type */
	unsigned char i_log_cluster_size;	/* log of cluster size */
	unsigned int i_cluster_size;		/* cluster size */
};

static inline void get_extent_info(struct extent_info *ext,
					struct f2fs_extent *i_ext)
{
	ext->fofs = le32_to_cpu(i_ext->fofs);
	ext->blk = le32_to_cpu(i_ext->blk);
	ext->len = le32_to_cpu(i_ext->len);
}

static inline void set_raw_extent(struct extent_info *ext,
					struct f2fs_extent *i_ext)
{
	i_ext->fofs = cpu_to_le32(ext->fofs);
	i_ext->blk = cpu_to_le32(ext->blk);
	i_ext->len = cpu_to_le32(ext->len);
}

static inline void set_extent_info(struct extent_info *ei, unsigned int fofs,
						u32 blk, unsigned int len)
{
	ei->fofs = fofs;
	ei->blk = blk;
	ei->len = len;
}

static inline bool __is_discard_mergeable(struct discard_info *back,
			struct discard_info *front, unsigned int max_len)
{
	return (back->lstart + back->len == front->lstart) &&
		(back->len + front->len <= max_len);
}

static inline bool __is_discard_back_mergeable(struct discard_info *cur,
			struct discard_info *back, unsigned int max_len)
{
	return __is_discard_mergeable(back, cur, max_len);
}

static inline bool __is_discard_front_mergeable(struct discard_info *cur,
			struct discard_info *front, unsigned int max_len)
{
	return __is_discard_mergeable(cur, front, max_len);
}

static inline bool __is_extent_mergeable(struct extent_info *back,
						struct extent_info *front)
{
	return (back->fofs + back->len == front->fofs &&
			back->blk + back->len == front->blk);
}

static inline bool __is_back_mergeable(struct extent_info *cur,
						struct extent_info *back)
{
	return __is_extent_mergeable(back, cur);
}

static inline bool __is_front_mergeable(struct extent_info *cur,
						struct extent_info *front)
{
	return __is_extent_mergeable(cur, front);
}

extern void f2fs_mark_inode_dirty_sync(struct inode *inode, bool sync);
static inline void __try_update_largest_extent(struct extent_tree *et,
						struct extent_node *en)
{
	if (en->ei.len > et->largest.len) {
		et->largest = en->ei;
		et->largest_updated = true;
	}
}

/*
 * For free nid management
 */
enum nid_state {
	FREE_NID,		/* newly added to free nid list */
	PREALLOC_NID,		/* it is preallocated */
	MAX_NID_STATE,
};

struct f2fs_nm_info {
	block_t nat_blkaddr;		/* base disk address of NAT */
	nid_t max_nid;			/* maximum possible node ids */
	nid_t available_nids;		/* # of available node ids */
	nid_t next_scan_nid;		/* the next nid to be scanned */
	unsigned int ram_thresh;	/* control the memory footprint */
	unsigned int ra_nid_pages;	/* # of nid pages to be readaheaded */
	unsigned int dirty_nats_ratio;	/* control dirty nats ratio threshold */

	/* NAT cache management */
	struct radix_tree_root nat_root;/* root of the nat entry cache */
	struct radix_tree_root nat_set_root;/* root of the nat set cache */
	struct rw_semaphore nat_tree_lock;	/* protect nat_tree_lock */
	struct list_head nat_entries;	/* cached nat entry list (clean) */
	spinlock_t nat_list_lock;	/* protect clean nat entry list */
	unsigned int nat_cnt;		/* the # of cached nat entries */
	unsigned int dirty_nat_cnt;	/* total num of nat entries in set */
	unsigned int nat_blocks;	/* # of nat blocks */

	/* free node ids management */
	struct radix_tree_root free_nid_root;/* root of the free_nid cache */
	struct list_head free_nid_list;		/* list for free nids excluding preallocated nids */
	unsigned int nid_cnt[MAX_NID_STATE];	/* the number of free node id */
	spinlock_t nid_list_lock;	/* protect nid lists ops */
	struct mutex build_lock;	/* lock for build free nids */
	unsigned char **free_nid_bitmap;
	unsigned char *nat_block_bitmap;
	unsigned short *free_nid_count;	/* free nid count of NAT block */

	/* for checkpoint */
	char *nat_bitmap;		/* NAT bitmap pointer */

	unsigned int nat_bits_blocks;	/* # of nat bits blocks */
	unsigned char *nat_bits;	/* NAT bits blocks */
	unsigned char *full_nat_bits;	/* full NAT pages */
	unsigned char *empty_nat_bits;	/* empty NAT pages */
#ifdef CONFIG_F2FS_CHECK_FS
	char *nat_bitmap_mir;		/* NAT bitmap mirror */
#endif
	int bitmap_size;		/* bitmap size */
};

/*
 * this structure is used as one of function parameters.
 * all the information are dedicated to a given direct node block determined
 * by the data offset in a file.
 */
struct dnode_of_data {
	struct inode *inode;		/* vfs inode pointer */
	struct page *inode_page;	/* its inode page, NULL is possible */
	struct page *node_page;		/* cached direct node page */
	nid_t nid;			/* node id of the direct node block */
	unsigned int ofs_in_node;	/* data offset in the node page */
	bool inode_page_locked;		/* inode page is locked or not */
	bool node_changed;		/* is node block changed */
	char cur_level;			/* level of hole node page */
	char max_level;			/* level of current page located */
	block_t	data_blkaddr;		/* block address of the node block */
};

static inline void set_new_dnode(struct dnode_of_data *dn, struct inode *inode,
		struct page *ipage, struct page *npage, nid_t nid)
{
	memset(dn, 0, sizeof(*dn));
	dn->inode = inode;
	dn->inode_page = ipage;
	dn->node_page = npage;
	dn->nid = nid;
}

/*
 * For SIT manager
 *
 * By default, there are 6 active log areas across the whole main area.
 * When considering hot and cold data separation to reduce cleaning overhead,
 * we split 3 for data logs and 3 for node logs as hot, warm, and cold types,
 * respectively.
 * In the current design, you should not change the numbers intentionally.
 * Instead, as a mount option such as active_logs=x, you can use 2, 4, and 6
 * logs individually according to the underlying devices. (default: 6)
 * Just in case, on-disk layout covers maximum 16 logs that consist of 8 for
 * data and 8 for node logs.
 */
#define	NR_CURSEG_DATA_TYPE	(3)
#define NR_CURSEG_NODE_TYPE	(3)
#define NR_CURSEG_TYPE	(NR_CURSEG_DATA_TYPE + NR_CURSEG_NODE_TYPE)

enum {
	CURSEG_HOT_DATA	= 0,	/* directory entry blocks */
	CURSEG_WARM_DATA,	/* data blocks */
	CURSEG_COLD_DATA,	/* multimedia or GCed data blocks */
	CURSEG_HOT_NODE,	/* direct node blocks of directory files */
	CURSEG_WARM_NODE,	/* direct node blocks of normal files */
	CURSEG_COLD_NODE,	/* indirect node blocks */
	NO_CHECK_TYPE,
	CURSEG_COLD_DATA_PINNED,/* cold data for pinned file */
};

struct flush_cmd {
	struct completion wait;
	struct llist_node llnode;
	nid_t ino;
	int ret;
};

struct flush_cmd_control {
	struct task_struct *f2fs_issue_flush;	/* flush thread */
	wait_queue_head_t flush_wait_queue;	/* waiting queue for wake-up */
	atomic_t issued_flush;			/* # of issued flushes */
	atomic_t queued_flush;			/* # of queued flushes */
	struct llist_head issue_list;		/* list for command issue */
	struct llist_node *dispatch_list;	/* list for command dispatch */
};

struct f2fs_sm_info {
	struct sit_info *sit_info;		/* whole segment information */
	struct free_segmap_info *free_info;	/* free segment information */
	struct dirty_seglist_info *dirty_info;	/* dirty segment information */
	struct curseg_info *curseg_array;	/* active segment information */

	struct rw_semaphore curseg_lock;	/* for preventing curseg change */

	block_t seg0_blkaddr;		/* block address of 0'th segment */
	block_t main_blkaddr;		/* start block address of main area */
	block_t ssa_blkaddr;		/* start block address of SSA area */

	unsigned int segment_count;	/* total # of segments */
	unsigned int main_segments;	/* # of segments in main area */
	unsigned int reserved_segments;	/* # of reserved segments */
	unsigned int ovp_segments;	/* # of overprovision segments */

	/* a threshold to reclaim prefree segments */
	unsigned int rec_prefree_segments;

	/* for batched trimming */
	unsigned int trim_sections;		/* # of sections to trim */

	struct list_head sit_entry_set;	/* sit entry set list */

	unsigned int ipu_policy;	/* in-place-update policy */
	unsigned int min_ipu_util;	/* in-place-update threshold */
	unsigned int min_fsync_blocks;	/* threshold for fsync */
	unsigned int min_seq_blocks;	/* threshold for sequential blocks */
	unsigned int min_hot_blocks;	/* threshold for hot block allocation */
	unsigned int min_ssr_sections;	/* threshold to trigger SSR allocation */

	/* for flush command control */
	struct flush_cmd_control *fcc_info;

	/* for discard command control */
	struct discard_cmd_control *dcc_info;
};

/*
 * For superblock
 */
/*
 * COUNT_TYPE for monitoring
 *
 * f2fs monitors the number of several block types such as on-writeback,
 * dirty dentry blocks, dirty node blocks, and dirty meta blocks.
 */
#define WB_DATA_TYPE(p)	(__is_cp_guaranteed(p) ? F2FS_WB_CP_DATA : F2FS_WB_DATA)
enum count_type {
	F2FS_DIRTY_DENTS,
	F2FS_DIRTY_DATA,
	F2FS_DIRTY_QDATA,
	F2FS_DIRTY_NODES,
	F2FS_DIRTY_META,
	F2FS_INMEM_PAGES,
	F2FS_DIRTY_IMETA,
	F2FS_WB_CP_DATA,
	F2FS_WB_DATA,
	F2FS_RD_DATA,
	F2FS_RD_NODE,
	F2FS_RD_META,
	F2FS_DIO_WRITE,
	F2FS_DIO_READ,
	NR_COUNT_TYPE,
};

/*
 * The below are the page types of bios used in submit_bio().
 * The available types are:
 * DATA			User data pages. It operates as async mode.
 * NODE			Node pages. It operates as async mode.
 * META			FS metadata pages such as SIT, NAT, CP.
 * NR_PAGE_TYPE		The number of page types.
 * META_FLUSH		Make sure the previous pages are written
 *			with waiting the bio's completion
 * ...			Only can be used with META.
 */
#define PAGE_TYPE_OF_BIO(type)	((type) > META ? META : (type))
enum page_type {
	DATA,
	NODE,
	META,
	NR_PAGE_TYPE,
	META_FLUSH,
	INMEM,		/* the below types are used by tracepoints only. */
	INMEM_DROP,
	INMEM_INVALIDATE,
	INMEM_REVOKE,
	IPU,
	OPU,
};

enum temp_type {
	HOT = 0,	/* must be zero for meta bio */
	WARM,
	COLD,
	NR_TEMP_TYPE,
};

enum need_lock_type {
	LOCK_REQ = 0,
	LOCK_DONE,
	LOCK_RETRY,
};

enum cp_reason_type {
	CP_NO_NEEDED,
	CP_NON_REGULAR,
	CP_COMPRESSED,
	CP_HARDLINK,
	CP_SB_NEED_CP,
	CP_WRONG_PINO,
	CP_NO_SPC_ROLL,
	CP_NODE_NEED_CP,
	CP_FASTBOOT_MODE,
	CP_SPEC_LOG_NUM,
	CP_RECOVER_DIR,
};

enum iostat_type {
	/* WRITE IO */
	APP_DIRECT_IO,			/* app direct write IOs */
	APP_BUFFERED_IO,		/* app buffered write IOs */
	APP_WRITE_IO,			/* app write IOs */
	APP_MAPPED_IO,			/* app mapped IOs */
	FS_DATA_IO,			/* data IOs from kworker/fsync/reclaimer */
	FS_NODE_IO,			/* node IOs from kworker/fsync/reclaimer */
	FS_META_IO,			/* meta IOs from kworker/reclaimer */
	FS_GC_DATA_IO,			/* data IOs from forground gc */
	FS_GC_NODE_IO,			/* node IOs from forground gc */
	FS_CP_DATA_IO,			/* data IOs from checkpoint */
	FS_CP_NODE_IO,			/* node IOs from checkpoint */
	FS_CP_META_IO,			/* meta IOs from checkpoint */

	/* READ IO */
	APP_DIRECT_READ_IO,		/* app direct read IOs */
	APP_BUFFERED_READ_IO,		/* app buffered read IOs */
	APP_READ_IO,			/* app read IOs */
	APP_MAPPED_READ_IO,		/* app mapped read IOs */
	FS_DATA_READ_IO,		/* data read IOs */
	FS_GDATA_READ_IO,		/* data read IOs from background gc */
	FS_CDATA_READ_IO,		/* compressed data read IOs */
	FS_NODE_READ_IO,		/* node read IOs */
	FS_META_READ_IO,		/* meta read IOs */

	/* other */
	FS_DISCARD,			/* discard */
	NR_IO_TYPE,
};

struct f2fs_io_info {
	struct f2fs_sb_info *sbi;	/* f2fs_sb_info pointer */
	nid_t ino;		/* inode number */
	enum page_type type;	/* contains DATA/NODE/META/META_FLUSH */
	enum temp_type temp;	/* contains HOT/WARM/COLD */
	int op;			/* contains REQ_OP_ */
	int op_flags;		/* req_flag_bits */
	block_t new_blkaddr;	/* new block address to be written */
	block_t old_blkaddr;	/* old block address before Cow */
	struct page *page;	/* page to be written */
	struct page *encrypted_page;	/* encrypted page */
	struct page *compressed_page;	/* compressed page */
	struct list_head list;		/* serialize IOs */
	bool submitted;		/* indicate IO submission */
	int need_lock;		/* indicate we need to lock cp_rwsem */
	bool in_list;		/* indicate fio is in io_list */
	bool is_por;		/* indicate IO is from recovery or not */
	bool retry;		/* need to reallocate block address */
	int compr_blocks;	/* # of compressed block addresses */
	bool encrypted;		/* indicate file is encrypted */
	enum iostat_type io_type;	/* io type */
	struct writeback_control *io_wbc; /* writeback control */
	struct bio **bio;		/* bio for ipu */
	sector_t *last_block;		/* last block number in bio */
	unsigned char version;		/* version of the node */
};

struct bio_entry {
	struct bio *bio;
	struct list_head list;
};

#define is_read_io(rw) ((rw) == READ)
struct f2fs_bio_info {
	struct f2fs_sb_info *sbi;	/* f2fs superblock */
	struct bio *bio;		/* bios to merge */
	sector_t last_block_in_bio;	/* last block number */
	struct f2fs_io_info fio;	/* store buffered io info. */
	struct rw_semaphore io_rwsem;	/* blocking op for bio */
	spinlock_t io_lock;		/* serialize DATA/NODE IOs */
	struct list_head io_list;	/* track fios */
	struct list_head bio_list;	/* bio entry list head */
	struct rw_semaphore bio_list_lock;	/* lock to protect bio entry list */
};

#define FDEV(i)				(sbi->devs[i])
#define RDEV(i)				(raw_super->devs[i])
struct f2fs_dev_info {
	struct block_device *bdev;
	char path[MAX_PATH_LEN];
	unsigned int total_segments;
	block_t start_blk;
	block_t end_blk;
#ifdef CONFIG_BLK_DEV_ZONED
	unsigned int nr_blkz;		/* Total number of zones */
	unsigned long *blkz_seq;	/* Bitmap indicating sequential zones */
#endif
};

enum inode_type {
	DIR_INODE,			/* for dirty dir inode */
	FILE_INODE,			/* for dirty regular/symlink inode */
	DIRTY_META,			/* for all dirtied inode metadata */
	ATOMIC_FILE,			/* for all atomic files */
	NR_INODE_TYPE,
};

/* for inner inode cache management */
struct inode_management {
	struct radix_tree_root ino_root;	/* ino entry array */
	spinlock_t ino_lock;			/* for ino entry lock */
	struct list_head ino_list;		/* inode list head */
	unsigned long ino_num;			/* number of entries */
};

/* For s_flag in struct f2fs_sb_info */
enum {
	SBI_IS_DIRTY,				/* dirty flag for checkpoint */
	SBI_IS_CLOSE,				/* specify unmounting */
	SBI_NEED_FSCK,				/* need fsck.f2fs to fix */
	SBI_POR_DOING,				/* recovery is doing or not */
	SBI_NEED_SB_WRITE,			/* need to recover superblock */
	SBI_NEED_CP,				/* need to checkpoint */
	SBI_IS_SHUTDOWN,			/* shutdown by ioctl */
	SBI_IS_RECOVERED,			/* recovered orphan/data */
	SBI_CP_DISABLED,			/* CP was disabled last mount */
	SBI_CP_DISABLED_QUICK,			/* CP was disabled quickly */
	SBI_QUOTA_NEED_FLUSH,			/* need to flush quota info in CP */
	SBI_QUOTA_SKIP_FLUSH,			/* skip flushing quota in current CP */
	SBI_QUOTA_NEED_REPAIR,			/* quota file may be corrupted */
	SBI_IS_RESIZEFS,			/* resizefs is in process */
};

enum {
	CP_TIME,
	REQ_TIME,
	DISCARD_TIME,
	GC_TIME,
	DISABLE_TIME,
	UMOUNT_DISCARD_TIMEOUT,
	MAX_TIME,
};

enum {
	GC_NORMAL,
	GC_IDLE_CB,
	GC_IDLE_GREEDY,
	GC_URGENT,
};

enum {
	BGGC_MODE_ON,		/* background gc is on */
	BGGC_MODE_OFF,		/* background gc is off */
	BGGC_MODE_SYNC,		/*
				 * background gc is on, migrating blocks
				 * like foreground gc
				 */
};

enum {
	FS_MODE_ADAPTIVE,	/* use both lfs/ssr allocation */
	FS_MODE_LFS,		/* use lfs allocation only */
};

enum {
	WHINT_MODE_OFF,		/* not pass down write hints */
	WHINT_MODE_USER,	/* try to pass down hints given by users */
	WHINT_MODE_FS,		/* pass down hints with F2FS policy */
};

enum {
	ALLOC_MODE_DEFAULT,	/* stay default */
	ALLOC_MODE_REUSE,	/* reuse segments as much as possible */
};

enum fsync_mode {
	FSYNC_MODE_POSIX,	/* fsync follows posix semantics */
	FSYNC_MODE_STRICT,	/* fsync behaves in line with ext4 */
	FSYNC_MODE_NOBARRIER,	/* fsync behaves nobarrier based on posix */
};

/*
 * this value is set in page as a private data which indicate that
 * the page is atomically written, and it is in inmem_pages list.
 */
#define ATOMIC_WRITTEN_PAGE		((unsigned long)-1)
#define DUMMY_WRITTEN_PAGE		((unsigned long)-2)

#define IS_ATOMIC_WRITTEN_PAGE(page)			\
		(page_private(page) == (unsigned long)ATOMIC_WRITTEN_PAGE)
#define IS_DUMMY_WRITTEN_PAGE(page)			\
		(page_private(page) == (unsigned long)DUMMY_WRITTEN_PAGE)

#ifdef CONFIG_FS_ENCRYPTION
#define DUMMY_ENCRYPTION_ENABLED(sbi) \
	(unlikely(F2FS_OPTION(sbi).dummy_enc_ctx.ctx != NULL))
#else
#define DUMMY_ENCRYPTION_ENABLED(sbi) (0)
#endif

/* For compression */
enum compress_algorithm_type {
	COMPRESS_LZO,
	COMPRESS_LZ4,
	COMPRESS_ZSTD,
	COMPRESS_MAX,
};

#define COMPRESS_DATA_RESERVED_SIZE		5
struct compress_data {
	__le32 clen;			/* compressed data size */
	__le32 reserved[COMPRESS_DATA_RESERVED_SIZE];	/* reserved */
	u8 cdata[];			/* compressed data */
};

#define COMPRESS_HEADER_SIZE	(sizeof(struct compress_data))

#define F2FS_COMPRESSED_PAGE_MAGIC	0xF5F2C000

/* compress context */
struct compress_ctx {
	struct inode *inode;		/* inode the context belong to */
	pgoff_t cluster_idx;		/* cluster index number */
	unsigned int cluster_size;	/* page count in cluster */
	unsigned int log_cluster_size;	/* log of cluster size */
	struct page **rpages;		/* pages store raw data in cluster */
	unsigned int nr_rpages;		/* total page number in rpages */
	struct page **cpages;		/* pages store compressed data in cluster */
	unsigned int nr_cpages;		/* total page number in cpages */
	void *rbuf;			/* virtual mapped address on rpages */
	struct compress_data *cbuf;	/* virtual mapped address on cpages */
	size_t rlen;			/* valid data length in rbuf */
	size_t clen;			/* valid data length in cbuf */
	void *private;			/* payload buffer for specified compression algorithm */
	void *private2;			/* extra payload buffer */
};

/* compress context for write IO path */
struct compress_io_ctx {
	u32 magic;			/* magic number to indicate page is compressed */
	struct inode *inode;		/* inode the context belong to */
	struct page **rpages;		/* pages store raw data in cluster */
	unsigned int nr_rpages;		/* total page number in rpages */
	refcount_t ref;			/* referrence count of raw page */
};

/* decompress io context for read IO path */
struct decompress_io_ctx {
	u32 magic;			/* magic number to indicate page is compressed */
	struct inode *inode;		/* inode the context belong to */
	pgoff_t cluster_idx;		/* cluster index number */
	unsigned int cluster_size;	/* page count in cluster */
	unsigned int log_cluster_size;	/* log of cluster size */
	struct page **rpages;		/* pages store raw data in cluster */
	unsigned int nr_rpages;		/* total page number in rpages */
	struct page **cpages;		/* pages store compressed data in cluster */
	unsigned int nr_cpages;		/* total page number in cpages */
	struct page **tpages;		/* temp pages to pad holes in cluster */
	void *rbuf;			/* virtual mapped address on rpages */
	struct compress_data *cbuf;	/* virtual mapped address on cpages */
	size_t rlen;			/* valid data length in rbuf */
	size_t clen;			/* valid data length in cbuf */
	refcount_t ref;			/* referrence count of compressed page */
	bool failed;			/* indicate IO error during decompression */
	void *private;			/* payload buffer for specified decompression algorithm */
	void *private2;			/* extra payload buffer */
};

#define NULL_CLUSTER			((unsigned int)(~0))
#define MIN_COMPRESS_LOG_SIZE		2
#define MAX_COMPRESS_LOG_SIZE		8
#define MAX_COMPRESS_WINDOW_SIZE	((PAGE_SIZE) << MAX_COMPRESS_LOG_SIZE)

struct f2fs_sb_info {
	struct super_block *sb;			/* pointer to VFS super block */
	struct proc_dir_entry *s_proc;		/* proc entry */
	struct f2fs_super_block *raw_super;	/* raw super block pointer */
	struct rw_semaphore sb_lock;		/* lock for raw super block */
	int valid_super_block;			/* valid super block no */
	unsigned long s_flag;				/* flags for sbi */
	struct mutex writepages;		/* mutex for writepages() */

#ifdef CONFIG_BLK_DEV_ZONED
	unsigned int blocks_per_blkz;		/* F2FS blocks per zone */
	unsigned int log_blocks_per_blkz;	/* log2 F2FS blocks per zone */
#endif

	/* for node-related operations */
	struct f2fs_nm_info *nm_info;		/* node manager */
	struct inode *node_inode;		/* cache node blocks */

	/* for segment-related operations */
	struct f2fs_sm_info *sm_info;		/* segment manager */

	/* for bio operations */
	struct f2fs_bio_info *write_io[NR_PAGE_TYPE];	/* for write bios */
	/* keep migration IO order for LFS mode */
	struct rw_semaphore io_order_lock;
	mempool_t *write_io_dummy;		/* Dummy pages */

	/* for checkpoint */
	struct f2fs_checkpoint *ckpt;		/* raw checkpoint pointer */
	int cur_cp_pack;			/* remain current cp pack */
	spinlock_t cp_lock;			/* for flag in ckpt */
	struct inode *meta_inode;		/* cache meta blocks */
	struct mutex cp_mutex;			/* checkpoint procedure lock */
	struct rw_semaphore cp_rwsem;		/* blocking FS operations */
	struct rw_semaphore node_write;		/* locking node writes */
	struct rw_semaphore node_change;	/* locking node change */
	wait_queue_head_t cp_wait;
	unsigned long last_time[MAX_TIME];	/* to store time in jiffies */
	long interval_time[MAX_TIME];		/* to store thresholds */

	struct inode_management im[MAX_INO_ENTRY];      /* manage inode cache */

	spinlock_t fsync_node_lock;		/* for node entry lock */
	struct list_head fsync_node_list;	/* node list head */
	unsigned int fsync_seg_id;		/* sequence id */
	unsigned int fsync_node_num;		/* number of node entries */

	/* for orphan inode, use 0'th array */
	unsigned int max_orphans;		/* max orphan inodes */

	/* for inode management */
	struct list_head inode_list[NR_INODE_TYPE];	/* dirty inode list */
	spinlock_t inode_lock[NR_INODE_TYPE];	/* for dirty inode list lock */
	struct mutex flush_lock;		/* for flush exclusion */

	/* for extent tree cache */
	struct radix_tree_root extent_tree_root;/* cache extent cache entries */
	struct mutex extent_tree_lock;	/* locking extent radix tree */
	struct list_head extent_list;		/* lru list for shrinker */
	spinlock_t extent_lock;			/* locking extent lru list */
	atomic_t total_ext_tree;		/* extent tree count */
	struct list_head zombie_list;		/* extent zombie tree list */
	atomic_t total_zombie_tree;		/* extent zombie tree count */
	atomic_t total_ext_node;		/* extent info count */

	/* basic filesystem units */
	unsigned int log_sectors_per_block;	/* log2 sectors per block */
	unsigned int log_blocksize;		/* log2 block size */
	unsigned int blocksize;			/* block size */
	unsigned int root_ino_num;		/* root inode number*/
	unsigned int node_ino_num;		/* node inode number*/
	unsigned int meta_ino_num;		/* meta inode number*/
	unsigned int log_blocks_per_seg;	/* log2 blocks per segment */
	unsigned int blocks_per_seg;		/* blocks per segment */
	unsigned int segs_per_sec;		/* segments per section */
	unsigned int secs_per_zone;		/* sections per zone */
	unsigned int total_sections;		/* total section count */
	unsigned int total_node_count;		/* total node block count */
	unsigned int total_valid_node_count;	/* valid node block count */
	loff_t max_file_blocks;			/* max block index of file */
	int dir_level;				/* directory level */
	int readdir_ra;				/* readahead inode in readdir */

	block_t user_block_count;		/* # of user blocks */
	block_t total_valid_block_count;	/* # of valid blocks */
	block_t discard_blks;			/* discard command candidats */
	block_t last_valid_block_count;		/* for recovery */
	block_t reserved_blocks;		/* configurable reserved blocks */
	block_t current_reserved_blocks;	/* current reserved blocks */

	/* Additional tracking for no checkpoint mode */
	block_t unusable_block_count;		/* # of blocks saved by last cp */

	unsigned int nquota_files;		/* # of quota sysfile */
	struct rw_semaphore quota_sem;		/* blocking cp for flags */

	/* # of pages, see count_type */
	atomic_t nr_pages[NR_COUNT_TYPE];
	/* # of allocated blocks */
	struct percpu_counter alloc_valid_block_count;

	/* writeback control */
	atomic_t wb_sync_req[META];	/* count # of WB_SYNC threads */

	/* valid inode count */
	struct percpu_counter total_valid_inode_count;

	struct f2fs_mount_info mount_opt;	/* mount options */

	/* for cleaning operations */
	struct rw_semaphore gc_lock;		/*
						 * semaphore for GC, avoid
						 * race between GC and GC or CP
						 */
	struct f2fs_gc_kthread	*gc_thread;	/* GC thread */
	unsigned int cur_victim_sec;		/* current victim section num */
	unsigned int gc_mode;			/* current GC state */
	unsigned int next_victim_seg[2];	/* next segment in victim section */
	/* for skip statistic */
	unsigned int atomic_files;              /* # of opened atomic file */
	unsigned long long skipped_atomic_files[2];	/* FG_GC and BG_GC */
	unsigned long long skipped_gc_rwsem;		/* FG_GC only */

	/* threshold for gc trials on pinned files */
	u64 gc_pin_file_threshold;
	struct rw_semaphore pin_sem;

	/* maximum # of trials to find a victim segment for SSR and GC */
	unsigned int max_victim_search;
	/* migration granularity of garbage collection, unit: segment */
	unsigned int migration_granularity;

	/*
	 * for stat information.
	 * one is for the LFS mode, and the other is for the SSR mode.
	 */
#ifdef CONFIG_F2FS_STAT_FS
	struct f2fs_stat_info *stat_info;	/* FS status information */
	atomic_t meta_count[META_MAX];		/* # of meta blocks */
	unsigned int segment_count[2];		/* # of allocated segments */
	unsigned int block_count[2];		/* # of allocated blocks */
	atomic_t inplace_count;		/* # of inplace update */
	atomic64_t total_hit_ext;		/* # of lookup extent cache */
	atomic64_t read_hit_rbtree;		/* # of hit rbtree extent node */
	atomic64_t read_hit_largest;		/* # of hit largest extent node */
	atomic64_t read_hit_cached;		/* # of hit cached extent node */
	atomic_t inline_xattr;			/* # of inline_xattr inodes */
	atomic_t inline_inode;			/* # of inline_data inodes */
	atomic_t inline_dir;			/* # of inline_dentry inodes */
	atomic_t compr_inode;			/* # of compressed inodes */
	atomic_t compr_blocks;			/* # of compressed blocks */
	atomic_t vw_cnt;			/* # of volatile writes */
	atomic_t max_aw_cnt;			/* max # of atomic writes */
	atomic_t max_vw_cnt;			/* max # of volatile writes */
	unsigned int io_skip_bggc;		/* skip background gc for in-flight IO */
	unsigned int other_skip_bggc;		/* skip background gc for other reasons */
	unsigned int ndirty_inode[NR_INODE_TYPE];	/* # of dirty inodes */
#endif
	spinlock_t stat_lock;			/* lock for stat operations */

	/* For app/fs IO statistics */
	spinlock_t iostat_lock;
	unsigned long long rw_iostat[NR_IO_TYPE];
	unsigned long long prev_rw_iostat[NR_IO_TYPE];
	bool iostat_enable;
	unsigned long iostat_next_period;
	unsigned int iostat_period_ms;

	/* to attach REQ_META|REQ_FUA flags */
	unsigned int data_io_flag;
	unsigned int node_io_flag;

	/* For sysfs suppport */
	struct kobject s_kobj;
	struct completion s_kobj_unregister;

	/* For shrinker support */
	struct list_head s_list;
	int s_ndevs;				/* number of devices */
	struct f2fs_dev_info *devs;		/* for device list */
	unsigned int dirty_device;		/* for checkpoint data flush */
	spinlock_t dev_lock;			/* protect dirty_device */
	struct mutex umount_mutex;
	unsigned int shrinker_run_no;

	/* For write statistics */
	u64 sectors_written_start;
	u64 kbytes_written;

	/* Reference to checksum algorithm driver via cryptoapi */
	struct crypto_shash *s_chksum_driver;

	/* Precomputed FS UUID checksum for seeding other checksums */
	__u32 s_chksum_seed;

	struct workqueue_struct *post_read_wq;	/* post read workqueue */

	struct kmem_cache *inline_xattr_slab;	/* inline xattr entry */
	unsigned int inline_xattr_slab_size;	/* default inline xattr slab size */
};

struct f2fs_private_dio {
	struct inode *inode;
	void *orig_private;
	bio_end_io_t *orig_end_io;
	bool write;
};

#ifdef CONFIG_F2FS_FAULT_INJECTION
#define f2fs_show_injection_info(sbi, type)					\
	printk_ratelimited("%sF2FS-fs (%s) : inject %s in %s of %pS\n",	\
		KERN_INFO, sbi->sb->s_id,				\
		f2fs_fault_name[type],					\
		__func__, __builtin_return_address(0))
static inline bool time_to_inject(struct f2fs_sb_info *sbi, int type)
{
	struct f2fs_fault_info *ffi = &F2FS_OPTION(sbi).fault_info;

	if (!ffi->inject_rate)
		return false;

	if (!IS_FAULT_SET(ffi, type))
		return false;

	atomic_inc(&ffi->inject_ops);
	if (atomic_read(&ffi->inject_ops) >= ffi->inject_rate) {
		atomic_set(&ffi->inject_ops, 0);
		return true;
	}
	return false;
}
#else
#define f2fs_show_injection_info(sbi, type) do { } while (0)
static inline bool time_to_inject(struct f2fs_sb_info *sbi, int type)
{
	return false;
}
#endif

/*
 * Test if the mounted volume is a multi-device volume.
 *   - For a single regular disk volume, sbi->s_ndevs is 0.
 *   - For a single zoned disk volume, sbi->s_ndevs is 1.
 *   - For a multi-device volume, sbi->s_ndevs is always 2 or more.
 */
static inline bool f2fs_is_multi_device(struct f2fs_sb_info *sbi)
{
	return sbi->s_ndevs > 1;
}

/* For write statistics. Suppose sector size is 512 bytes,
 * and the return value is in kbytes. s is of struct f2fs_sb_info.
 */
#define BD_PART_WRITTEN(s)						 \
(((u64)part_stat_read((s)->sb->s_bdev->bd_part, sectors[1]) -		 \
		(s)->sectors_written_start) >> 1)

static inline void f2fs_update_time(struct f2fs_sb_info *sbi, int type)
{
	unsigned long now = jiffies;

	sbi->last_time[type] = now;

	/* DISCARD_TIME and GC_TIME are based on REQ_TIME */
	if (type == REQ_TIME) {
		sbi->last_time[DISCARD_TIME] = now;
		sbi->last_time[GC_TIME] = now;
	}
}

static inline bool f2fs_time_over(struct f2fs_sb_info *sbi, int type)
{
	unsigned long interval = sbi->interval_time[type] * HZ;

	return time_after(jiffies, sbi->last_time[type] + interval);
}

static inline unsigned int f2fs_time_to_wait(struct f2fs_sb_info *sbi,
						int type)
{
	unsigned long interval = sbi->interval_time[type] * HZ;
	unsigned int wait_ms = 0;
	long delta;

	delta = (sbi->last_time[type] + interval) - jiffies;
	if (delta > 0)
		wait_ms = jiffies_to_msecs(delta);

	return wait_ms;
}

/*
 * Inline functions
 */
static inline u32 __f2fs_crc32(struct f2fs_sb_info *sbi, u32 crc,
			      const void *address, unsigned int length)
{
	struct {
		struct shash_desc shash;
		char ctx[4];
	} desc;
	int err;

	BUG_ON(crypto_shash_descsize(sbi->s_chksum_driver) != sizeof(desc.ctx));

	desc.shash.tfm = sbi->s_chksum_driver;
	desc.shash.flags = 0;
	*(u32 *)desc.ctx = crc;

	err = crypto_shash_update(&desc.shash, address, length);
	BUG_ON(err);

	return *(u32 *)desc.ctx;
}

static inline u32 f2fs_crc32(struct f2fs_sb_info *sbi, const void *address,
			   unsigned int length)
{
	return __f2fs_crc32(sbi, F2FS_SUPER_MAGIC, address, length);
}

static inline bool f2fs_crc_valid(struct f2fs_sb_info *sbi, __u32 blk_crc,
				  void *buf, size_t buf_size)
{
	return f2fs_crc32(sbi, buf, buf_size) == blk_crc;
}

static inline u32 f2fs_chksum(struct f2fs_sb_info *sbi, u32 crc,
			      const void *address, unsigned int length)
{
	return __f2fs_crc32(sbi, crc, address, length);
}

static inline struct f2fs_inode_info *F2FS_I(struct inode *inode)
{
	return container_of(inode, struct f2fs_inode_info, vfs_inode);
}

static inline struct f2fs_sb_info *F2FS_SB(struct super_block *sb)
{
	return sb->s_fs_info;
}

static inline struct f2fs_sb_info *F2FS_I_SB(struct inode *inode)
{
	return F2FS_SB(inode->i_sb);
}

static inline struct f2fs_sb_info *F2FS_M_SB(struct address_space *mapping)
{
	return F2FS_I_SB(mapping->host);
}

static inline struct f2fs_sb_info *F2FS_P_SB(struct page *page)
{
	return F2FS_M_SB(page_file_mapping(page));
}

static inline struct f2fs_super_block *F2FS_RAW_SUPER(struct f2fs_sb_info *sbi)
{
	return (struct f2fs_super_block *)(sbi->raw_super);
}

static inline struct f2fs_checkpoint *F2FS_CKPT(struct f2fs_sb_info *sbi)
{
	return (struct f2fs_checkpoint *)(sbi->ckpt);
}

static inline struct f2fs_node *F2FS_NODE(struct page *page)
{
	return (struct f2fs_node *)page_address(page);
}

static inline struct f2fs_inode *F2FS_INODE(struct page *page)
{
	return &((struct f2fs_node *)page_address(page))->i;
}

static inline struct f2fs_nm_info *NM_I(struct f2fs_sb_info *sbi)
{
	return (struct f2fs_nm_info *)(sbi->nm_info);
}

static inline struct f2fs_sm_info *SM_I(struct f2fs_sb_info *sbi)
{
	return (struct f2fs_sm_info *)(sbi->sm_info);
}

static inline struct sit_info *SIT_I(struct f2fs_sb_info *sbi)
{
	return (struct sit_info *)(SM_I(sbi)->sit_info);
}

static inline struct free_segmap_info *FREE_I(struct f2fs_sb_info *sbi)
{
	return (struct free_segmap_info *)(SM_I(sbi)->free_info);
}

static inline struct dirty_seglist_info *DIRTY_I(struct f2fs_sb_info *sbi)
{
	return (struct dirty_seglist_info *)(SM_I(sbi)->dirty_info);
}

static inline struct address_space *META_MAPPING(struct f2fs_sb_info *sbi)
{
	return sbi->meta_inode->i_mapping;
}

static inline struct address_space *NODE_MAPPING(struct f2fs_sb_info *sbi)
{
	return sbi->node_inode->i_mapping;
}

static inline bool is_sbi_flag_set(struct f2fs_sb_info *sbi, unsigned int type)
{
	return test_bit(type, &sbi->s_flag);
}

static inline void set_sbi_flag(struct f2fs_sb_info *sbi, unsigned int type)
{
	set_bit(type, &sbi->s_flag);
}

static inline void clear_sbi_flag(struct f2fs_sb_info *sbi, unsigned int type)
{
	clear_bit(type, &sbi->s_flag);
}

static inline unsigned long long cur_cp_version(struct f2fs_checkpoint *cp)
{
	return le64_to_cpu(cp->checkpoint_ver);
}

static inline unsigned long f2fs_qf_ino(struct super_block *sb, int type)
{
	if (type < F2FS_MAX_QUOTAS)
		return le32_to_cpu(F2FS_SB(sb)->raw_super->qf_ino[type]);
	return 0;
}

static inline __u64 cur_cp_crc(struct f2fs_checkpoint *cp)
{
	size_t crc_offset = le32_to_cpu(cp->checksum_offset);
	return le32_to_cpu(*((__le32 *)((unsigned char *)cp + crc_offset)));
}

static inline bool __is_set_ckpt_flags(struct f2fs_checkpoint *cp, unsigned int f)
{
	unsigned int ckpt_flags = le32_to_cpu(cp->ckpt_flags);

	return ckpt_flags & f;
}

static inline bool is_set_ckpt_flags(struct f2fs_sb_info *sbi, unsigned int f)
{
	return __is_set_ckpt_flags(F2FS_CKPT(sbi), f);
}

static inline void __set_ckpt_flags(struct f2fs_checkpoint *cp, unsigned int f)
{
	unsigned int ckpt_flags;

	ckpt_flags = le32_to_cpu(cp->ckpt_flags);
	ckpt_flags |= f;
	cp->ckpt_flags = cpu_to_le32(ckpt_flags);
}

static inline void set_ckpt_flags(struct f2fs_sb_info *sbi, unsigned int f)
{
	unsigned long flags;

	spin_lock_irqsave(&sbi->cp_lock, flags);
	__set_ckpt_flags(F2FS_CKPT(sbi), f);
	spin_unlock_irqrestore(&sbi->cp_lock, flags);
}

static inline void __clear_ckpt_flags(struct f2fs_checkpoint *cp, unsigned int f)
{
	unsigned int ckpt_flags;

	ckpt_flags = le32_to_cpu(cp->ckpt_flags);
	ckpt_flags &= (~f);
	cp->ckpt_flags = cpu_to_le32(ckpt_flags);
}

static inline void clear_ckpt_flags(struct f2fs_sb_info *sbi, unsigned int f)
{
	unsigned long flags;

	spin_lock_irqsave(&sbi->cp_lock, flags);
	__clear_ckpt_flags(F2FS_CKPT(sbi), f);
	spin_unlock_irqrestore(&sbi->cp_lock, flags);
}

static inline void disable_nat_bits(struct f2fs_sb_info *sbi, bool lock)
{
	unsigned long flags;
	unsigned char *nat_bits;

	/*
	 * In order to re-enable nat_bits we need to call fsck.f2fs by
	 * set_sbi_flag(sbi, SBI_NEED_FSCK). But it may give huge cost,
	 * so let's rely on regular fsck or unclean shutdown.
	 */

	if (lock)
		spin_lock_irqsave(&sbi->cp_lock, flags);
	__clear_ckpt_flags(F2FS_CKPT(sbi), CP_NAT_BITS_FLAG);
	nat_bits = NM_I(sbi)->nat_bits;
	NM_I(sbi)->nat_bits = NULL;
	if (lock)
		spin_unlock_irqrestore(&sbi->cp_lock, flags);

	kvfree(nat_bits);
}

static inline bool enabled_nat_bits(struct f2fs_sb_info *sbi,
					struct cp_control *cpc)
{
	bool set = is_set_ckpt_flags(sbi, CP_NAT_BITS_FLAG);

	return (cpc) ? (cpc->reason & CP_UMOUNT) && set : set;
}

static inline void f2fs_lock_op(struct f2fs_sb_info *sbi)
{
	down_read(&sbi->cp_rwsem);
}

static inline int f2fs_trylock_op(struct f2fs_sb_info *sbi)
{
	return down_read_trylock(&sbi->cp_rwsem);
}

static inline void f2fs_unlock_op(struct f2fs_sb_info *sbi)
{
	up_read(&sbi->cp_rwsem);
}

static inline void f2fs_lock_all(struct f2fs_sb_info *sbi)
{
	down_write(&sbi->cp_rwsem);
}

static inline void f2fs_unlock_all(struct f2fs_sb_info *sbi)
{
	up_write(&sbi->cp_rwsem);
}

static inline int __get_cp_reason(struct f2fs_sb_info *sbi)
{
	int reason = CP_SYNC;

	if (test_opt(sbi, FASTBOOT))
		reason = CP_FASTBOOT;
	if (is_sbi_flag_set(sbi, SBI_IS_CLOSE))
		reason = CP_UMOUNT;
	return reason;
}

static inline bool __remain_node_summaries(int reason)
{
	return (reason & (CP_UMOUNT | CP_FASTBOOT));
}

static inline bool __exist_node_summaries(struct f2fs_sb_info *sbi)
{
	return (is_set_ckpt_flags(sbi, CP_UMOUNT_FLAG) ||
			is_set_ckpt_flags(sbi, CP_FASTBOOT_FLAG));
}

/*
 * Check whether the inode has blocks or not
 */
static inline int F2FS_HAS_BLOCKS(struct inode *inode)
{
	block_t xattr_block = F2FS_I(inode)->i_xattr_nid ? 1 : 0;

	return (inode->i_blocks >> F2FS_LOG_SECTORS_PER_BLOCK) > xattr_block;
}

static inline bool f2fs_has_xattr_block(unsigned int ofs)
{
	return ofs == XATTR_NODE_OFFSET;
}

static inline bool __allow_reserved_blocks(struct f2fs_sb_info *sbi,
					struct inode *inode, bool cap)
{
	if (!inode)
		return true;
	if (!test_opt(sbi, RESERVE_ROOT))
		return false;
	if (IS_NOQUOTA(inode))
		return true;
	if (uid_eq(F2FS_OPTION(sbi).s_resuid, current_fsuid()))
		return true;
	if (!gid_eq(F2FS_OPTION(sbi).s_resgid, GLOBAL_ROOT_GID) &&
					in_group_p(F2FS_OPTION(sbi).s_resgid))
		return true;
	if (cap && capable(CAP_SYS_RESOURCE))
		return true;
	return false;
}

static inline void f2fs_i_blocks_write(struct inode *, block_t, bool, bool);
static inline int inc_valid_block_count(struct f2fs_sb_info *sbi,
				 struct inode *inode, blkcnt_t *count)
{
	blkcnt_t diff = 0, release = 0;
	block_t avail_user_block_count;
	int ret;

	ret = dquot_reserve_block(inode, *count);
	if (ret)
		return ret;

	if (time_to_inject(sbi, FAULT_BLOCK)) {
		f2fs_show_injection_info(sbi, FAULT_BLOCK);
		release = *count;
		goto release_quota;
	}

	/*
	 * let's increase this in prior to actual block count change in order
	 * for f2fs_sync_file to avoid data races when deciding checkpoint.
	 */
	percpu_counter_add(&sbi->alloc_valid_block_count, (*count));

	spin_lock(&sbi->stat_lock);
	sbi->total_valid_block_count += (block_t)(*count);
	avail_user_block_count = sbi->user_block_count -
					sbi->current_reserved_blocks;

	if (!__allow_reserved_blocks(sbi, inode, true))
		avail_user_block_count -= F2FS_OPTION(sbi).root_reserved_blocks;
	if (unlikely(is_sbi_flag_set(sbi, SBI_CP_DISABLED))) {
		if (avail_user_block_count > sbi->unusable_block_count)
			avail_user_block_count -= sbi->unusable_block_count;
		else
			avail_user_block_count = 0;
	}
	if (unlikely(sbi->total_valid_block_count > avail_user_block_count)) {
		diff = sbi->total_valid_block_count - avail_user_block_count;
		if (diff > *count)
			diff = *count;
		*count -= diff;
		release = diff;
		sbi->total_valid_block_count -= diff;
		if (!*count) {
			spin_unlock(&sbi->stat_lock);
			goto enospc;
		}
	}
	spin_unlock(&sbi->stat_lock);

	if (unlikely(release)) {
		percpu_counter_sub(&sbi->alloc_valid_block_count, release);
		dquot_release_reservation_block(inode, release);
	}
	f2fs_i_blocks_write(inode, *count, true, true);
	return 0;

enospc:
	percpu_counter_sub(&sbi->alloc_valid_block_count, release);
release_quota:
	dquot_release_reservation_block(inode, release);
	return -ENOSPC;
}

__printf(2, 3)
void f2fs_printk(struct f2fs_sb_info *sbi, const char *fmt, ...);

#define f2fs_err(sbi, fmt, ...)						\
	f2fs_printk(sbi, KERN_ERR fmt, ##__VA_ARGS__)
#define f2fs_warn(sbi, fmt, ...)					\
	f2fs_printk(sbi, KERN_WARNING fmt, ##__VA_ARGS__)
#define f2fs_notice(sbi, fmt, ...)					\
	f2fs_printk(sbi, KERN_NOTICE fmt, ##__VA_ARGS__)
#define f2fs_info(sbi, fmt, ...)					\
	f2fs_printk(sbi, KERN_INFO fmt, ##__VA_ARGS__)
#define f2fs_debug(sbi, fmt, ...)					\
	f2fs_printk(sbi, KERN_DEBUG fmt, ##__VA_ARGS__)

static inline void dec_valid_block_count(struct f2fs_sb_info *sbi,
						struct inode *inode,
						block_t count)
{
	blkcnt_t sectors = count << F2FS_LOG_SECTORS_PER_BLOCK;

	spin_lock(&sbi->stat_lock);
	f2fs_bug_on(sbi, sbi->total_valid_block_count < (block_t) count);
	sbi->total_valid_block_count -= (block_t)count;
	if (sbi->reserved_blocks &&
		sbi->current_reserved_blocks < sbi->reserved_blocks)
		sbi->current_reserved_blocks = min(sbi->reserved_blocks,
					sbi->current_reserved_blocks + count);
	spin_unlock(&sbi->stat_lock);
	if (unlikely(inode->i_blocks < sectors)) {
		f2fs_warn(sbi, "Inconsistent i_blocks, ino:%lu, iblocks:%llu, sectors:%llu",
			  inode->i_ino,
			  (unsigned long long)inode->i_blocks,
			  (unsigned long long)sectors);
		set_sbi_flag(sbi, SBI_NEED_FSCK);
		return;
	}
	f2fs_i_blocks_write(inode, count, false, true);
}

static inline void inc_page_count(struct f2fs_sb_info *sbi, int count_type)
{
	atomic_inc(&sbi->nr_pages[count_type]);

	if (count_type == F2FS_DIRTY_DENTS ||
			count_type == F2FS_DIRTY_NODES ||
			count_type == F2FS_DIRTY_META ||
			count_type == F2FS_DIRTY_QDATA ||
			count_type == F2FS_DIRTY_IMETA)
		set_sbi_flag(sbi, SBI_IS_DIRTY);
}

static inline void inode_inc_dirty_pages(struct inode *inode)
{
	atomic_inc(&F2FS_I(inode)->dirty_pages);
	inc_page_count(F2FS_I_SB(inode), S_ISDIR(inode->i_mode) ?
				F2FS_DIRTY_DENTS : F2FS_DIRTY_DATA);
	if (IS_NOQUOTA(inode))
		inc_page_count(F2FS_I_SB(inode), F2FS_DIRTY_QDATA);
}

static inline void dec_page_count(struct f2fs_sb_info *sbi, int count_type)
{
	atomic_dec(&sbi->nr_pages[count_type]);
}

static inline void inode_dec_dirty_pages(struct inode *inode)
{
	if (!S_ISDIR(inode->i_mode) && !S_ISREG(inode->i_mode) &&
			!S_ISLNK(inode->i_mode))
		return;

	atomic_dec(&F2FS_I(inode)->dirty_pages);
	dec_page_count(F2FS_I_SB(inode), S_ISDIR(inode->i_mode) ?
				F2FS_DIRTY_DENTS : F2FS_DIRTY_DATA);
	if (IS_NOQUOTA(inode))
		dec_page_count(F2FS_I_SB(inode), F2FS_DIRTY_QDATA);
}

static inline s64 get_pages(struct f2fs_sb_info *sbi, int count_type)
{
	return atomic_read(&sbi->nr_pages[count_type]);
}

static inline int get_dirty_pages(struct inode *inode)
{
	return atomic_read(&F2FS_I(inode)->dirty_pages);
}

static inline int get_blocktype_secs(struct f2fs_sb_info *sbi, int block_type)
{
	unsigned int pages_per_sec = sbi->segs_per_sec * sbi->blocks_per_seg;
	unsigned int segs = (get_pages(sbi, block_type) + pages_per_sec - 1) >>
						sbi->log_blocks_per_seg;

	return segs / sbi->segs_per_sec;
}

static inline block_t valid_user_blocks(struct f2fs_sb_info *sbi)
{
	return sbi->total_valid_block_count;
}

static inline block_t discard_blocks(struct f2fs_sb_info *sbi)
{
	return sbi->discard_blks;
}

static inline unsigned long __bitmap_size(struct f2fs_sb_info *sbi, int flag)
{
	struct f2fs_checkpoint *ckpt = F2FS_CKPT(sbi);

	/* return NAT or SIT bitmap */
	if (flag == NAT_BITMAP)
		return le32_to_cpu(ckpt->nat_ver_bitmap_bytesize);
	else if (flag == SIT_BITMAP)
		return le32_to_cpu(ckpt->sit_ver_bitmap_bytesize);

	return 0;
}

static inline block_t __cp_payload(struct f2fs_sb_info *sbi)
{
	return le32_to_cpu(F2FS_RAW_SUPER(sbi)->cp_payload);
}

static inline void *__bitmap_ptr(struct f2fs_sb_info *sbi, int flag)
{
	struct f2fs_checkpoint *ckpt = F2FS_CKPT(sbi);
	int offset;

	if (is_set_ckpt_flags(sbi, CP_LARGE_NAT_BITMAP_FLAG)) {
		offset = (flag == SIT_BITMAP) ?
			le32_to_cpu(ckpt->nat_ver_bitmap_bytesize) : 0;
		/*
		 * if large_nat_bitmap feature is enabled, leave checksum
		 * protection for all nat/sit bitmaps.
		 */
		return &ckpt->sit_nat_version_bitmap + offset + sizeof(__le32);
	}

	if (__cp_payload(sbi) > 0) {
		if (flag == NAT_BITMAP)
			return &ckpt->sit_nat_version_bitmap;
		else
			return (unsigned char *)ckpt + F2FS_BLKSIZE;
	} else {
		offset = (flag == NAT_BITMAP) ?
			le32_to_cpu(ckpt->sit_ver_bitmap_bytesize) : 0;
		return &ckpt->sit_nat_version_bitmap + offset;
	}
}

static inline block_t __start_cp_addr(struct f2fs_sb_info *sbi)
{
	block_t start_addr = le32_to_cpu(F2FS_RAW_SUPER(sbi)->cp_blkaddr);

	if (sbi->cur_cp_pack == 2)
		start_addr += sbi->blocks_per_seg;
	return start_addr;
}

static inline block_t __start_cp_next_addr(struct f2fs_sb_info *sbi)
{
	block_t start_addr = le32_to_cpu(F2FS_RAW_SUPER(sbi)->cp_blkaddr);

	if (sbi->cur_cp_pack == 1)
		start_addr += sbi->blocks_per_seg;
	return start_addr;
}

static inline void __set_cp_next_pack(struct f2fs_sb_info *sbi)
{
	sbi->cur_cp_pack = (sbi->cur_cp_pack == 1) ? 2 : 1;
}

static inline block_t __start_sum_addr(struct f2fs_sb_info *sbi)
{
	return le32_to_cpu(F2FS_CKPT(sbi)->cp_pack_start_sum);
}

static inline int inc_valid_node_count(struct f2fs_sb_info *sbi,
					struct inode *inode, bool is_inode)
{
	block_t	valid_block_count;
	unsigned int valid_node_count, user_block_count;
	int err;

	if (is_inode) {
		if (inode) {
			err = dquot_alloc_inode(inode);
			if (err)
				return err;
		}
	} else {
		err = dquot_reserve_block(inode, 1);
		if (err)
			return err;
	}

	if (time_to_inject(sbi, FAULT_BLOCK)) {
		f2fs_show_injection_info(sbi, FAULT_BLOCK);
		goto enospc;
	}

	spin_lock(&sbi->stat_lock);

	valid_block_count = sbi->total_valid_block_count +
					sbi->current_reserved_blocks + 1;

	if (!__allow_reserved_blocks(sbi, inode, false))
		valid_block_count += F2FS_OPTION(sbi).root_reserved_blocks;
	user_block_count = sbi->user_block_count;
	if (unlikely(is_sbi_flag_set(sbi, SBI_CP_DISABLED)))
		user_block_count -= sbi->unusable_block_count;

	if (unlikely(valid_block_count > user_block_count)) {
		spin_unlock(&sbi->stat_lock);
		goto enospc;
	}

	valid_node_count = sbi->total_valid_node_count + 1;
	if (unlikely(valid_node_count > sbi->total_node_count)) {
		spin_unlock(&sbi->stat_lock);
		goto enospc;
	}

	sbi->total_valid_node_count++;
	sbi->total_valid_block_count++;
	spin_unlock(&sbi->stat_lock);

	if (inode) {
		if (is_inode)
			f2fs_mark_inode_dirty_sync(inode, true);
		else
			f2fs_i_blocks_write(inode, 1, true, true);
	}

	percpu_counter_inc(&sbi->alloc_valid_block_count);
	return 0;

enospc:
	if (is_inode) {
		if (inode)
			dquot_free_inode(inode);
	} else {
		dquot_release_reservation_block(inode, 1);
	}
	return -ENOSPC;
}

static inline void dec_valid_node_count(struct f2fs_sb_info *sbi,
					struct inode *inode, bool is_inode)
{
	spin_lock(&sbi->stat_lock);

	f2fs_bug_on(sbi, !sbi->total_valid_block_count);
	f2fs_bug_on(sbi, !sbi->total_valid_node_count);

	sbi->total_valid_node_count--;
	sbi->total_valid_block_count--;
	if (sbi->reserved_blocks &&
		sbi->current_reserved_blocks < sbi->reserved_blocks)
		sbi->current_reserved_blocks++;

	spin_unlock(&sbi->stat_lock);

	if (is_inode) {
		dquot_free_inode(inode);
	} else {
		if (unlikely(inode->i_blocks == 0)) {
			f2fs_warn(sbi, "dec_valid_node_count: inconsistent i_blocks, ino:%lu, iblocks:%llu",
				  inode->i_ino,
				  (unsigned long long)inode->i_blocks);
			set_sbi_flag(sbi, SBI_NEED_FSCK);
			return;
		}
		f2fs_i_blocks_write(inode, 1, false, true);
	}
}

static inline unsigned int valid_node_count(struct f2fs_sb_info *sbi)
{
	return sbi->total_valid_node_count;
}

static inline void inc_valid_inode_count(struct f2fs_sb_info *sbi)
{
	percpu_counter_inc(&sbi->total_valid_inode_count);
}

static inline void dec_valid_inode_count(struct f2fs_sb_info *sbi)
{
	percpu_counter_dec(&sbi->total_valid_inode_count);
}

static inline s64 valid_inode_count(struct f2fs_sb_info *sbi)
{
	return percpu_counter_sum_positive(&sbi->total_valid_inode_count);
}

static inline struct page *f2fs_grab_cache_page(struct address_space *mapping,
						pgoff_t index, bool for_write)
{
	struct page *page;

	if (IS_ENABLED(CONFIG_F2FS_FAULT_INJECTION)) {
		if (!for_write)
			page = find_get_page_flags(mapping, index,
							FGP_LOCK | FGP_ACCESSED);
		else
			page = find_lock_page(mapping, index);
		if (page)
			return page;

		if (time_to_inject(F2FS_M_SB(mapping), FAULT_PAGE_ALLOC)) {
			f2fs_show_injection_info(F2FS_M_SB(mapping),
							FAULT_PAGE_ALLOC);
			return NULL;
		}
	}

	if (!for_write)
		return grab_cache_page(mapping, index);
	return grab_cache_page_write_begin(mapping, index, AOP_FLAG_NOFS);
}

static inline struct page *f2fs_pagecache_get_page(
				struct address_space *mapping, pgoff_t index,
				int fgp_flags, gfp_t gfp_mask)
{
	if (time_to_inject(F2FS_M_SB(mapping), FAULT_PAGE_GET)) {
		f2fs_show_injection_info(F2FS_M_SB(mapping), FAULT_PAGE_GET);
		return NULL;
	}

	return pagecache_get_page(mapping, index, fgp_flags, gfp_mask);
}

static inline void f2fs_copy_page(struct page *src, struct page *dst)
{
	char *src_kaddr = kmap(src);
	char *dst_kaddr = kmap(dst);

	memcpy(dst_kaddr, src_kaddr, PAGE_SIZE);
	kunmap(dst);
	kunmap(src);
}

static inline void f2fs_put_page(struct page *page, int unlock)
{
	if (!page)
		return;

	if (unlock) {
		f2fs_bug_on(F2FS_P_SB(page), !PageLocked(page));
		unlock_page(page);
	}
	put_page(page);
}

static inline void f2fs_put_dnode(struct dnode_of_data *dn)
{
	if (dn->node_page)
		f2fs_put_page(dn->node_page, 1);
	if (dn->inode_page && dn->node_page != dn->inode_page)
		f2fs_put_page(dn->inode_page, 0);
	dn->node_page = NULL;
	dn->inode_page = NULL;
}

static inline struct kmem_cache *f2fs_kmem_cache_create(const char *name,
					size_t size)
{
	return kmem_cache_create(name, size, 0, SLAB_RECLAIM_ACCOUNT, NULL);
}

static inline void *f2fs_kmem_cache_alloc(struct kmem_cache *cachep,
						gfp_t flags)
{
	void *entry;

	entry = kmem_cache_alloc(cachep, flags);
	if (!entry)
		entry = kmem_cache_alloc(cachep, flags | __GFP_NOFAIL);
	return entry;
}

static inline bool is_idle(struct f2fs_sb_info *sbi, int type)
{
	if (sbi->gc_mode == GC_URGENT)
		return true;

	if (get_pages(sbi, F2FS_RD_DATA) || get_pages(sbi, F2FS_RD_NODE) ||
		get_pages(sbi, F2FS_RD_META) || get_pages(sbi, F2FS_WB_DATA) ||
		get_pages(sbi, F2FS_WB_CP_DATA) ||
		get_pages(sbi, F2FS_DIO_READ) ||
		get_pages(sbi, F2FS_DIO_WRITE))
		return false;

	if (type != DISCARD_TIME && SM_I(sbi) && SM_I(sbi)->dcc_info &&
			atomic_read(&SM_I(sbi)->dcc_info->queued_discard))
		return false;

	if (SM_I(sbi) && SM_I(sbi)->fcc_info &&
			atomic_read(&SM_I(sbi)->fcc_info->queued_flush))
		return false;

	return f2fs_time_over(sbi, type);
}

static inline void f2fs_radix_tree_insert(struct radix_tree_root *root,
				unsigned long index, void *item)
{
	while (radix_tree_insert(root, index, item))
		cond_resched();
}

#define RAW_IS_INODE(p)	((p)->footer.nid == (p)->footer.ino)

static inline bool IS_INODE(struct page *page)
{
	struct f2fs_node *p = F2FS_NODE(page);

	return RAW_IS_INODE(p);
}

static inline int offset_in_addr(struct f2fs_inode *i)
{
	return (i->i_inline & F2FS_EXTRA_ATTR) ?
			(le16_to_cpu(i->i_extra_isize) / sizeof(__le32)) : 0;
}

static inline __le32 *blkaddr_in_node(struct f2fs_node *node)
{
	return RAW_IS_INODE(node) ? node->i.i_addr : node->dn.addr;
}

static inline int f2fs_has_extra_attr(struct inode *inode);
static inline block_t data_blkaddr(struct inode *inode,
			struct page *node_page, unsigned int offset)
{
	struct f2fs_node *raw_node;
	__le32 *addr_array;
	int base = 0;
	bool is_inode = IS_INODE(node_page);

	raw_node = F2FS_NODE(node_page);

	if (is_inode) {
		if (!inode)
			/* from GC path only */
			base = offset_in_addr(&raw_node->i);
		else if (f2fs_has_extra_attr(inode))
			base = get_extra_isize(inode);
	}

	addr_array = blkaddr_in_node(raw_node);
	return le32_to_cpu(addr_array[base + offset]);
}

static inline block_t f2fs_data_blkaddr(struct dnode_of_data *dn)
{
	return data_blkaddr(dn->inode, dn->node_page, dn->ofs_in_node);
}

static inline int f2fs_test_bit(unsigned int nr, char *addr)
{
	int mask;

	addr += (nr >> 3);
	mask = 1 << (7 - (nr & 0x07));
	return mask & *addr;
}

static inline void f2fs_set_bit(unsigned int nr, char *addr)
{
	int mask;

	addr += (nr >> 3);
	mask = 1 << (7 - (nr & 0x07));
	*addr |= mask;
}

static inline void f2fs_clear_bit(unsigned int nr, char *addr)
{
	int mask;

	addr += (nr >> 3);
	mask = 1 << (7 - (nr & 0x07));
	*addr &= ~mask;
}

static inline int f2fs_test_and_set_bit(unsigned int nr, char *addr)
{
	int mask;
	int ret;

	addr += (nr >> 3);
	mask = 1 << (7 - (nr & 0x07));
	ret = mask & *addr;
	*addr |= mask;
	return ret;
}

static inline int f2fs_test_and_clear_bit(unsigned int nr, char *addr)
{
	int mask;
	int ret;

	addr += (nr >> 3);
	mask = 1 << (7 - (nr & 0x07));
	ret = mask & *addr;
	*addr &= ~mask;
	return ret;
}

static inline void f2fs_change_bit(unsigned int nr, char *addr)
{
	int mask;

	addr += (nr >> 3);
	mask = 1 << (7 - (nr & 0x07));
	*addr ^= mask;
}

/*
 * On-disk inode flags (f2fs_inode::i_flags)
 */
#define F2FS_COMPR_FL			0x00000004 /* Compress file */
#define F2FS_SYNC_FL			0x00000008 /* Synchronous updates */
#define F2FS_IMMUTABLE_FL		0x00000010 /* Immutable file */
#define F2FS_APPEND_FL			0x00000020 /* writes to file may only append */
#define F2FS_NODUMP_FL			0x00000040 /* do not dump file */
#define F2FS_NOATIME_FL			0x00000080 /* do not update atime */
#define F2FS_NOCOMP_FL			0x00000400 /* Don't compress */
#define F2FS_INDEX_FL			0x00001000 /* hash-indexed directory */
#define F2FS_DIRSYNC_FL			0x00010000 /* dirsync behaviour (directories only) */
#define F2FS_PROJINHERIT_FL		0x20000000 /* Create with parents projid */
#define F2FS_CASEFOLD_FL		0x40000000 /* Casefolded file */

/* Flags that should be inherited by new inodes from their parent. */
#define F2FS_FL_INHERITED (F2FS_SYNC_FL | F2FS_NODUMP_FL | F2FS_NOATIME_FL | \
			   F2FS_DIRSYNC_FL | F2FS_PROJINHERIT_FL | \
			   F2FS_CASEFOLD_FL | F2FS_COMPR_FL | F2FS_NOCOMP_FL)

/* Flags that are appropriate for regular files (all but dir-specific ones). */
#define F2FS_REG_FLMASK		(~(F2FS_DIRSYNC_FL | F2FS_PROJINHERIT_FL | \
				F2FS_CASEFOLD_FL))

/* Flags that are appropriate for non-directories/regular files. */
#define F2FS_OTHER_FLMASK	(F2FS_NODUMP_FL | F2FS_NOATIME_FL)

static inline __u32 f2fs_mask_flags(umode_t mode, __u32 flags)
{
	if (S_ISDIR(mode))
		return flags;
	else if (S_ISREG(mode))
		return flags & F2FS_REG_FLMASK;
	else
		return flags & F2FS_OTHER_FLMASK;
}

static inline void __mark_inode_dirty_flag(struct inode *inode,
						int flag, bool set)
{
	switch (flag) {
	case FI_INLINE_XATTR:
	case FI_INLINE_DATA:
	case FI_INLINE_DENTRY:
	case FI_NEW_INODE:
		if (set)
			return;
		/* fall through */
	case FI_DATA_EXIST:
	case FI_INLINE_DOTS:
	case FI_PIN_FILE:
		f2fs_mark_inode_dirty_sync(inode, true);
	}
}

static inline void set_inode_flag(struct inode *inode, int flag)
{
	test_and_set_bit(flag, F2FS_I(inode)->flags);
	__mark_inode_dirty_flag(inode, flag, true);
}

static inline int is_inode_flag_set(struct inode *inode, int flag)
{
	return test_bit(flag, F2FS_I(inode)->flags);
}

static inline void clear_inode_flag(struct inode *inode, int flag)
{
	test_and_clear_bit(flag, F2FS_I(inode)->flags);
	__mark_inode_dirty_flag(inode, flag, false);
}

static inline bool f2fs_verity_in_progress(struct inode *inode)
{
	return IS_ENABLED(CONFIG_FS_VERITY) &&
	       is_inode_flag_set(inode, FI_VERITY_IN_PROGRESS);
}

static inline void set_acl_inode(struct inode *inode, umode_t mode)
{
	F2FS_I(inode)->i_acl_mode = mode;
	set_inode_flag(inode, FI_ACL_MODE);
	f2fs_mark_inode_dirty_sync(inode, false);
}

static inline void f2fs_i_links_write(struct inode *inode, bool inc)
{
	if (inc)
		inc_nlink(inode);
	else
		drop_nlink(inode);
	f2fs_mark_inode_dirty_sync(inode, true);
}

static inline void f2fs_i_blocks_write(struct inode *inode,
					block_t diff, bool add, bool claim)
{
	bool clean = !is_inode_flag_set(inode, FI_DIRTY_INODE);
	bool recover = is_inode_flag_set(inode, FI_AUTO_RECOVER);

	/* add = 1, claim = 1 should be dquot_reserve_block in pair */
	if (add) {
		if (claim)
			dquot_claim_block(inode, diff);
		else
			dquot_alloc_block_nofail(inode, diff);
	} else {
		dquot_free_block(inode, diff);
	}

	f2fs_mark_inode_dirty_sync(inode, true);
	if (clean || recover)
		set_inode_flag(inode, FI_AUTO_RECOVER);
}

static inline void f2fs_i_size_write(struct inode *inode, loff_t i_size)
{
	bool clean = !is_inode_flag_set(inode, FI_DIRTY_INODE);
	bool recover = is_inode_flag_set(inode, FI_AUTO_RECOVER);

	if (i_size_read(inode) == i_size)
		return;

	i_size_write(inode, i_size);
	f2fs_mark_inode_dirty_sync(inode, true);
	if (clean || recover)
		set_inode_flag(inode, FI_AUTO_RECOVER);
}

static inline void f2fs_i_depth_write(struct inode *inode, unsigned int depth)
{
	F2FS_I(inode)->i_current_depth = depth;
	f2fs_mark_inode_dirty_sync(inode, true);
}

static inline void f2fs_i_gc_failures_write(struct inode *inode,
					unsigned int count)
{
	F2FS_I(inode)->i_gc_failures[GC_FAILURE_PIN] = count;
	f2fs_mark_inode_dirty_sync(inode, true);
}

static inline void f2fs_i_xnid_write(struct inode *inode, nid_t xnid)
{
	F2FS_I(inode)->i_xattr_nid = xnid;
	f2fs_mark_inode_dirty_sync(inode, true);
}

static inline void f2fs_i_pino_write(struct inode *inode, nid_t pino)
{
	F2FS_I(inode)->i_pino = pino;
	f2fs_mark_inode_dirty_sync(inode, true);
}

static inline void get_inline_info(struct inode *inode, struct f2fs_inode *ri)
{
	struct f2fs_inode_info *fi = F2FS_I(inode);

	if (ri->i_inline & F2FS_INLINE_XATTR)
		set_bit(FI_INLINE_XATTR, fi->flags);
	if (ri->i_inline & F2FS_INLINE_DATA)
		set_bit(FI_INLINE_DATA, fi->flags);
	if (ri->i_inline & F2FS_INLINE_DENTRY)
		set_bit(FI_INLINE_DENTRY, fi->flags);
	if (ri->i_inline & F2FS_DATA_EXIST)
		set_bit(FI_DATA_EXIST, fi->flags);
	if (ri->i_inline & F2FS_INLINE_DOTS)
		set_bit(FI_INLINE_DOTS, fi->flags);
	if (ri->i_inline & F2FS_EXTRA_ATTR)
		set_bit(FI_EXTRA_ATTR, fi->flags);
	if (ri->i_inline & F2FS_PIN_FILE)
		set_bit(FI_PIN_FILE, fi->flags);
}

static inline void set_raw_inline(struct inode *inode, struct f2fs_inode *ri)
{
	ri->i_inline = 0;

	if (is_inode_flag_set(inode, FI_INLINE_XATTR))
		ri->i_inline |= F2FS_INLINE_XATTR;
	if (is_inode_flag_set(inode, FI_INLINE_DATA))
		ri->i_inline |= F2FS_INLINE_DATA;
	if (is_inode_flag_set(inode, FI_INLINE_DENTRY))
		ri->i_inline |= F2FS_INLINE_DENTRY;
	if (is_inode_flag_set(inode, FI_DATA_EXIST))
		ri->i_inline |= F2FS_DATA_EXIST;
	if (is_inode_flag_set(inode, FI_INLINE_DOTS))
		ri->i_inline |= F2FS_INLINE_DOTS;
	if (is_inode_flag_set(inode, FI_EXTRA_ATTR))
		ri->i_inline |= F2FS_EXTRA_ATTR;
	if (is_inode_flag_set(inode, FI_PIN_FILE))
		ri->i_inline |= F2FS_PIN_FILE;
}

static inline int f2fs_has_extra_attr(struct inode *inode)
{
	return is_inode_flag_set(inode, FI_EXTRA_ATTR);
}

static inline int f2fs_has_inline_xattr(struct inode *inode)
{
	return is_inode_flag_set(inode, FI_INLINE_XATTR);
}

static inline int f2fs_compressed_file(struct inode *inode)
{
	return S_ISREG(inode->i_mode) &&
		is_inode_flag_set(inode, FI_COMPRESSED_FILE);
}

static inline unsigned int addrs_per_inode(struct inode *inode)
{
	unsigned int addrs = CUR_ADDRS_PER_INODE(inode) -
				get_inline_xattr_addrs(inode);

	if (!f2fs_compressed_file(inode))
		return addrs;
	return ALIGN_DOWN(addrs, F2FS_I(inode)->i_cluster_size);
}

static inline unsigned int addrs_per_block(struct inode *inode)
{
	if (!f2fs_compressed_file(inode))
		return DEF_ADDRS_PER_BLOCK;
	return ALIGN_DOWN(DEF_ADDRS_PER_BLOCK, F2FS_I(inode)->i_cluster_size);
}

static inline void *inline_xattr_addr(struct inode *inode, struct page *page)
{
	struct f2fs_inode *ri = F2FS_INODE(page);

	return (void *)&(ri->i_addr[DEF_ADDRS_PER_INODE -
					get_inline_xattr_addrs(inode)]);
}

static inline int inline_xattr_size(struct inode *inode)
{
	if (f2fs_has_inline_xattr(inode))
		return get_inline_xattr_addrs(inode) * sizeof(__le32);
	return 0;
}

static inline int f2fs_has_inline_data(struct inode *inode)
{
	return is_inode_flag_set(inode, FI_INLINE_DATA);
}

static inline int f2fs_exist_data(struct inode *inode)
{
	return is_inode_flag_set(inode, FI_DATA_EXIST);
}

static inline int f2fs_has_inline_dots(struct inode *inode)
{
	return is_inode_flag_set(inode, FI_INLINE_DOTS);
}

static inline int f2fs_is_mmap_file(struct inode *inode)
{
	return is_inode_flag_set(inode, FI_MMAP_FILE);
}

static inline bool f2fs_is_pinned_file(struct inode *inode)
{
	return is_inode_flag_set(inode, FI_PIN_FILE);
}

static inline bool f2fs_is_atomic_file(struct inode *inode)
{
	return is_inode_flag_set(inode, FI_ATOMIC_FILE);
}

static inline bool f2fs_is_commit_atomic_write(struct inode *inode)
{
	return is_inode_flag_set(inode, FI_ATOMIC_COMMIT);
}

static inline bool f2fs_is_volatile_file(struct inode *inode)
{
	return is_inode_flag_set(inode, FI_VOLATILE_FILE);
}

static inline bool f2fs_is_first_block_written(struct inode *inode)
{
	return is_inode_flag_set(inode, FI_FIRST_BLOCK_WRITTEN);
}

static inline bool f2fs_is_drop_cache(struct inode *inode)
{
	return is_inode_flag_set(inode, FI_DROP_CACHE);
}

static inline void *inline_data_addr(struct inode *inode, struct page *page)
{
	struct f2fs_inode *ri = F2FS_INODE(page);
	int extra_size = get_extra_isize(inode);

	return (void *)&(ri->i_addr[extra_size + DEF_INLINE_RESERVED_SIZE]);
}

static inline int f2fs_has_inline_dentry(struct inode *inode)
{
	return is_inode_flag_set(inode, FI_INLINE_DENTRY);
}

static inline int is_file(struct inode *inode, int type)
{
	return F2FS_I(inode)->i_advise & type;
}

static inline void set_file(struct inode *inode, int type)
{
	F2FS_I(inode)->i_advise |= type;
	f2fs_mark_inode_dirty_sync(inode, true);
}

static inline void clear_file(struct inode *inode, int type)
{
	F2FS_I(inode)->i_advise &= ~type;
	f2fs_mark_inode_dirty_sync(inode, true);
}

static inline bool f2fs_is_time_consistent(struct inode *inode)
{
	if (!timespec_equal(F2FS_I(inode)->i_disk_time, &inode->i_atime))
		return false;
	if (!timespec_equal(F2FS_I(inode)->i_disk_time + 1, &inode->i_ctime))
		return false;
	if (!timespec_equal(F2FS_I(inode)->i_disk_time + 2, &inode->i_mtime))
		return false;
	if (!timespec_equal(F2FS_I(inode)->i_disk_time + 3,
						&F2FS_I(inode)->i_crtime))
		return false;
	return true;
}

static inline bool f2fs_skip_inode_update(struct inode *inode, int dsync)
{
	bool ret;

	if (dsync) {
		struct f2fs_sb_info *sbi = F2FS_I_SB(inode);

		spin_lock(&sbi->inode_lock[DIRTY_META]);
		ret = list_empty(&F2FS_I(inode)->gdirty_list);
		spin_unlock(&sbi->inode_lock[DIRTY_META]);
		return ret;
	}
	if (!is_inode_flag_set(inode, FI_AUTO_RECOVER) ||
			file_keep_isize(inode) ||
			i_size_read(inode) & ~PAGE_MASK)
		return false;

	if (!f2fs_is_time_consistent(inode))
		return false;

	spin_lock(&F2FS_I(inode)->i_size_lock);
	ret = F2FS_I(inode)->last_disk_size == i_size_read(inode);
	spin_unlock(&F2FS_I(inode)->i_size_lock);

	return ret;
}

static inline bool f2fs_readonly(struct super_block *sb)
{
	return sb_rdonly(sb);
}

static inline bool f2fs_cp_error(struct f2fs_sb_info *sbi)
{
	return is_set_ckpt_flags(sbi, CP_ERROR_FLAG);
}

static inline bool is_dot_dotdot(const u8 *name, size_t len)
{
	if (len == 1 && name[0] == '.')
		return true;

	if (len == 2 && name[0] == '.' && name[1] == '.')
		return true;

	return false;
}

static inline bool f2fs_may_extent_tree(struct inode *inode)
{
	struct f2fs_sb_info *sbi = F2FS_I_SB(inode);

	if (!test_opt(sbi, EXTENT_CACHE) ||
			is_inode_flag_set(inode, FI_NO_EXTENT) ||
			is_inode_flag_set(inode, FI_COMPRESSED_FILE))
		return false;

	/*
	 * for recovered files during mount do not create extents
	 * if shrinker is not registered.
	 */
	if (list_empty(&sbi->s_list))
		return false;

	return S_ISREG(inode->i_mode);
}

static inline void *f2fs_kmalloc(struct f2fs_sb_info *sbi,
					size_t size, gfp_t flags)
{
	if (time_to_inject(sbi, FAULT_KMALLOC)) {
		f2fs_show_injection_info(sbi, FAULT_KMALLOC);
		return NULL;
	}

	return kmalloc(size, flags);
}

static inline void *f2fs_kzalloc(struct f2fs_sb_info *sbi,
					size_t size, gfp_t flags)
{
	return f2fs_kmalloc(sbi, size, flags | __GFP_ZERO);
}

static inline void *f2fs_kvmalloc(struct f2fs_sb_info *sbi,
					size_t size, gfp_t flags)
{
	if (time_to_inject(sbi, FAULT_KVMALLOC)) {
		f2fs_show_injection_info(sbi, FAULT_KVMALLOC);
		return NULL;
	}

	return kvmalloc(size, flags);
}

static inline void *f2fs_kvzalloc(struct f2fs_sb_info *sbi,
					size_t size, gfp_t flags)
{
	return f2fs_kvmalloc(sbi, size, flags | __GFP_ZERO);
}

static inline int get_extra_isize(struct inode *inode)
{
	return F2FS_I(inode)->i_extra_isize / sizeof(__le32);
}

static inline int get_inline_xattr_addrs(struct inode *inode)
{
	return F2FS_I(inode)->i_inline_xattr_size;
}

#define f2fs_get_inode_mode(i) \
	((is_inode_flag_set(i, FI_ACL_MODE)) ? \
	 (F2FS_I(i)->i_acl_mode) : ((i)->i_mode))

#define F2FS_TOTAL_EXTRA_ATTR_SIZE			\
	(offsetof(struct f2fs_inode, i_extra_end) -	\
	offsetof(struct f2fs_inode, i_extra_isize))	\

#define F2FS_OLD_ATTRIBUTE_SIZE	(offsetof(struct f2fs_inode, i_addr))
#define F2FS_FITS_IN_INODE(f2fs_inode, extra_isize, field)		\
		((offsetof(typeof(*(f2fs_inode)), field) +	\
		sizeof((f2fs_inode)->field))			\
		<= (F2FS_OLD_ATTRIBUTE_SIZE + (extra_isize)))	\

#define DEFAULT_IOSTAT_PERIOD_MS	3000
#define MIN_IOSTAT_PERIOD_MS		100
/* maximum period of iostat tracing is 1 day */
#define MAX_IOSTAT_PERIOD_MS		8640000

static inline void f2fs_reset_iostat(struct f2fs_sb_info *sbi)
{
	int i;

	spin_lock(&sbi->iostat_lock);
	for (i = 0; i < NR_IO_TYPE; i++) {
		sbi->rw_iostat[i] = 0;
		sbi->prev_rw_iostat[i] = 0;
	}
	spin_unlock(&sbi->iostat_lock);
}

extern void f2fs_record_iostat(struct f2fs_sb_info *sbi);

static inline void f2fs_update_iostat(struct f2fs_sb_info *sbi,
			enum iostat_type type, unsigned long long io_bytes)
{
	if (!sbi->iostat_enable)
		return;
	spin_lock(&sbi->iostat_lock);
	sbi->rw_iostat[type] += io_bytes;

	if (type == APP_WRITE_IO || type == APP_DIRECT_IO)
		sbi->rw_iostat[APP_BUFFERED_IO] =
			sbi->rw_iostat[APP_WRITE_IO] -
			sbi->rw_iostat[APP_DIRECT_IO];

	if (type == APP_READ_IO || type == APP_DIRECT_READ_IO)
		sbi->rw_iostat[APP_BUFFERED_READ_IO] =
			sbi->rw_iostat[APP_READ_IO] -
			sbi->rw_iostat[APP_DIRECT_READ_IO];
	spin_unlock(&sbi->iostat_lock);

	f2fs_record_iostat(sbi);
}

#define __is_large_section(sbi)		((sbi)->segs_per_sec > 1)

#define __is_meta_io(fio) (PAGE_TYPE_OF_BIO((fio)->type) == META)

bool f2fs_is_valid_blkaddr(struct f2fs_sb_info *sbi,
					block_t blkaddr, int type);
static inline void verify_blkaddr(struct f2fs_sb_info *sbi,
					block_t blkaddr, int type)
{
	if (!f2fs_is_valid_blkaddr(sbi, blkaddr, type)) {
		f2fs_err(sbi, "invalid blkaddr: %u, type: %d, run fsck to fix.",
			 blkaddr, type);
		f2fs_bug_on(sbi, 1);
	}
}

static inline bool __is_valid_data_blkaddr(block_t blkaddr)
{
	if (blkaddr == NEW_ADDR || blkaddr == NULL_ADDR ||
			blkaddr == COMPRESS_ADDR)
		return false;
	return true;
}

static inline void f2fs_set_page_private(struct page *page,
						unsigned long data)
{
	if (PagePrivate(page))
		return;

	get_page(page);
	SetPagePrivate(page);
	set_page_private(page, data);
}

static inline void f2fs_clear_page_private(struct page *page)
{
	if (!PagePrivate(page))
		return;

	set_page_private(page, 0);
	ClearPagePrivate(page);
	f2fs_put_page(page, 0);
}

/*
 * file.c
 */
int f2fs_sync_file(struct file *file, loff_t start, loff_t end, int datasync);
void f2fs_truncate_data_blocks(struct dnode_of_data *dn);
int f2fs_do_truncate_blocks(struct inode *inode, u64 from, bool lock);
int f2fs_truncate_blocks(struct inode *inode, u64 from, bool lock);
int f2fs_truncate(struct inode *inode);
int f2fs_getattr(const struct path *path, struct kstat *stat,
			u32 request_mask, unsigned int flags);
int f2fs_setattr(struct dentry *dentry, struct iattr *attr);
int f2fs_truncate_hole(struct inode *inode, pgoff_t pg_start, pgoff_t pg_end);
void f2fs_truncate_data_blocks_range(struct dnode_of_data *dn, int count);
int f2fs_precache_extents(struct inode *inode);
long f2fs_ioctl(struct file *filp, unsigned int cmd, unsigned long arg);
long f2fs_compat_ioctl(struct file *file, unsigned int cmd, unsigned long arg);
int f2fs_transfer_project_quota(struct inode *inode, kprojid_t kprojid);
int f2fs_pin_file_control(struct inode *inode, bool inc);

/*
 * inode.c
 */
void f2fs_set_inode_flags(struct inode *inode);
bool f2fs_inode_chksum_verify(struct f2fs_sb_info *sbi, struct page *page);
void f2fs_inode_chksum_set(struct f2fs_sb_info *sbi, struct page *page);
struct inode *f2fs_iget(struct super_block *sb, unsigned long ino);
struct inode *f2fs_iget_retry(struct super_block *sb, unsigned long ino);
int f2fs_try_to_free_nats(struct f2fs_sb_info *sbi, int nr_shrink);
void f2fs_update_inode(struct inode *inode, struct page *node_page);
void f2fs_update_inode_page(struct inode *inode);
int f2fs_write_inode(struct inode *inode, struct writeback_control *wbc);
void f2fs_evict_inode(struct inode *inode);
void f2fs_handle_failed_inode(struct inode *inode);

/*
 * namei.c
 */
int f2fs_update_extension_list(struct f2fs_sb_info *sbi, const char *name,
							bool hot, bool set);
struct dentry *f2fs_get_parent(struct dentry *child);

/*
 * dir.c
 */
unsigned char f2fs_get_de_type(struct f2fs_dir_entry *de);
int f2fs_init_casefolded_name(const struct inode *dir,
			      struct f2fs_filename *fname);
int f2fs_setup_filename(struct inode *dir, const struct qstr *iname,
			int lookup, struct f2fs_filename *fname);
int f2fs_prepare_lookup(struct inode *dir, struct dentry *dentry,
			struct f2fs_filename *fname);
void f2fs_free_filename(struct f2fs_filename *fname);
struct f2fs_dir_entry *f2fs_find_target_dentry(const struct f2fs_dentry_ptr *d,
			const struct f2fs_filename *fname, int *max_slots);
int f2fs_fill_dentries(struct dir_context *ctx, struct f2fs_dentry_ptr *d,
			unsigned int start_pos, struct fscrypt_str *fstr);
void f2fs_do_make_empty_dir(struct inode *inode, struct inode *parent,
			struct f2fs_dentry_ptr *d);
struct page *f2fs_init_inode_metadata(struct inode *inode, struct inode *dir,
			const struct f2fs_filename *fname, struct page *dpage);
void f2fs_update_parent_metadata(struct inode *dir, struct inode *inode,
			unsigned int current_depth);
int f2fs_room_for_filename(const void *bitmap, int slots, int max_slots);
void f2fs_drop_nlink(struct inode *dir, struct inode *inode);
struct f2fs_dir_entry *__f2fs_find_entry(struct inode *dir,
					 const struct f2fs_filename *fname,
					 struct page **res_page);
struct f2fs_dir_entry *f2fs_find_entry(struct inode *dir,
			const struct qstr *child, struct page **res_page);
struct f2fs_dir_entry *f2fs_parent_dir(struct inode *dir, struct page **p);
ino_t f2fs_inode_by_name(struct inode *dir, const struct qstr *qstr,
			struct page **page);
void f2fs_set_link(struct inode *dir, struct f2fs_dir_entry *de,
			struct page *page, struct inode *inode);
bool f2fs_has_enough_room(struct inode *dir, struct page *ipage,
			  const struct f2fs_filename *fname);
void f2fs_update_dentry(nid_t ino, umode_t mode, struct f2fs_dentry_ptr *d,
			const struct fscrypt_str *name, f2fs_hash_t name_hash,
			unsigned int bit_pos);
int f2fs_add_regular_entry(struct inode *dir, const struct f2fs_filename *fname,
			struct inode *inode, nid_t ino, umode_t mode);
int f2fs_add_dentry(struct inode *dir, const struct f2fs_filename *fname,
			struct inode *inode, nid_t ino, umode_t mode);
int f2fs_do_add_link(struct inode *dir, const struct qstr *name,
			struct inode *inode, nid_t ino, umode_t mode);
void f2fs_delete_entry(struct f2fs_dir_entry *dentry, struct page *page,
			struct inode *dir, struct inode *inode);
int f2fs_do_tmpfile(struct inode *inode, struct inode *dir);
bool f2fs_empty_dir(struct inode *dir);

static inline int f2fs_add_link(struct dentry *dentry, struct inode *inode)
{
	return f2fs_do_add_link(d_inode(dentry->d_parent), &dentry->d_name,
				inode, inode->i_ino, inode->i_mode);
}

/*
 * super.c
 */
int f2fs_inode_dirtied(struct inode *inode, bool sync);
void f2fs_inode_synced(struct inode *inode);
int f2fs_enable_quota_files(struct f2fs_sb_info *sbi, bool rdonly);
int f2fs_quota_sync(struct super_block *sb, int type);
void f2fs_quota_off_umount(struct super_block *sb);
int f2fs_commit_super(struct f2fs_sb_info *sbi, bool recover);
int f2fs_sync_fs(struct super_block *sb, int sync);
int f2fs_sanity_check_ckpt(struct f2fs_sb_info *sbi);

/*
 * hash.c
 */
void f2fs_hash_filename(const struct inode *dir, struct f2fs_filename *fname);

/*
 * node.c
 */
struct dnode_of_data;
struct node_info;

int f2fs_check_nid_range(struct f2fs_sb_info *sbi, nid_t nid);
bool f2fs_available_free_memory(struct f2fs_sb_info *sbi, int type);
bool f2fs_in_warm_node_list(struct f2fs_sb_info *sbi, struct page *page);
void f2fs_init_fsync_node_info(struct f2fs_sb_info *sbi);
void f2fs_del_fsync_node_entry(struct f2fs_sb_info *sbi, struct page *page);
void f2fs_reset_fsync_node_info(struct f2fs_sb_info *sbi);
int f2fs_need_dentry_mark(struct f2fs_sb_info *sbi, nid_t nid);
bool f2fs_is_checkpointed_node(struct f2fs_sb_info *sbi, nid_t nid);
bool f2fs_need_inode_block_update(struct f2fs_sb_info *sbi, nid_t ino);
int f2fs_get_node_info(struct f2fs_sb_info *sbi, nid_t nid,
						struct node_info *ni);
pgoff_t f2fs_get_next_page_offset(struct dnode_of_data *dn, pgoff_t pgofs);
int f2fs_get_dnode_of_data(struct dnode_of_data *dn, pgoff_t index, int mode);
int f2fs_truncate_inode_blocks(struct inode *inode, pgoff_t from);
int f2fs_truncate_xattr_node(struct inode *inode);
int f2fs_wait_on_node_pages_writeback(struct f2fs_sb_info *sbi,
					unsigned int seq_id);
int f2fs_remove_inode_page(struct inode *inode);
struct page *f2fs_new_inode_page(struct inode *inode);
struct page *f2fs_new_node_page(struct dnode_of_data *dn, unsigned int ofs);
void f2fs_ra_node_page(struct f2fs_sb_info *sbi, nid_t nid);
struct page *f2fs_get_node_page(struct f2fs_sb_info *sbi, pgoff_t nid);
struct page *f2fs_get_node_page_ra(struct page *parent, int start);
int f2fs_move_node_page(struct page *node_page, int gc_type);
int f2fs_flush_inline_data(struct f2fs_sb_info *sbi);
int f2fs_fsync_node_pages(struct f2fs_sb_info *sbi, struct inode *inode,
			struct writeback_control *wbc, bool atomic,
			unsigned int *seq_id);
int f2fs_sync_node_pages(struct f2fs_sb_info *sbi,
			struct writeback_control *wbc,
			bool do_balance, enum iostat_type io_type);
int f2fs_build_free_nids(struct f2fs_sb_info *sbi, bool sync, bool mount);
bool f2fs_alloc_nid(struct f2fs_sb_info *sbi, nid_t *nid);
void f2fs_alloc_nid_done(struct f2fs_sb_info *sbi, nid_t nid);
void f2fs_alloc_nid_failed(struct f2fs_sb_info *sbi, nid_t nid);
int f2fs_try_to_free_nids(struct f2fs_sb_info *sbi, int nr_shrink);
void f2fs_recover_inline_xattr(struct inode *inode, struct page *page);
int f2fs_recover_xattr_data(struct inode *inode, struct page *page);
int f2fs_recover_inode_page(struct f2fs_sb_info *sbi, struct page *page);
int f2fs_restore_node_summary(struct f2fs_sb_info *sbi,
			unsigned int segno, struct f2fs_summary_block *sum);
int f2fs_flush_nat_entries(struct f2fs_sb_info *sbi, struct cp_control *cpc);
int f2fs_build_node_manager(struct f2fs_sb_info *sbi);
void f2fs_destroy_node_manager(struct f2fs_sb_info *sbi);
int __init f2fs_create_node_manager_caches(void);
void f2fs_destroy_node_manager_caches(void);

/*
 * segment.c
 */
bool f2fs_need_SSR(struct f2fs_sb_info *sbi);
void f2fs_register_inmem_page(struct inode *inode, struct page *page);
void f2fs_drop_inmem_pages_all(struct f2fs_sb_info *sbi, bool gc_failure);
void f2fs_drop_inmem_pages(struct inode *inode);
void f2fs_drop_inmem_page(struct inode *inode, struct page *page);
int f2fs_commit_inmem_pages(struct inode *inode);
void f2fs_balance_fs(struct f2fs_sb_info *sbi, bool need);
void f2fs_balance_fs_bg(struct f2fs_sb_info *sbi, bool from_bg);
int f2fs_issue_flush(struct f2fs_sb_info *sbi, nid_t ino);
int f2fs_create_flush_cmd_control(struct f2fs_sb_info *sbi);
int f2fs_flush_device_cache(struct f2fs_sb_info *sbi);
void f2fs_destroy_flush_cmd_control(struct f2fs_sb_info *sbi, bool free);
void f2fs_invalidate_blocks(struct f2fs_sb_info *sbi, block_t addr);
bool f2fs_is_checkpointed_data(struct f2fs_sb_info *sbi, block_t blkaddr);
void f2fs_drop_discard_cmd(struct f2fs_sb_info *sbi);
void f2fs_stop_discard_thread(struct f2fs_sb_info *sbi);
bool f2fs_issue_discard_timeout(struct f2fs_sb_info *sbi);
void f2fs_clear_prefree_segments(struct f2fs_sb_info *sbi,
					struct cp_control *cpc);
void f2fs_dirty_to_prefree(struct f2fs_sb_info *sbi);
block_t f2fs_get_unusable_blocks(struct f2fs_sb_info *sbi);
int f2fs_disable_cp_again(struct f2fs_sb_info *sbi, block_t unusable);
void f2fs_release_discard_addrs(struct f2fs_sb_info *sbi);
int f2fs_npages_for_summary_flush(struct f2fs_sb_info *sbi, bool for_ra);
void allocate_segment_for_resize(struct f2fs_sb_info *sbi, int type,
					unsigned int start, unsigned int end);
void f2fs_allocate_new_segments(struct f2fs_sb_info *sbi, int type);
int f2fs_trim_fs(struct f2fs_sb_info *sbi, struct fstrim_range *range);
bool f2fs_exist_trim_candidates(struct f2fs_sb_info *sbi,
					struct cp_control *cpc);
struct page *f2fs_get_sum_page(struct f2fs_sb_info *sbi, unsigned int segno);
void f2fs_update_meta_page(struct f2fs_sb_info *sbi, void *src,
					block_t blk_addr);
void f2fs_do_write_meta_page(struct f2fs_sb_info *sbi, struct page *page,
						enum iostat_type io_type);
void f2fs_do_write_node_page(unsigned int nid, struct f2fs_io_info *fio);
void f2fs_outplace_write_data(struct dnode_of_data *dn,
			struct f2fs_io_info *fio);
int f2fs_inplace_write_data(struct f2fs_io_info *fio);
void f2fs_do_replace_block(struct f2fs_sb_info *sbi, struct f2fs_summary *sum,
			block_t old_blkaddr, block_t new_blkaddr,
			bool recover_curseg, bool recover_newaddr);
void f2fs_replace_block(struct f2fs_sb_info *sbi, struct dnode_of_data *dn,
			block_t old_addr, block_t new_addr,
			unsigned char version, bool recover_curseg,
			bool recover_newaddr);
void f2fs_allocate_data_block(struct f2fs_sb_info *sbi, struct page *page,
			block_t old_blkaddr, block_t *new_blkaddr,
			struct f2fs_summary *sum, int type,
			struct f2fs_io_info *fio, bool add_list);
void f2fs_wait_on_page_writeback(struct page *page,
			enum page_type type, bool ordered, bool locked);
void f2fs_wait_on_block_writeback(struct inode *inode, block_t blkaddr);
void f2fs_wait_on_block_writeback_range(struct inode *inode, block_t blkaddr,
								block_t len);
void f2fs_write_data_summaries(struct f2fs_sb_info *sbi, block_t start_blk);
void f2fs_write_node_summaries(struct f2fs_sb_info *sbi, block_t start_blk);
int f2fs_lookup_journal_in_cursum(struct f2fs_journal *journal, int type,
			unsigned int val, int alloc);
void f2fs_flush_sit_entries(struct f2fs_sb_info *sbi, struct cp_control *cpc);
int f2fs_build_segment_manager(struct f2fs_sb_info *sbi);
void f2fs_destroy_segment_manager(struct f2fs_sb_info *sbi);
int __init f2fs_create_segment_manager_caches(void);
void f2fs_destroy_segment_manager_caches(void);
int f2fs_rw_hint_to_seg_type(enum rw_hint hint);
enum rw_hint f2fs_io_type_to_rw_hint(struct f2fs_sb_info *sbi,
			enum page_type type, enum temp_type temp);

/*
 * checkpoint.c
 */
void f2fs_stop_checkpoint(struct f2fs_sb_info *sbi, bool end_io);
struct page *f2fs_grab_meta_page(struct f2fs_sb_info *sbi, pgoff_t index);
struct page *f2fs_get_meta_page(struct f2fs_sb_info *sbi, pgoff_t index);
struct page *f2fs_get_meta_page_nofail(struct f2fs_sb_info *sbi, pgoff_t index);
struct page *f2fs_get_tmp_page(struct f2fs_sb_info *sbi, pgoff_t index);
bool f2fs_is_valid_blkaddr(struct f2fs_sb_info *sbi,
			block_t blkaddr, int type);
int f2fs_ra_meta_pages(struct f2fs_sb_info *sbi, block_t start, int nrpages,
			int type, bool sync);
void f2fs_ra_meta_pages_cond(struct f2fs_sb_info *sbi, pgoff_t index);
long f2fs_sync_meta_pages(struct f2fs_sb_info *sbi, enum page_type type,
			long nr_to_write, enum iostat_type io_type);
void f2fs_add_ino_entry(struct f2fs_sb_info *sbi, nid_t ino, int type);
void f2fs_remove_ino_entry(struct f2fs_sb_info *sbi, nid_t ino, int type);
void f2fs_release_ino_entry(struct f2fs_sb_info *sbi, bool all);
bool f2fs_exist_written_data(struct f2fs_sb_info *sbi, nid_t ino, int mode);
void f2fs_set_dirty_device(struct f2fs_sb_info *sbi, nid_t ino,
					unsigned int devidx, int type);
bool f2fs_is_dirty_device(struct f2fs_sb_info *sbi, nid_t ino,
					unsigned int devidx, int type);
int f2fs_sync_inode_meta(struct f2fs_sb_info *sbi);
int f2fs_acquire_orphan_inode(struct f2fs_sb_info *sbi);
void f2fs_release_orphan_inode(struct f2fs_sb_info *sbi);
void f2fs_add_orphan_inode(struct inode *inode);
void f2fs_remove_orphan_inode(struct f2fs_sb_info *sbi, nid_t ino);
int f2fs_recover_orphan_inodes(struct f2fs_sb_info *sbi);
int f2fs_get_valid_checkpoint(struct f2fs_sb_info *sbi);
void f2fs_update_dirty_page(struct inode *inode, struct page *page);
void f2fs_remove_dirty_inode(struct inode *inode);
int f2fs_sync_dirty_inodes(struct f2fs_sb_info *sbi, enum inode_type type);
void f2fs_wait_on_all_pages(struct f2fs_sb_info *sbi, int type);
int f2fs_write_checkpoint(struct f2fs_sb_info *sbi, struct cp_control *cpc);
void f2fs_init_ino_entry_info(struct f2fs_sb_info *sbi);
int __init f2fs_create_checkpoint_caches(void);
void f2fs_destroy_checkpoint_caches(void);

/*
 * data.c
 */
int __init f2fs_init_bioset(void);
void f2fs_destroy_bioset(void);
struct bio *f2fs_bio_alloc(struct f2fs_sb_info *sbi, int npages, bool noio);
int f2fs_init_bio_entry_cache(void);
void f2fs_destroy_bio_entry_cache(void);
void f2fs_submit_bio(struct f2fs_sb_info *sbi,
				struct bio *bio, enum page_type type);
void f2fs_submit_merged_write(struct f2fs_sb_info *sbi, enum page_type type);
void f2fs_submit_merged_write_cond(struct f2fs_sb_info *sbi,
				struct inode *inode, struct page *page,
				nid_t ino, enum page_type type);
void f2fs_submit_merged_ipu_write(struct f2fs_sb_info *sbi,
					struct bio **bio, struct page *page);
void f2fs_flush_merged_writes(struct f2fs_sb_info *sbi);
int f2fs_submit_page_bio(struct f2fs_io_info *fio);
int f2fs_merge_page_bio(struct f2fs_io_info *fio);
void f2fs_submit_page_write(struct f2fs_io_info *fio);
struct block_device *f2fs_target_device(struct f2fs_sb_info *sbi,
			block_t blk_addr, struct bio *bio);
int f2fs_target_device_index(struct f2fs_sb_info *sbi, block_t blkaddr);
void f2fs_set_data_blkaddr(struct dnode_of_data *dn);
void f2fs_update_data_blkaddr(struct dnode_of_data *dn, block_t blkaddr);
int f2fs_reserve_new_blocks(struct dnode_of_data *dn, blkcnt_t count);
int f2fs_reserve_new_block(struct dnode_of_data *dn);
int f2fs_get_block(struct dnode_of_data *dn, pgoff_t index);
int f2fs_preallocate_blocks(struct kiocb *iocb, struct iov_iter *from);
int f2fs_reserve_block(struct dnode_of_data *dn, pgoff_t index);
int f2fs_mpage_readpages(struct address_space *mapping,
			struct list_head *pages, struct page *page,
			unsigned nr_pages, bool is_readahead);
struct page *f2fs_get_read_data_page(struct inode *inode, pgoff_t index,
			int op_flags, bool for_write);
struct page *f2fs_find_data_page(struct inode *inode, pgoff_t index);
struct page *f2fs_get_lock_data_page(struct inode *inode, pgoff_t index,
			bool for_write);
struct page *f2fs_get_new_data_page(struct inode *inode,
			struct page *ipage, pgoff_t index, bool new_i_size);
int f2fs_do_write_data_page(struct f2fs_io_info *fio);
void __do_map_lock(struct f2fs_sb_info *sbi, int flag, bool lock);
int f2fs_map_blocks(struct inode *inode, struct f2fs_map_blocks *map,
			int create, int flag);
int f2fs_fiemap(struct inode *inode, struct fiemap_extent_info *fieinfo,
			u64 start, u64 len);
int f2fs_encrypt_one_page(struct f2fs_io_info *fio);
bool f2fs_should_update_inplace(struct inode *inode, struct f2fs_io_info *fio);
bool f2fs_should_update_outplace(struct inode *inode, struct f2fs_io_info *fio);
int f2fs_write_single_data_page(struct page *page, int *submitted,
				struct bio **bio, sector_t *last_block,
				struct writeback_control *wbc,
				enum iostat_type io_type,
				int compr_blocks);
void f2fs_invalidate_page(struct page *page, unsigned int offset,
			unsigned int length);
int f2fs_release_page(struct page *page, gfp_t wait);
#ifdef CONFIG_MIGRATION
int f2fs_migrate_page(struct address_space *mapping, struct page *newpage,
			struct page *page, enum migrate_mode mode);
#endif
bool f2fs_overwrite_io(struct inode *inode, loff_t pos, size_t len);
void f2fs_clear_radix_tree_dirty_tag(struct page *page);
int f2fs_init_post_read_processing(void);
void f2fs_destroy_post_read_processing(void);
int f2fs_init_post_read_wq(struct f2fs_sb_info *sbi);
void f2fs_destroy_post_read_wq(struct f2fs_sb_info *sbi);

/*
 * gc.c
 */
int f2fs_start_gc_thread(struct f2fs_sb_info *sbi);
void f2fs_stop_gc_thread(struct f2fs_sb_info *sbi);
block_t f2fs_start_bidx_of_node(unsigned int node_ofs, struct inode *inode);
int f2fs_gc(struct f2fs_sb_info *sbi, bool sync, bool background,
			unsigned int segno);
void f2fs_build_gc_manager(struct f2fs_sb_info *sbi);
int f2fs_resize_fs(struct f2fs_sb_info *sbi, __u64 block_count);

/*
 * recovery.c
 */
int f2fs_recover_fsync_data(struct f2fs_sb_info *sbi, bool check_only);
bool f2fs_space_for_roll_forward(struct f2fs_sb_info *sbi);

/*
 * debug.c
 */
#ifdef CONFIG_F2FS_STAT_FS
struct f2fs_stat_info {
	struct list_head stat_list;
	struct f2fs_sb_info *sbi;
	int all_area_segs, sit_area_segs, nat_area_segs, ssa_area_segs;
	int main_area_segs, main_area_sections, main_area_zones;
	unsigned long long hit_largest, hit_cached, hit_rbtree;
	unsigned long long hit_total, total_ext;
	int ext_tree, zombie_tree, ext_node;
	int ndirty_node, ndirty_dent, ndirty_meta, ndirty_imeta;
	int ndirty_data, ndirty_qdata;
	int inmem_pages;
	unsigned int ndirty_dirs, ndirty_files, nquota_files, ndirty_all;
	int nats, dirty_nats, sits, dirty_sits;
	int free_nids, avail_nids, alloc_nids;
	int total_count, utilization;
	int bg_gc, nr_wb_cp_data, nr_wb_data;
	int nr_rd_data, nr_rd_node, nr_rd_meta;
	int nr_dio_read, nr_dio_write;
	unsigned int io_skip_bggc, other_skip_bggc;
	int nr_flushing, nr_flushed, flush_list_empty;
	int nr_discarding, nr_discarded;
	int nr_discard_cmd;
	unsigned int undiscard_blks;
	int inline_xattr, inline_inode, inline_dir, append, update, orphans;
	int compr_inode, compr_blocks;
	int aw_cnt, max_aw_cnt, vw_cnt, max_vw_cnt;
	unsigned int valid_count, valid_node_count, valid_inode_count, discard_blks;
	unsigned int bimodal, avg_vblocks;
	int util_free, util_valid, util_invalid;
	int rsvd_segs, overp_segs;
	int dirty_count, node_pages, meta_pages;
	int prefree_count, call_count, cp_count, bg_cp_count;
	int tot_segs, node_segs, data_segs, free_segs, free_secs;
	int bg_node_segs, bg_data_segs;
	int tot_blks, data_blks, node_blks;
	int bg_data_blks, bg_node_blks;
	unsigned long long skipped_atomic_files[2];
	int curseg[NR_CURSEG_TYPE];
	int cursec[NR_CURSEG_TYPE];
	int curzone[NR_CURSEG_TYPE];

	unsigned int meta_count[META_MAX];
	unsigned int segment_count[2];
	unsigned int block_count[2];
	unsigned int inplace_count;
	unsigned long long base_mem, cache_mem, page_mem;
};

static inline struct f2fs_stat_info *F2FS_STAT(struct f2fs_sb_info *sbi)
{
	return (struct f2fs_stat_info *)sbi->stat_info;
}

#define stat_inc_cp_count(si)		((si)->cp_count++)
#define stat_inc_bg_cp_count(si)	((si)->bg_cp_count++)
#define stat_inc_call_count(si)		((si)->call_count++)
#define stat_inc_bggc_count(si)		((si)->bg_gc++)
#define stat_io_skip_bggc_count(sbi)	((sbi)->io_skip_bggc++)
#define stat_other_skip_bggc_count(sbi)	((sbi)->other_skip_bggc++)
#define stat_inc_dirty_inode(sbi, type)	((sbi)->ndirty_inode[type]++)
#define stat_dec_dirty_inode(sbi, type)	((sbi)->ndirty_inode[type]--)
#define stat_inc_total_hit(sbi)		(atomic64_inc(&(sbi)->total_hit_ext))
#define stat_inc_rbtree_node_hit(sbi)	(atomic64_inc(&(sbi)->read_hit_rbtree))
#define stat_inc_largest_node_hit(sbi)	(atomic64_inc(&(sbi)->read_hit_largest))
#define stat_inc_cached_node_hit(sbi)	(atomic64_inc(&(sbi)->read_hit_cached))
#define stat_inc_inline_xattr(inode)					\
	do {								\
		if (f2fs_has_inline_xattr(inode))			\
			(atomic_inc(&F2FS_I_SB(inode)->inline_xattr));	\
	} while (0)
#define stat_dec_inline_xattr(inode)					\
	do {								\
		if (f2fs_has_inline_xattr(inode))			\
			(atomic_dec(&F2FS_I_SB(inode)->inline_xattr));	\
	} while (0)
#define stat_inc_inline_inode(inode)					\
	do {								\
		if (f2fs_has_inline_data(inode))			\
			(atomic_inc(&F2FS_I_SB(inode)->inline_inode));	\
	} while (0)
#define stat_dec_inline_inode(inode)					\
	do {								\
		if (f2fs_has_inline_data(inode))			\
			(atomic_dec(&F2FS_I_SB(inode)->inline_inode));	\
	} while (0)
#define stat_inc_inline_dir(inode)					\
	do {								\
		if (f2fs_has_inline_dentry(inode))			\
			(atomic_inc(&F2FS_I_SB(inode)->inline_dir));	\
	} while (0)
#define stat_dec_inline_dir(inode)					\
	do {								\
		if (f2fs_has_inline_dentry(inode))			\
			(atomic_dec(&F2FS_I_SB(inode)->inline_dir));	\
	} while (0)
#define stat_inc_compr_inode(inode)					\
	do {								\
		if (f2fs_compressed_file(inode))			\
			(atomic_inc(&F2FS_I_SB(inode)->compr_inode));	\
	} while (0)
#define stat_dec_compr_inode(inode)					\
	do {								\
		if (f2fs_compressed_file(inode))			\
			(atomic_dec(&F2FS_I_SB(inode)->compr_inode));	\
	} while (0)
#define stat_add_compr_blocks(inode, blocks)				\
		(atomic_add(blocks, &F2FS_I_SB(inode)->compr_blocks))
#define stat_sub_compr_blocks(inode, blocks)				\
		(atomic_sub(blocks, &F2FS_I_SB(inode)->compr_blocks))
#define stat_inc_meta_count(sbi, blkaddr)				\
	do {								\
		if (blkaddr < SIT_I(sbi)->sit_base_addr)		\
			atomic_inc(&(sbi)->meta_count[META_CP]);	\
		else if (blkaddr < NM_I(sbi)->nat_blkaddr)		\
			atomic_inc(&(sbi)->meta_count[META_SIT]);	\
		else if (blkaddr < SM_I(sbi)->ssa_blkaddr)		\
			atomic_inc(&(sbi)->meta_count[META_NAT]);	\
		else if (blkaddr < SM_I(sbi)->main_blkaddr)		\
			atomic_inc(&(sbi)->meta_count[META_SSA]);	\
	} while (0)
#define stat_inc_seg_type(sbi, curseg)					\
		((sbi)->segment_count[(curseg)->alloc_type]++)
#define stat_inc_block_count(sbi, curseg)				\
		((sbi)->block_count[(curseg)->alloc_type]++)
#define stat_inc_inplace_blocks(sbi)					\
		(atomic_inc(&(sbi)->inplace_count))
#define stat_update_max_atomic_write(inode)				\
	do {								\
		int cur = F2FS_I_SB(inode)->atomic_files;	\
		int max = atomic_read(&F2FS_I_SB(inode)->max_aw_cnt);	\
		if (cur > max)						\
			atomic_set(&F2FS_I_SB(inode)->max_aw_cnt, cur);	\
	} while (0)
#define stat_inc_volatile_write(inode)					\
		(atomic_inc(&F2FS_I_SB(inode)->vw_cnt))
#define stat_dec_volatile_write(inode)					\
		(atomic_dec(&F2FS_I_SB(inode)->vw_cnt))
#define stat_update_max_volatile_write(inode)				\
	do {								\
		int cur = atomic_read(&F2FS_I_SB(inode)->vw_cnt);	\
		int max = atomic_read(&F2FS_I_SB(inode)->max_vw_cnt);	\
		if (cur > max)						\
			atomic_set(&F2FS_I_SB(inode)->max_vw_cnt, cur);	\
	} while (0)
#define stat_inc_seg_count(sbi, type, gc_type)				\
	do {								\
		struct f2fs_stat_info *si = F2FS_STAT(sbi);		\
		si->tot_segs++;						\
		if ((type) == SUM_TYPE_DATA) {				\
			si->data_segs++;				\
			si->bg_data_segs += (gc_type == BG_GC) ? 1 : 0;	\
		} else {						\
			si->node_segs++;				\
			si->bg_node_segs += (gc_type == BG_GC) ? 1 : 0;	\
		}							\
	} while (0)

#define stat_inc_tot_blk_count(si, blks)				\
	((si)->tot_blks += (blks))

#define stat_inc_data_blk_count(sbi, blks, gc_type)			\
	do {								\
		struct f2fs_stat_info *si = F2FS_STAT(sbi);		\
		stat_inc_tot_blk_count(si, blks);			\
		si->data_blks += (blks);				\
		si->bg_data_blks += ((gc_type) == BG_GC) ? (blks) : 0;	\
	} while (0)

#define stat_inc_node_blk_count(sbi, blks, gc_type)			\
	do {								\
		struct f2fs_stat_info *si = F2FS_STAT(sbi);		\
		stat_inc_tot_blk_count(si, blks);			\
		si->node_blks += (blks);				\
		si->bg_node_blks += ((gc_type) == BG_GC) ? (blks) : 0;	\
	} while (0)

int f2fs_build_stats(struct f2fs_sb_info *sbi);
void f2fs_destroy_stats(struct f2fs_sb_info *sbi);
void __init f2fs_create_root_stats(void);
void f2fs_destroy_root_stats(void);
void f2fs_update_sit_info(struct f2fs_sb_info *sbi);
#else
#define stat_inc_cp_count(si)				do { } while (0)
#define stat_inc_bg_cp_count(si)			do { } while (0)
#define stat_inc_call_count(si)				do { } while (0)
#define stat_inc_bggc_count(si)				do { } while (0)
#define stat_io_skip_bggc_count(sbi)			do { } while (0)
#define stat_other_skip_bggc_count(sbi)			do { } while (0)
#define stat_inc_dirty_inode(sbi, type)			do { } while (0)
#define stat_dec_dirty_inode(sbi, type)			do { } while (0)
#define stat_inc_total_hit(sbi)				do { } while (0)
#define stat_inc_rbtree_node_hit(sbi)			do { } while (0)
#define stat_inc_largest_node_hit(sbi)			do { } while (0)
#define stat_inc_cached_node_hit(sbi)			do { } while (0)
#define stat_inc_inline_xattr(inode)			do { } while (0)
#define stat_dec_inline_xattr(inode)			do { } while (0)
#define stat_inc_inline_inode(inode)			do { } while (0)
#define stat_dec_inline_inode(inode)			do { } while (0)
#define stat_inc_inline_dir(inode)			do { } while (0)
#define stat_dec_inline_dir(inode)			do { } while (0)
#define stat_inc_compr_inode(inode)			do { } while (0)
#define stat_dec_compr_inode(inode)			do { } while (0)
#define stat_add_compr_blocks(inode, blocks)		do { } while (0)
#define stat_sub_compr_blocks(inode, blocks)		do { } while (0)
#define stat_inc_atomic_write(inode)			do { } while (0)
#define stat_dec_atomic_write(inode)			do { } while (0)
#define stat_update_max_atomic_write(inode)		do { } while (0)
#define stat_inc_volatile_write(inode)			do { } while (0)
#define stat_dec_volatile_write(inode)			do { } while (0)
#define stat_update_max_volatile_write(inode)		do { } while (0)
#define stat_inc_meta_count(sbi, blkaddr)		do { } while (0)
#define stat_inc_seg_type(sbi, curseg)			do { } while (0)
#define stat_inc_block_count(sbi, curseg)		do { } while (0)
#define stat_inc_inplace_blocks(sbi)			do { } while (0)
#define stat_inc_seg_count(sbi, type, gc_type)		do { } while (0)
#define stat_inc_tot_blk_count(si, blks)		do { } while (0)
#define stat_inc_data_blk_count(sbi, blks, gc_type)	do { } while (0)
#define stat_inc_node_blk_count(sbi, blks, gc_type)	do { } while (0)

static inline int f2fs_build_stats(struct f2fs_sb_info *sbi) { return 0; }
static inline void f2fs_destroy_stats(struct f2fs_sb_info *sbi) { }
static inline void __init f2fs_create_root_stats(void) { }
static inline void f2fs_destroy_root_stats(void) { }
static inline void f2fs_update_sit_info(struct f2fs_sb_info *sbi) {}
#endif

extern const struct file_operations f2fs_dir_operations;
extern const struct file_operations f2fs_file_operations;
extern const struct inode_operations f2fs_file_inode_operations;
extern const struct address_space_operations f2fs_dblock_aops;
extern const struct address_space_operations f2fs_node_aops;
extern const struct address_space_operations f2fs_meta_aops;
extern const struct inode_operations f2fs_dir_inode_operations;
extern const struct inode_operations f2fs_symlink_inode_operations;
extern const struct inode_operations f2fs_encrypted_symlink_inode_operations;
extern const struct inode_operations f2fs_special_inode_operations;
extern struct kmem_cache *f2fs_inode_entry_slab;

/*
 * inline.c
 */
bool f2fs_may_inline_data(struct inode *inode);
bool f2fs_may_inline_dentry(struct inode *inode);
void f2fs_do_read_inline_data(struct page *page, struct page *ipage);
void f2fs_truncate_inline_inode(struct inode *inode,
						struct page *ipage, u64 from);
int f2fs_read_inline_data(struct inode *inode, struct page *page);
int f2fs_convert_inline_page(struct dnode_of_data *dn, struct page *page);
int f2fs_convert_inline_inode(struct inode *inode);
int f2fs_try_convert_inline_dir(struct inode *dir, struct dentry *dentry);
int f2fs_write_inline_data(struct inode *inode, struct page *page);
bool f2fs_recover_inline_data(struct inode *inode, struct page *npage);
struct f2fs_dir_entry *f2fs_find_in_inline_dir(struct inode *dir,
					const struct f2fs_filename *fname,
					struct page **res_page);
int f2fs_make_empty_inline_dir(struct inode *inode, struct inode *parent,
			struct page *ipage);
int f2fs_add_inline_entry(struct inode *dir, const struct f2fs_filename *fname,
			struct inode *inode, nid_t ino, umode_t mode);
void f2fs_delete_inline_entry(struct f2fs_dir_entry *dentry,
				struct page *page, struct inode *dir,
				struct inode *inode);
bool f2fs_empty_inline_dir(struct inode *dir);
int f2fs_read_inline_dir(struct file *file, struct dir_context *ctx,
			struct fscrypt_str *fstr);
int f2fs_inline_data_fiemap(struct inode *inode,
			struct fiemap_extent_info *fieinfo,
			__u64 start, __u64 len);

/*
 * shrinker.c
 */
unsigned long f2fs_shrink_count(struct shrinker *shrink,
			struct shrink_control *sc);
unsigned long f2fs_shrink_scan(struct shrinker *shrink,
			struct shrink_control *sc);
void f2fs_join_shrinker(struct f2fs_sb_info *sbi);
void f2fs_leave_shrinker(struct f2fs_sb_info *sbi);

/*
 * extent_cache.c
 */
struct rb_entry *f2fs_lookup_rb_tree(struct rb_root_cached *root,
				struct rb_entry *cached_re, unsigned int ofs);
struct rb_node **f2fs_lookup_rb_tree_for_insert(struct f2fs_sb_info *sbi,
				struct rb_root_cached *root,
				struct rb_node **parent,
				unsigned int ofs, bool *leftmost);
struct rb_entry *f2fs_lookup_rb_tree_ret(struct rb_root_cached *root,
		struct rb_entry *cached_re, unsigned int ofs,
		struct rb_entry **prev_entry, struct rb_entry **next_entry,
		struct rb_node ***insert_p, struct rb_node **insert_parent,
		bool force, bool *leftmost);
bool f2fs_check_rb_tree_consistence(struct f2fs_sb_info *sbi,
						struct rb_root_cached *root);
unsigned int f2fs_shrink_extent_tree(struct f2fs_sb_info *sbi, int nr_shrink);
bool f2fs_init_extent_tree(struct inode *inode, struct f2fs_extent *i_ext);
void f2fs_drop_extent_tree(struct inode *inode);
unsigned int f2fs_destroy_extent_node(struct inode *inode);
void f2fs_destroy_extent_tree(struct inode *inode);
bool f2fs_lookup_extent_cache(struct inode *inode, pgoff_t pgofs,
			struct extent_info *ei);
void f2fs_update_extent_cache(struct dnode_of_data *dn);
void f2fs_update_extent_cache_range(struct dnode_of_data *dn,
			pgoff_t fofs, block_t blkaddr, unsigned int len);
void f2fs_init_extent_cache_info(struct f2fs_sb_info *sbi);
int __init f2fs_create_extent_cache(void);
void f2fs_destroy_extent_cache(void);

/*
 * sysfs.c
 */
int __init f2fs_init_sysfs(void);
void f2fs_exit_sysfs(void);
int f2fs_register_sysfs(struct f2fs_sb_info *sbi);
void f2fs_unregister_sysfs(struct f2fs_sb_info *sbi);

/* verity.c */
extern const struct fsverity_operations f2fs_verityops;

/*
 * crypto support
 */
static inline bool f2fs_encrypted_file(struct inode *inode)
{
	return IS_ENCRYPTED(inode) && S_ISREG(inode->i_mode);
}

static inline void f2fs_set_encrypted_inode(struct inode *inode)
{
#ifdef CONFIG_FS_ENCRYPTION
	file_set_encrypt(inode);
	f2fs_set_inode_flags(inode);
#endif
}

/*
 * Returns true if the reads of the inode's data need to undergo some
 * postprocessing step, like decryption or authenticity verification.
 */
static inline bool f2fs_post_read_required(struct inode *inode)
{
	return f2fs_encrypted_file(inode) || fsverity_active(inode) ||
		f2fs_compressed_file(inode);
}

/*
 * compress.c
 */
#ifdef CONFIG_F2FS_FS_COMPRESSION
bool f2fs_is_compressed_page(struct page *page);
struct page *f2fs_compress_control_page(struct page *page);
int f2fs_prepare_compress_overwrite(struct inode *inode,
			struct page **pagep, pgoff_t index, void **fsdata);
bool f2fs_compress_write_end(struct inode *inode, void *fsdata,
					pgoff_t index, unsigned copied);
int f2fs_truncate_partial_cluster(struct inode *inode, u64 from, bool lock);
void f2fs_compress_write_end_io(struct bio *bio, struct page *page);
bool f2fs_is_compress_backend_ready(struct inode *inode);
int f2fs_init_compress_mempool(void);
void f2fs_destroy_compress_mempool(void);
void f2fs_decompress_pages(struct bio *bio, struct page *page, bool verity);
bool f2fs_cluster_is_empty(struct compress_ctx *cc);
bool f2fs_cluster_can_merge_page(struct compress_ctx *cc, pgoff_t index);
void f2fs_compress_ctx_add_page(struct compress_ctx *cc, struct page *page);
int f2fs_write_multi_pages(struct compress_ctx *cc,
						int *submitted,
						struct writeback_control *wbc,
						enum iostat_type io_type);
int f2fs_is_compressed_cluster(struct inode *inode, pgoff_t index);
int f2fs_read_multi_pages(struct compress_ctx *cc, struct bio **bio_ret,
				unsigned nr_pages, sector_t *last_block_in_bio,
				bool is_readahead, bool for_write);
struct decompress_io_ctx *f2fs_alloc_dic(struct compress_ctx *cc);
void f2fs_free_dic(struct decompress_io_ctx *dic);
void f2fs_decompress_end_io(struct page **rpages,
			unsigned int cluster_size, bool err, bool verity);
int f2fs_init_compress_ctx(struct compress_ctx *cc);
void f2fs_destroy_compress_ctx(struct compress_ctx *cc);
void f2fs_init_compress_info(struct f2fs_sb_info *sbi);
#else
static inline bool f2fs_is_compressed_page(struct page *page) { return false; }
static inline bool f2fs_is_compress_backend_ready(struct inode *inode)
{
	if (!f2fs_compressed_file(inode))
		return true;
	/* not support compression */
	return false;
}
static inline struct page *f2fs_compress_control_page(struct page *page)
{
	WARN_ON_ONCE(1);
	return ERR_PTR(-EINVAL);
}
static inline int f2fs_init_compress_mempool(void) { return 0; }
static inline void f2fs_destroy_compress_mempool(void) { }
#endif

static inline void set_compress_context(struct inode *inode)
{
	struct f2fs_sb_info *sbi = F2FS_I_SB(inode);

	F2FS_I(inode)->i_compress_algorithm =
			F2FS_OPTION(sbi).compress_algorithm;
	F2FS_I(inode)->i_log_cluster_size =
			F2FS_OPTION(sbi).compress_log_size;
	F2FS_I(inode)->i_cluster_size =
			1 << F2FS_I(inode)->i_log_cluster_size;
	F2FS_I(inode)->i_flags |= F2FS_COMPR_FL;
	set_inode_flag(inode, FI_COMPRESSED_FILE);
	stat_inc_compr_inode(inode);
	f2fs_mark_inode_dirty_sync(inode, true);
}

static inline u64 f2fs_disable_compressed_file(struct inode *inode)
{
	struct f2fs_inode_info *fi = F2FS_I(inode);

	if (!f2fs_compressed_file(inode))
		return 0;
	if (S_ISREG(inode->i_mode)) {
		if (get_dirty_pages(inode))
			return 1;
		if (fi->i_compr_blocks)
			return fi->i_compr_blocks;
	}

	fi->i_flags &= ~F2FS_COMPR_FL;
	stat_dec_compr_inode(inode);
	clear_inode_flag(inode, FI_COMPRESSED_FILE);
	f2fs_mark_inode_dirty_sync(inode, true);
	return 0;
}

#define F2FS_FEATURE_FUNCS(name, flagname) \
static inline int f2fs_sb_has_##name(struct f2fs_sb_info *sbi) \
{ \
	return F2FS_HAS_FEATURE(sbi, F2FS_FEATURE_##flagname); \
}

F2FS_FEATURE_FUNCS(encrypt, ENCRYPT);
F2FS_FEATURE_FUNCS(blkzoned, BLKZONED);
F2FS_FEATURE_FUNCS(extra_attr, EXTRA_ATTR);
F2FS_FEATURE_FUNCS(project_quota, PRJQUOTA);
F2FS_FEATURE_FUNCS(inode_chksum, INODE_CHKSUM);
F2FS_FEATURE_FUNCS(flexible_inline_xattr, FLEXIBLE_INLINE_XATTR);
F2FS_FEATURE_FUNCS(quota_ino, QUOTA_INO);
F2FS_FEATURE_FUNCS(inode_crtime, INODE_CRTIME);
F2FS_FEATURE_FUNCS(lost_found, LOST_FOUND);
F2FS_FEATURE_FUNCS(verity, VERITY);
F2FS_FEATURE_FUNCS(sb_chksum, SB_CHKSUM);
F2FS_FEATURE_FUNCS(casefold, CASEFOLD);
F2FS_FEATURE_FUNCS(compression, COMPRESSION);

#ifdef CONFIG_BLK_DEV_ZONED
static inline bool f2fs_blkz_is_seq(struct f2fs_sb_info *sbi, int devi,
				    block_t blkaddr)
{
	unsigned int zno = blkaddr >> sbi->log_blocks_per_blkz;

	return test_bit(zno, FDEV(devi).blkz_seq);
}
#endif

static inline bool f2fs_hw_should_discard(struct f2fs_sb_info *sbi)
{
	return f2fs_sb_has_blkzoned(sbi);
}

static inline bool f2fs_bdev_support_discard(struct block_device *bdev)
{
	return blk_queue_discard(bdev_get_queue(bdev)) ||
	       bdev_is_zoned(bdev);
}

static inline bool f2fs_hw_support_discard(struct f2fs_sb_info *sbi)
{
	int i;

	if (!f2fs_is_multi_device(sbi))
		return f2fs_bdev_support_discard(sbi->sb->s_bdev);

	for (i = 0; i < sbi->s_ndevs; i++)
		if (f2fs_bdev_support_discard(FDEV(i).bdev))
			return true;
	return false;
}

static inline bool f2fs_realtime_discard_enable(struct f2fs_sb_info *sbi)
{
	return (test_opt(sbi, DISCARD) && f2fs_hw_support_discard(sbi)) ||
					f2fs_hw_should_discard(sbi);
}

static inline bool f2fs_hw_is_readonly(struct f2fs_sb_info *sbi)
{
	int i;

	if (!f2fs_is_multi_device(sbi))
		return bdev_read_only(sbi->sb->s_bdev);

	for (i = 0; i < sbi->s_ndevs; i++)
		if (bdev_read_only(FDEV(i).bdev))
			return true;
	return false;
}

static inline bool f2fs_lfs_mode(struct f2fs_sb_info *sbi)
{
	return F2FS_OPTION(sbi).fs_mode == FS_MODE_LFS;
}

static inline bool f2fs_may_encrypt(struct inode *dir, struct inode *inode)
{
#ifdef CONFIG_FS_ENCRYPTION
	struct f2fs_sb_info *sbi = F2FS_I_SB(dir);
	umode_t mode = inode->i_mode;

	/*
	 * If the directory encrypted or dummy encryption enabled,
	 * then we should encrypt the inode.
	 */
	if (IS_ENCRYPTED(dir) || DUMMY_ENCRYPTION_ENABLED(sbi))
		return (S_ISREG(mode) || S_ISDIR(mode) || S_ISLNK(mode));
#endif
	return false;
}

static inline bool f2fs_may_compress(struct inode *inode)
{
	if (IS_SWAPFILE(inode) || f2fs_is_pinned_file(inode) ||
				f2fs_is_atomic_file(inode) ||
				f2fs_is_volatile_file(inode))
		return false;
	return S_ISREG(inode->i_mode) || S_ISDIR(inode->i_mode);
}

static inline void f2fs_i_compr_blocks_update(struct inode *inode,
						u64 blocks, bool add)
{
	int diff = F2FS_I(inode)->i_cluster_size - blocks;

	/* don't update i_compr_blocks if saved blocks were released */
	if (!add && !F2FS_I(inode)->i_compr_blocks)
		return;

	if (add) {
		F2FS_I(inode)->i_compr_blocks += diff;
		stat_add_compr_blocks(inode, diff);
	} else {
		F2FS_I(inode)->i_compr_blocks -= diff;
		stat_sub_compr_blocks(inode, diff);
	}
	f2fs_mark_inode_dirty_sync(inode, true);
}

static inline int block_unaligned_IO(struct inode *inode,
				struct kiocb *iocb, struct iov_iter *iter)
{
	unsigned int i_blkbits = READ_ONCE(inode->i_blkbits);
	unsigned int blocksize_mask = (1 << i_blkbits) - 1;
	loff_t offset = iocb->ki_pos;
	unsigned long align = offset | iov_iter_alignment(iter);

	return align & blocksize_mask;
}

static inline int allow_outplace_dio(struct inode *inode,
				struct kiocb *iocb, struct iov_iter *iter)
{
	struct f2fs_sb_info *sbi = F2FS_I_SB(inode);
	int rw = iov_iter_rw(iter);

	return (f2fs_lfs_mode(sbi) && (rw == WRITE) &&
				!block_unaligned_IO(inode, iocb, iter));
}

static inline bool f2fs_force_buffered_io(struct inode *inode,
				struct kiocb *iocb, struct iov_iter *iter)
{
	struct f2fs_sb_info *sbi = F2FS_I_SB(inode);
	int rw = iov_iter_rw(iter);

	if (!fscrypt_dio_supported(iocb, iter))
<<<<<<< HEAD
		return true;
	if (fsverity_active(inode))
=======
>>>>>>> d2d05bcf
		return true;
	if (fsverity_active(inode))
		return true;
	if (f2fs_compressed_file(inode))
		return true;
	if (f2fs_is_multi_device(sbi))
		return true;
	/*
	 * for blkzoned device, fallback direct IO to buffered IO, so
	 * all IOs can be serialized by log-structured write.
	 */
	if (f2fs_sb_has_blkzoned(sbi))
		return true;
	if (f2fs_lfs_mode(sbi) && (rw == WRITE)) {
		if (block_unaligned_IO(inode, iocb, iter))
			return true;
		if (F2FS_IO_ALIGNED(sbi))
			return true;
	}
	if (is_sbi_flag_set(F2FS_I_SB(inode), SBI_CP_DISABLED) &&
					!IS_SWAPFILE(inode))
		return true;

	return false;
}

#ifdef CONFIG_F2FS_FAULT_INJECTION
extern void f2fs_build_fault_attr(struct f2fs_sb_info *sbi, unsigned int rate,
							unsigned int type);
#else
#define f2fs_build_fault_attr(sbi, rate, type)		do { } while (0)
#endif

static inline bool is_journalled_quota(struct f2fs_sb_info *sbi)
{
#ifdef CONFIG_QUOTA
	if (f2fs_sb_has_quota_ino(sbi))
		return true;
	if (F2FS_OPTION(sbi).s_qf_names[USRQUOTA] ||
		F2FS_OPTION(sbi).s_qf_names[GRPQUOTA] ||
		F2FS_OPTION(sbi).s_qf_names[PRJQUOTA])
		return true;
#endif
	return false;
}

#define EFSBADCRC	EBADMSG		/* Bad CRC detected */
#define EFSCORRUPTED	EUCLEAN		/* Filesystem is corrupted */

#endif /* _LINUX_F2FS_H */<|MERGE_RESOLUTION|>--- conflicted
+++ resolved
@@ -4086,11 +4086,6 @@
 	int rw = iov_iter_rw(iter);
 
 	if (!fscrypt_dio_supported(iocb, iter))
-<<<<<<< HEAD
-		return true;
-	if (fsverity_active(inode))
-=======
->>>>>>> d2d05bcf
 		return true;
 	if (fsverity_active(inode))
 		return true;
