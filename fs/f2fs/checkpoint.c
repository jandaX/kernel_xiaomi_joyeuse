--- conflicted
+++ resolved
@@ -883,12 +883,8 @@
 		sbi->cur_cp_pack = 2;
 
 	/* Sanity checking of checkpoint */
-<<<<<<< HEAD
-	if (f2fs_sanity_check_ckpt(sbi))
-=======
-	if (sanity_check_ckpt(sbi)) {
+	if (f2fs_sanity_check_ckpt(sbi)) {
 		err = -EFSCORRUPTED;
->>>>>>> db189223
 		goto free_fail_no_cp;
 	}
 
@@ -904,8 +900,10 @@
 		unsigned char *ckpt = (unsigned char *)sbi->ckpt;
 
 		cur_page = f2fs_get_meta_page(sbi, cp_blk_no + i);
-		if (IS_ERR(cur_page))
+		if (IS_ERR(cur_page)) {
+			err = PTR_ERR(cur_page);
 			goto free_fail_no_cp;
+		}
 		sit_bitmap_ptr = page_address(cur_page);
 		memcpy(ckpt + i * blk_size, sit_bitmap_ptr, blk_size);
 		f2fs_put_page(cur_page, 1);
@@ -919,13 +917,8 @@
 	f2fs_put_page(cp1, 1);
 	f2fs_put_page(cp2, 1);
 fail_no_cp:
-<<<<<<< HEAD
 	kvfree(sbi->ckpt);
-	return -EINVAL;
-=======
-	kfree(sbi->ckpt);
 	return err;
->>>>>>> db189223
 }
 
 static void __add_dirty_inode(struct inode *inode, enum inode_type type)
