/* -*- mode: c; c-basic-offset: 8; -*-
 * vim: noexpandtab sw=8 ts=8 sts=0:
 *
 * dir.c - Operations for configfs directories.
 *
 * This program is free software; you can redistribute it and/or
 * modify it under the terms of the GNU General Public
 * License as published by the Free Software Foundation; either
 * version 2 of the License, or (at your option) any later version.
 *
 * This program is distributed in the hope that it will be useful,
 * but WITHOUT ANY WARRANTY; without even the implied warranty of
 * MERCHANTABILITY or FITNESS FOR A PARTICULAR PURPOSE.  See the GNU
 * General Public License for more details.
 *
 * You should have received a copy of the GNU General Public
 * License along with this program; if not, write to the
 * Free Software Foundation, Inc., 59 Temple Place - Suite 330,
 * Boston, MA 021110-1307, USA.
 *
 * Based on sysfs:
 * 	sysfs is Copyright (C) 2001, 2002, 2003 Patrick Mochel
 *
 * configfs Copyright (C) 2005 Oracle.  All rights reserved.
 */

#undef DEBUG

#include <linux/fs.h>
#include <linux/mount.h>
#include <linux/module.h>
#include <linux/slab.h>
#include <linux/err.h>

#include <linux/configfs.h>
#include "configfs_internal.h"

DECLARE_RWSEM(configfs_rename_sem);
/*
 * Protects mutations of configfs_dirent linkage together with proper i_mutex
 * Also protects mutations of symlinks linkage to target configfs_dirent
 * Mutators of configfs_dirent linkage must *both* have the proper inode locked
 * and configfs_dirent_lock locked, in that order.
 * This allows one to safely traverse configfs_dirent trees and symlinks without
 * having to lock inodes.
 *
 * Protects setting of CONFIGFS_USET_DROPPING: checking the flag
 * unlocked is not reliable unless in detach_groups() called from
 * rmdir()/unregister() and from configfs_attach_group()
 */
DEFINE_SPINLOCK(configfs_dirent_lock);

static void configfs_d_iput(struct dentry * dentry,
			    struct inode * inode)
{
	struct configfs_dirent *sd = dentry->d_fsdata;

	if (sd) {
		/* Coordinate with configfs_readdir */
		spin_lock(&configfs_dirent_lock);
		/*
<<<<<<< HEAD
		 * Set sd->s_dentry to null only when this dentry is the
		 * one that is going to be killed.
		 * If not do so, configfs_d_iput may run just after
		 * configfs_attach_attr and set sd->s_dentry to null
		 * even it's still in use.
=======
		 * Set sd->s_dentry to null only when this dentry is the one
		 * that is going to be killed.  Otherwise configfs_d_iput may
		 * run just after configfs_attach_attr and set sd->s_dentry to
		 * NULL even it's still in use.
>>>>>>> 93c338c2
		 */
		if (sd->s_dentry == dentry)
			sd->s_dentry = NULL;

		spin_unlock(&configfs_dirent_lock);
		configfs_put(sd);
	}
	iput(inode);
}

const struct dentry_operations configfs_dentry_ops = {
	.d_iput		= configfs_d_iput,
	.d_delete	= always_delete_dentry,
};

#ifdef CONFIG_LOCKDEP

/*
 * Helpers to make lockdep happy with our recursive locking of default groups'
 * inodes (see configfs_attach_group() and configfs_detach_group()).
 * We put default groups i_mutexes in separate classes according to their depth
 * from the youngest non-default group ancestor.
 *
 * For a non-default group A having default groups A/B, A/C, and A/C/D, default
 * groups A/B and A/C will have their inode's mutex in class
 * default_group_class[0], and default group A/C/D will be in
 * default_group_class[1].
 *
 * The lock classes are declared and assigned in inode.c, according to the
 * s_depth value.
 * The s_depth value is initialized to -1, adjusted to >= 0 when attaching
 * default groups, and reset to -1 when all default groups are attached. During
 * attachment, if configfs_create() sees s_depth > 0, the lock class of the new
 * inode's mutex is set to default_group_class[s_depth - 1].
 */

static void configfs_init_dirent_depth(struct configfs_dirent *sd)
{
	sd->s_depth = -1;
}

static void configfs_set_dir_dirent_depth(struct configfs_dirent *parent_sd,
					  struct configfs_dirent *sd)
{
	int parent_depth = parent_sd->s_depth;

	if (parent_depth >= 0)
		sd->s_depth = parent_depth + 1;
}

static void
configfs_adjust_dir_dirent_depth_before_populate(struct configfs_dirent *sd)
{
	/*
	 * item's i_mutex class is already setup, so s_depth is now only
	 * used to set new sub-directories s_depth, which is always done
	 * with item's i_mutex locked.
	 */
	/*
	 *  sd->s_depth == -1 iff we are a non default group.
	 *  else (we are a default group) sd->s_depth > 0 (see
	 *  create_dir()).
	 */
	if (sd->s_depth == -1)
		/*
		 * We are a non default group and we are going to create
		 * default groups.
		 */
		sd->s_depth = 0;
}

static void
configfs_adjust_dir_dirent_depth_after_populate(struct configfs_dirent *sd)
{
	/* We will not create default groups anymore. */
	sd->s_depth = -1;
}

#else /* CONFIG_LOCKDEP */

static void configfs_init_dirent_depth(struct configfs_dirent *sd)
{
}

static void configfs_set_dir_dirent_depth(struct configfs_dirent *parent_sd,
					  struct configfs_dirent *sd)
{
}

static void
configfs_adjust_dir_dirent_depth_before_populate(struct configfs_dirent *sd)
{
}

static void
configfs_adjust_dir_dirent_depth_after_populate(struct configfs_dirent *sd)
{
}

#endif /* CONFIG_LOCKDEP */

/*
 * Allocates a new configfs_dirent and links it to the parent configfs_dirent
 */
static struct configfs_dirent *configfs_new_dirent(struct configfs_dirent *parent_sd,
						   void *element, int type)
{
	struct configfs_dirent * sd;

	sd = kmem_cache_zalloc(configfs_dir_cachep, GFP_KERNEL);
	if (!sd)
		return ERR_PTR(-ENOMEM);

	atomic_set(&sd->s_count, 1);
	INIT_LIST_HEAD(&sd->s_links);
	INIT_LIST_HEAD(&sd->s_children);
	sd->s_element = element;
	sd->s_type = type;
	configfs_init_dirent_depth(sd);
	spin_lock(&configfs_dirent_lock);
	if (parent_sd->s_type & CONFIGFS_USET_DROPPING) {
		spin_unlock(&configfs_dirent_lock);
		kmem_cache_free(configfs_dir_cachep, sd);
		return ERR_PTR(-ENOENT);
	}
	list_add(&sd->s_sibling, &parent_sd->s_children);
	spin_unlock(&configfs_dirent_lock);

	return sd;
}

/*
 *
 * Return -EEXIST if there is already a configfs element with the same
 * name for the same parent.
 *
 * called with parent inode's i_mutex held
 */
static int configfs_dirent_exists(struct configfs_dirent *parent_sd,
				  const unsigned char *new)
{
	struct configfs_dirent * sd;

	list_for_each_entry(sd, &parent_sd->s_children, s_sibling) {
		if (sd->s_element) {
			const unsigned char *existing = configfs_get_name(sd);
			if (strcmp(existing, new))
				continue;
			else
				return -EEXIST;
		}
	}

	return 0;
}


int configfs_make_dirent(struct configfs_dirent * parent_sd,
			 struct dentry * dentry, void * element,
			 umode_t mode, int type)
{
	struct configfs_dirent * sd;

	sd = configfs_new_dirent(parent_sd, element, type);
	if (IS_ERR(sd))
		return PTR_ERR(sd);

	sd->s_mode = mode;
	sd->s_dentry = dentry;
	if (dentry)
		dentry->d_fsdata = configfs_get(sd);

	return 0;
}

static void init_dir(struct inode * inode)
{
	inode->i_op = &configfs_dir_inode_operations;
	inode->i_fop = &configfs_dir_operations;

	/* directory inodes start off with i_nlink == 2 (for "." entry) */
	inc_nlink(inode);
}

static void configfs_init_file(struct inode * inode)
{
	inode->i_size = PAGE_SIZE;
	inode->i_fop = &configfs_file_operations;
}

static void configfs_init_bin_file(struct inode *inode)
{
	inode->i_size = 0;
	inode->i_fop = &configfs_bin_file_operations;
}

static void init_symlink(struct inode * inode)
{
	inode->i_op = &configfs_symlink_inode_operations;
}

/**
 *	configfs_create_dir - create a directory for an config_item.
 *	@item:		config_itemwe're creating directory for.
 *	@dentry:	config_item's dentry.
 *
 *	Note: user-created entries won't be allowed under this new directory
 *	until it is validated by configfs_dir_set_ready()
 */

static int configfs_create_dir(struct config_item *item, struct dentry *dentry)
{
	int error;
	umode_t mode = S_IFDIR| S_IRWXU | S_IRUGO | S_IXUGO;
	struct dentry *p = dentry->d_parent;

	BUG_ON(!item);

	error = configfs_dirent_exists(p->d_fsdata, dentry->d_name.name);
	if (unlikely(error))
		return error;

	error = configfs_make_dirent(p->d_fsdata, dentry, item, mode,
				     CONFIGFS_DIR | CONFIGFS_USET_CREATING);
	if (unlikely(error))
		return error;

	configfs_set_dir_dirent_depth(p->d_fsdata, dentry->d_fsdata);
	error = configfs_create(dentry, mode, init_dir);
	if (!error) {
		inc_nlink(d_inode(p));
		item->ci_dentry = dentry;
	} else {
		struct configfs_dirent *sd = dentry->d_fsdata;
		if (sd) {
			spin_lock(&configfs_dirent_lock);
			list_del_init(&sd->s_sibling);
			spin_unlock(&configfs_dirent_lock);
			configfs_put(sd);
		}
	}
	return error;
}

/*
 * Allow userspace to create new entries under a new directory created with
 * configfs_create_dir(), and under all of its chidlren directories recursively.
 * @sd		configfs_dirent of the new directory to validate
 *
 * Caller must hold configfs_dirent_lock.
 */
static void configfs_dir_set_ready(struct configfs_dirent *sd)
{
	struct configfs_dirent *child_sd;

	sd->s_type &= ~CONFIGFS_USET_CREATING;
	list_for_each_entry(child_sd, &sd->s_children, s_sibling)
		if (child_sd->s_type & CONFIGFS_USET_CREATING)
			configfs_dir_set_ready(child_sd);
}

/*
 * Check that a directory does not belong to a directory hierarchy being
 * attached and not validated yet.
 * @sd		configfs_dirent of the directory to check
 *
 * @return	non-zero iff the directory was validated
 *
 * Note: takes configfs_dirent_lock, so the result may change from false to true
 * in two consecutive calls, but never from true to false.
 */
int configfs_dirent_is_ready(struct configfs_dirent *sd)
{
	int ret;

	spin_lock(&configfs_dirent_lock);
	ret = !(sd->s_type & CONFIGFS_USET_CREATING);
	spin_unlock(&configfs_dirent_lock);

	return ret;
}

int configfs_create_link(struct configfs_symlink *sl,
			 struct dentry *parent,
			 struct dentry *dentry)
{
	int err = 0;
	umode_t mode = S_IFLNK | S_IRWXUGO;

	err = configfs_make_dirent(parent->d_fsdata, dentry, sl, mode,
				   CONFIGFS_ITEM_LINK);
	if (!err) {
		err = configfs_create(dentry, mode, init_symlink);
		if (err) {
			struct configfs_dirent *sd = dentry->d_fsdata;
			if (sd) {
				spin_lock(&configfs_dirent_lock);
				list_del_init(&sd->s_sibling);
				spin_unlock(&configfs_dirent_lock);
				configfs_put(sd);
			}
		}
	}
	return err;
}

static void remove_dir(struct dentry * d)
{
	struct dentry * parent = dget(d->d_parent);
	struct configfs_dirent * sd;

	sd = d->d_fsdata;
	spin_lock(&configfs_dirent_lock);
	list_del_init(&sd->s_sibling);
	spin_unlock(&configfs_dirent_lock);
	configfs_put(sd);
	if (d_really_is_positive(d))
		simple_rmdir(d_inode(parent),d);

	pr_debug(" o %pd removing done (%d)\n", d, d_count(d));

	dput(parent);
}

/**
 * configfs_remove_dir - remove an config_item's directory.
 * @item:	config_item we're removing.
 *
 * The only thing special about this is that we remove any files in
 * the directory before we remove the directory, and we've inlined
 * what used to be configfs_rmdir() below, instead of calling separately.
 *
 * Caller holds the mutex of the item's inode
 */

static void configfs_remove_dir(struct config_item * item)
{
	struct dentry * dentry = dget(item->ci_dentry);

	if (!dentry)
		return;

	remove_dir(dentry);
	/**
	 * Drop reference from dget() on entrance.
	 */
	dput(dentry);
}


/* attaches attribute's configfs_dirent to the dentry corresponding to the
 * attribute file
 */
static int configfs_attach_attr(struct configfs_dirent * sd, struct dentry * dentry)
{
	struct configfs_attribute * attr = sd->s_element;
	int error;

	spin_lock(&configfs_dirent_lock);
	dentry->d_fsdata = configfs_get(sd);
	sd->s_dentry = dentry;
	spin_unlock(&configfs_dirent_lock);

	error = configfs_create(dentry, (attr->ca_mode & S_IALLUGO) | S_IFREG,
				(sd->s_type & CONFIGFS_ITEM_BIN_ATTR) ?
					configfs_init_bin_file :
					configfs_init_file);
	if (error)
		configfs_put(sd);
	return error;
}

static struct dentry * configfs_lookup(struct inode *dir,
				       struct dentry *dentry,
				       unsigned int flags)
{
	struct configfs_dirent * parent_sd = dentry->d_parent->d_fsdata;
	struct configfs_dirent * sd;
	int found = 0;
	int err;

	/*
	 * Fake invisibility if dir belongs to a group/default groups hierarchy
	 * being attached
	 *
	 * This forbids userspace to read/write attributes of items which may
	 * not complete their initialization, since the dentries of the
	 * attributes won't be instantiated.
	 */
	err = -ENOENT;
	if (!configfs_dirent_is_ready(parent_sd))
		goto out;

	list_for_each_entry(sd, &parent_sd->s_children, s_sibling) {
		if (sd->s_type & CONFIGFS_NOT_PINNED) {
			const unsigned char * name = configfs_get_name(sd);

			if (strcmp(name, dentry->d_name.name))
				continue;

			found = 1;
			err = configfs_attach_attr(sd, dentry);
			break;
		}
	}

	if (!found) {
		/*
		 * If it doesn't exist and it isn't a NOT_PINNED item,
		 * it must be negative.
		 */
		if (dentry->d_name.len > NAME_MAX)
			return ERR_PTR(-ENAMETOOLONG);
		d_add(dentry, NULL);
		return NULL;
	}

out:
	return ERR_PTR(err);
}

/*
 * Only subdirectories count here.  Files (CONFIGFS_NOT_PINNED) are
 * attributes and are removed by rmdir().  We recurse, setting
 * CONFIGFS_USET_DROPPING on all children that are candidates for
 * default detach.
 * If there is an error, the caller will reset the flags via
 * configfs_detach_rollback().
 */
static int configfs_detach_prep(struct dentry *dentry, struct dentry **wait)
{
	struct configfs_dirent *parent_sd = dentry->d_fsdata;
	struct configfs_dirent *sd;
	int ret;

	/* Mark that we're trying to drop the group */
	parent_sd->s_type |= CONFIGFS_USET_DROPPING;

	ret = -EBUSY;
	if (!list_empty(&parent_sd->s_links))
		goto out;

	ret = 0;
	list_for_each_entry(sd, &parent_sd->s_children, s_sibling) {
		if (!sd->s_element ||
		    (sd->s_type & CONFIGFS_NOT_PINNED))
			continue;
		if (sd->s_type & CONFIGFS_USET_DEFAULT) {
			/* Abort if racing with mkdir() */
			if (sd->s_type & CONFIGFS_USET_IN_MKDIR) {
				if (wait)
					*wait= dget(sd->s_dentry);
				return -EAGAIN;
			}

			/*
			 * Yup, recursive.  If there's a problem, blame
			 * deep nesting of default_groups
			 */
			ret = configfs_detach_prep(sd->s_dentry, wait);
			if (!ret)
				continue;
		} else
			ret = -ENOTEMPTY;

		break;
	}

out:
	return ret;
}

/*
 * Walk the tree, resetting CONFIGFS_USET_DROPPING wherever it was
 * set.
 */
static void configfs_detach_rollback(struct dentry *dentry)
{
	struct configfs_dirent *parent_sd = dentry->d_fsdata;
	struct configfs_dirent *sd;

	parent_sd->s_type &= ~CONFIGFS_USET_DROPPING;

	list_for_each_entry(sd, &parent_sd->s_children, s_sibling)
		if (sd->s_type & CONFIGFS_USET_DEFAULT)
			configfs_detach_rollback(sd->s_dentry);
}

static void detach_attrs(struct config_item * item)
{
	struct dentry * dentry = dget(item->ci_dentry);
	struct configfs_dirent * parent_sd;
	struct configfs_dirent * sd, * tmp;

	if (!dentry)
		return;

	pr_debug("configfs %s: dropping attrs for  dir\n",
		 dentry->d_name.name);

	parent_sd = dentry->d_fsdata;
	list_for_each_entry_safe(sd, tmp, &parent_sd->s_children, s_sibling) {
		if (!sd->s_element || !(sd->s_type & CONFIGFS_NOT_PINNED))
			continue;
		spin_lock(&configfs_dirent_lock);
		list_del_init(&sd->s_sibling);
		spin_unlock(&configfs_dirent_lock);
		configfs_drop_dentry(sd, dentry);
		configfs_put(sd);
	}

	/**
	 * Drop reference from dget() on entrance.
	 */
	dput(dentry);
}

static int populate_attrs(struct config_item *item)
{
	struct config_item_type *t = item->ci_type;
	struct configfs_attribute *attr;
	struct configfs_bin_attribute *bin_attr;
	int error = 0;
	int i;

	if (!t)
		return -EINVAL;
	if (t->ct_attrs) {
		for (i = 0; (attr = t->ct_attrs[i]) != NULL; i++) {
			if ((error = configfs_create_file(item, attr)))
				break;
		}
	}
	if (t->ct_bin_attrs) {
		for (i = 0; (bin_attr = t->ct_bin_attrs[i]) != NULL; i++) {
			error = configfs_create_bin_file(item, bin_attr);
			if (error)
				break;
		}
	}

	if (error)
		detach_attrs(item);

	return error;
}

static int configfs_attach_group(struct config_item *parent_item,
				 struct config_item *item,
				 struct dentry *dentry);
static void configfs_detach_group(struct config_item *item);

static void detach_groups(struct config_group *group)
{
	struct dentry * dentry = dget(group->cg_item.ci_dentry);
	struct dentry *child;
	struct configfs_dirent *parent_sd;
	struct configfs_dirent *sd, *tmp;

	if (!dentry)
		return;

	parent_sd = dentry->d_fsdata;
	list_for_each_entry_safe(sd, tmp, &parent_sd->s_children, s_sibling) {
		if (!sd->s_element ||
		    !(sd->s_type & CONFIGFS_USET_DEFAULT))
			continue;

		child = sd->s_dentry;

		inode_lock(d_inode(child));

		configfs_detach_group(sd->s_element);
		d_inode(child)->i_flags |= S_DEAD;
		dont_mount(child);

		inode_unlock(d_inode(child));

		d_delete(child);
		dput(child);
	}

	/**
	 * Drop reference from dget() on entrance.
	 */
	dput(dentry);
}

/*
 * This fakes mkdir(2) on a default_groups[] entry.  It
 * creates a dentry, attachs it, and then does fixup
 * on the sd->s_type.
 *
 * We could, perhaps, tweak our parent's ->mkdir for a minute and
 * try using vfs_mkdir.  Just a thought.
 */
static int create_default_group(struct config_group *parent_group,
				struct config_group *group)
{
	int ret;
	struct configfs_dirent *sd;
	/* We trust the caller holds a reference to parent */
	struct dentry *child, *parent = parent_group->cg_item.ci_dentry;

	if (!group->cg_item.ci_name)
		group->cg_item.ci_name = group->cg_item.ci_namebuf;

	ret = -ENOMEM;
	child = d_alloc_name(parent, group->cg_item.ci_name);
	if (child) {
		d_add(child, NULL);

		ret = configfs_attach_group(&parent_group->cg_item,
					    &group->cg_item, child);
		if (!ret) {
			sd = child->d_fsdata;
			sd->s_type |= CONFIGFS_USET_DEFAULT;
		} else {
			BUG_ON(d_inode(child));
			d_drop(child);
			dput(child);
		}
	}

	return ret;
}

static int populate_groups(struct config_group *group)
{
	struct config_group *new_group;
	int ret = 0;

	list_for_each_entry(new_group, &group->default_groups, group_entry) {
		ret = create_default_group(group, new_group);
		if (ret) {
			detach_groups(group);
			break;
		}
	}

	return ret;
}

void configfs_remove_default_groups(struct config_group *group)
{
	struct config_group *g, *n;

	list_for_each_entry_safe(g, n, &group->default_groups, group_entry) {
		list_del(&g->group_entry);
		config_item_put(&g->cg_item);
	}
}
EXPORT_SYMBOL(configfs_remove_default_groups);

/*
 * All of link_obj/unlink_obj/link_group/unlink_group require that
 * subsys->su_mutex is held.
 */

static void unlink_obj(struct config_item *item)
{
	struct config_group *group;

	group = item->ci_group;
	if (group) {
		list_del_init(&item->ci_entry);

		item->ci_group = NULL;
		item->ci_parent = NULL;

		/* Drop the reference for ci_entry */
		config_item_put(item);

		/* Drop the reference for ci_parent */
		config_group_put(group);
	}
}

static void link_obj(struct config_item *parent_item, struct config_item *item)
{
	/*
	 * Parent seems redundant with group, but it makes certain
	 * traversals much nicer.
	 */
	item->ci_parent = parent_item;

	/*
	 * We hold a reference on the parent for the child's ci_parent
	 * link.
	 */
	item->ci_group = config_group_get(to_config_group(parent_item));
	list_add_tail(&item->ci_entry, &item->ci_group->cg_children);

	/*
	 * We hold a reference on the child for ci_entry on the parent's
	 * cg_children
	 */
	config_item_get(item);
}

static void unlink_group(struct config_group *group)
{
	struct config_group *new_group;

	list_for_each_entry(new_group, &group->default_groups, group_entry)
		unlink_group(new_group);

	group->cg_subsys = NULL;
	unlink_obj(&group->cg_item);
}

static void link_group(struct config_group *parent_group, struct config_group *group)
{
	struct config_group *new_group;
	struct configfs_subsystem *subsys = NULL; /* gcc is a turd */

	link_obj(&parent_group->cg_item, &group->cg_item);

	if (parent_group->cg_subsys)
		subsys = parent_group->cg_subsys;
	else if (configfs_is_root(&parent_group->cg_item))
		subsys = to_configfs_subsystem(group);
	else
		BUG();
	group->cg_subsys = subsys;

	list_for_each_entry(new_group, &group->default_groups, group_entry)
		link_group(group, new_group);
}

/*
 * The goal is that configfs_attach_item() (and
 * configfs_attach_group()) can be called from either the VFS or this
 * module.  That is, they assume that the items have been created,
 * the dentry allocated, and the dcache is all ready to go.
 *
 * If they fail, they must clean up after themselves as if they
 * had never been called.  The caller (VFS or local function) will
 * handle cleaning up the dcache bits.
 *
 * configfs_detach_group() and configfs_detach_item() behave similarly on
 * the way out.  They assume that the proper semaphores are held, they
 * clean up the configfs items, and they expect their callers will
 * handle the dcache bits.
 */
static int configfs_attach_item(struct config_item *parent_item,
				struct config_item *item,
				struct dentry *dentry)
{
	int ret;

	ret = configfs_create_dir(item, dentry);
	if (!ret) {
		ret = populate_attrs(item);
		if (ret) {
			/*
			 * We are going to remove an inode and its dentry but
			 * the VFS may already have hit and used them. Thus,
			 * we must lock them as rmdir() would.
			 */
			inode_lock(d_inode(dentry));
			configfs_remove_dir(item);
			d_inode(dentry)->i_flags |= S_DEAD;
			dont_mount(dentry);
			inode_unlock(d_inode(dentry));
			d_delete(dentry);
		}
	}

	return ret;
}

/* Caller holds the mutex of the item's inode */
static void configfs_detach_item(struct config_item *item)
{
	detach_attrs(item);
	configfs_remove_dir(item);
}

static int configfs_attach_group(struct config_item *parent_item,
				 struct config_item *item,
				 struct dentry *dentry)
{
	int ret;
	struct configfs_dirent *sd;

	ret = configfs_attach_item(parent_item, item, dentry);
	if (!ret) {
		sd = dentry->d_fsdata;
		sd->s_type |= CONFIGFS_USET_DIR;

		/*
		 * FYI, we're faking mkdir in populate_groups()
		 * We must lock the group's inode to avoid races with the VFS
		 * which can already hit the inode and try to add/remove entries
		 * under it.
		 *
		 * We must also lock the inode to remove it safely in case of
		 * error, as rmdir() would.
		 */
		inode_lock_nested(d_inode(dentry), I_MUTEX_CHILD);
		configfs_adjust_dir_dirent_depth_before_populate(sd);
		ret = populate_groups(to_config_group(item));
		if (ret) {
			configfs_detach_item(item);
			d_inode(dentry)->i_flags |= S_DEAD;
			dont_mount(dentry);
		}
		configfs_adjust_dir_dirent_depth_after_populate(sd);
		inode_unlock(d_inode(dentry));
		if (ret)
			d_delete(dentry);
	}

	return ret;
}

/* Caller holds the mutex of the group's inode */
static void configfs_detach_group(struct config_item *item)
{
	detach_groups(to_config_group(item));
	configfs_detach_item(item);
}

/*
 * After the item has been detached from the filesystem view, we are
 * ready to tear it out of the hierarchy.  Notify the client before
 * we do that so they can perform any cleanup that requires
 * navigating the hierarchy.  A client does not need to provide this
 * callback.  The subsystem semaphore MUST be held by the caller, and
 * references must be valid for both items.  It also assumes the
 * caller has validated ci_type.
 */
static void client_disconnect_notify(struct config_item *parent_item,
				     struct config_item *item)
{
	struct config_item_type *type;

	type = parent_item->ci_type;
	BUG_ON(!type);

	if (type->ct_group_ops && type->ct_group_ops->disconnect_notify)
		type->ct_group_ops->disconnect_notify(to_config_group(parent_item),
						      item);
}

/*
 * Drop the initial reference from make_item()/make_group()
 * This function assumes that reference is held on item
 * and that item holds a valid reference to the parent.  Also, it
 * assumes the caller has validated ci_type.
 */
static void client_drop_item(struct config_item *parent_item,
			     struct config_item *item)
{
	struct config_item_type *type;

	type = parent_item->ci_type;
	BUG_ON(!type);

	/*
	 * If ->drop_item() exists, it is responsible for the
	 * config_item_put().
	 */
	if (type->ct_group_ops && type->ct_group_ops->drop_item)
		type->ct_group_ops->drop_item(to_config_group(parent_item),
					      item);
	else
		config_item_put(item);
}

#ifdef DEBUG
static void configfs_dump_one(struct configfs_dirent *sd, int level)
{
	pr_info("%*s\"%s\":\n", level, " ", configfs_get_name(sd));

#define type_print(_type) if (sd->s_type & _type) pr_info("%*s %s\n", level, " ", #_type);
	type_print(CONFIGFS_ROOT);
	type_print(CONFIGFS_DIR);
	type_print(CONFIGFS_ITEM_ATTR);
	type_print(CONFIGFS_ITEM_LINK);
	type_print(CONFIGFS_USET_DIR);
	type_print(CONFIGFS_USET_DEFAULT);
	type_print(CONFIGFS_USET_DROPPING);
#undef type_print
}

static int configfs_dump(struct configfs_dirent *sd, int level)
{
	struct configfs_dirent *child_sd;
	int ret = 0;

	configfs_dump_one(sd, level);

	if (!(sd->s_type & (CONFIGFS_DIR|CONFIGFS_ROOT)))
		return 0;

	list_for_each_entry(child_sd, &sd->s_children, s_sibling) {
		ret = configfs_dump(child_sd, level + 2);
		if (ret)
			break;
	}

	return ret;
}
#endif


/*
 * configfs_depend_item() and configfs_undepend_item()
 *
 * WARNING: Do not call these from a configfs callback!
 *
 * This describes these functions and their helpers.
 *
 * Allow another kernel system to depend on a config_item.  If this
 * happens, the item cannot go away until the dependent can live without
 * it.  The idea is to give client modules as simple an interface as
 * possible.  When a system asks them to depend on an item, they just
 * call configfs_depend_item().  If the item is live and the client
 * driver is in good shape, we'll happily do the work for them.
 *
 * Why is the locking complex?  Because configfs uses the VFS to handle
 * all locking, but this function is called outside the normal
 * VFS->configfs path.  So it must take VFS locks to prevent the
 * VFS->configfs stuff (configfs_mkdir(), configfs_rmdir(), etc).  This is
 * why you can't call these functions underneath configfs callbacks.
 *
 * Note, btw, that this can be called at *any* time, even when a configfs
 * subsystem isn't registered, or when configfs is loading or unloading.
 * Just like configfs_register_subsystem().  So we take the same
 * precautions.  We pin the filesystem.  We lock configfs_dirent_lock.
 * If we can find the target item in the
 * configfs tree, it must be part of the subsystem tree as well, so we
 * do not need the subsystem semaphore.  Holding configfs_dirent_lock helps
 * locking out mkdir() and rmdir(), who might be racing us.
 */

/*
 * configfs_depend_prep()
 *
 * Only subdirectories count here.  Files (CONFIGFS_NOT_PINNED) are
 * attributes.  This is similar but not the same to configfs_detach_prep().
 * Note that configfs_detach_prep() expects the parent to be locked when it
 * is called, but we lock the parent *inside* configfs_depend_prep().  We
 * do that so we can unlock it if we find nothing.
 *
 * Here we do a depth-first search of the dentry hierarchy looking for
 * our object.
 * We deliberately ignore items tagged as dropping since they are virtually
 * dead, as well as items in the middle of attachment since they virtually
 * do not exist yet. This completes the locking out of racing mkdir() and
 * rmdir().
 * Note: subdirectories in the middle of attachment start with s_type =
 * CONFIGFS_DIR|CONFIGFS_USET_CREATING set by create_dir().  When
 * CONFIGFS_USET_CREATING is set, we ignore the item.  The actual set of
 * s_type is in configfs_new_dirent(), which has configfs_dirent_lock.
 *
 * If the target is not found, -ENOENT is bubbled up.
 *
 * This adds a requirement that all config_items be unique!
 *
 * This is recursive.  There isn't
 * much on the stack, though, so folks that need this function - be careful
 * about your stack!  Patches will be accepted to make it iterative.
 */
static int configfs_depend_prep(struct dentry *origin,
				struct config_item *target)
{
	struct configfs_dirent *child_sd, *sd;
	int ret = 0;

	BUG_ON(!origin || !origin->d_fsdata);
	sd = origin->d_fsdata;

	if (sd->s_element == target)  /* Boo-yah */
		goto out;

	list_for_each_entry(child_sd, &sd->s_children, s_sibling) {
		if ((child_sd->s_type & CONFIGFS_DIR) &&
		    !(child_sd->s_type & CONFIGFS_USET_DROPPING) &&
		    !(child_sd->s_type & CONFIGFS_USET_CREATING)) {
			ret = configfs_depend_prep(child_sd->s_dentry,
						   target);
			if (!ret)
				goto out;  /* Child path boo-yah */
		}
	}

	/* We looped all our children and didn't find target */
	ret = -ENOENT;

out:
	return ret;
}

static int configfs_do_depend_item(struct dentry *subsys_dentry,
				   struct config_item *target)
{
	struct configfs_dirent *p;
	int ret;

	spin_lock(&configfs_dirent_lock);
	/* Scan the tree, return 0 if found */
	ret = configfs_depend_prep(subsys_dentry, target);
	if (ret)
		goto out_unlock_dirent_lock;

	/*
	 * We are sure that the item is not about to be removed by rmdir(), and
	 * not in the middle of attachment by mkdir().
	 */
	p = target->ci_dentry->d_fsdata;
	p->s_dependent_count += 1;

out_unlock_dirent_lock:
	spin_unlock(&configfs_dirent_lock);

	return ret;
}

static inline struct configfs_dirent *
configfs_find_subsys_dentry(struct configfs_dirent *root_sd,
			    struct config_item *subsys_item)
{
	struct configfs_dirent *p;
	struct configfs_dirent *ret = NULL;

	list_for_each_entry(p, &root_sd->s_children, s_sibling) {
		if (p->s_type & CONFIGFS_DIR &&
		    p->s_element == subsys_item) {
			ret = p;
			break;
		}
	}

	return ret;
}


int configfs_depend_item(struct configfs_subsystem *subsys,
			 struct config_item *target)
{
	int ret;
	struct configfs_dirent *subsys_sd;
	struct config_item *s_item = &subsys->su_group.cg_item;
	struct dentry *root;

	/*
	 * Pin the configfs filesystem.  This means we can safely access
	 * the root of the configfs filesystem.
	 */
	root = configfs_pin_fs();
	if (IS_ERR(root))
		return PTR_ERR(root);

	/*
	 * Next, lock the root directory.  We're going to check that the
	 * subsystem is really registered, and so we need to lock out
	 * configfs_[un]register_subsystem().
	 */
	inode_lock(d_inode(root));

	subsys_sd = configfs_find_subsys_dentry(root->d_fsdata, s_item);
	if (!subsys_sd) {
		ret = -ENOENT;
		goto out_unlock_fs;
	}

	/* Ok, now we can trust subsys/s_item */
	ret = configfs_do_depend_item(subsys_sd->s_dentry, target);

out_unlock_fs:
	inode_unlock(d_inode(root));

	/*
	 * If we succeeded, the fs is pinned via other methods.  If not,
	 * we're done with it anyway.  So release_fs() is always right.
	 */
	configfs_release_fs();

	return ret;
}
EXPORT_SYMBOL(configfs_depend_item);

/*
 * Release the dependent linkage.  This is much simpler than
 * configfs_depend_item() because we know that that the client driver is
 * pinned, thus the subsystem is pinned, and therefore configfs is pinned.
 */
void configfs_undepend_item(struct config_item *target)
{
	struct configfs_dirent *sd;

	/*
	 * Since we can trust everything is pinned, we just need
	 * configfs_dirent_lock.
	 */
	spin_lock(&configfs_dirent_lock);

	sd = target->ci_dentry->d_fsdata;
	BUG_ON(sd->s_dependent_count < 1);

	sd->s_dependent_count -= 1;

	/*
	 * After this unlock, we cannot trust the item to stay alive!
	 * DO NOT REFERENCE item after this unlock.
	 */
	spin_unlock(&configfs_dirent_lock);
}
EXPORT_SYMBOL(configfs_undepend_item);

/*
 * caller_subsys is a caller's subsystem not target's. This is used to
 * determine if we should lock root and check subsys or not. When we are
 * in the same subsystem as our target there is no need to do locking as
 * we know that subsys is valid and is not unregistered during this function
 * as we are called from callback of one of his children and VFS holds a lock
 * on some inode. Otherwise we have to lock our root to  ensure that target's
 * subsystem it is not unregistered during this function.
 */
int configfs_depend_item_unlocked(struct configfs_subsystem *caller_subsys,
				  struct config_item *target)
{
	struct configfs_subsystem *target_subsys;
	struct config_group *root, *parent;
	struct configfs_dirent *subsys_sd;
	int ret = -ENOENT;

	/* Disallow this function for configfs root */
	if (configfs_is_root(target))
		return -EINVAL;

	parent = target->ci_group;
	/*
	 * This may happen when someone is trying to depend root
	 * directory of some subsystem
	 */
	if (configfs_is_root(&parent->cg_item)) {
		target_subsys = to_configfs_subsystem(to_config_group(target));
		root = parent;
	} else {
		target_subsys = parent->cg_subsys;
		/* Find a cofnigfs root as we may need it for locking */
		for (root = parent; !configfs_is_root(&root->cg_item);
		     root = root->cg_item.ci_group)
			;
	}

	if (target_subsys != caller_subsys) {
		/*
		 * We are in other configfs subsystem, so we have to do
		 * additional locking to prevent other subsystem from being
		 * unregistered
		 */
		inode_lock(d_inode(root->cg_item.ci_dentry));

		/*
		 * As we are trying to depend item from other subsystem
		 * we have to check if this subsystem is still registered
		 */
		subsys_sd = configfs_find_subsys_dentry(
				root->cg_item.ci_dentry->d_fsdata,
				&target_subsys->su_group.cg_item);
		if (!subsys_sd)
			goto out_root_unlock;
	} else {
		subsys_sd = target_subsys->su_group.cg_item.ci_dentry->d_fsdata;
	}

	/* Now we can execute core of depend item */
	ret = configfs_do_depend_item(subsys_sd->s_dentry, target);

	if (target_subsys != caller_subsys)
out_root_unlock:
		/*
		 * We were called from subsystem other than our target so we
		 * took some locks so now it's time to release them
		 */
		inode_unlock(d_inode(root->cg_item.ci_dentry));

	return ret;
}
EXPORT_SYMBOL(configfs_depend_item_unlocked);

static int configfs_mkdir(struct inode *dir, struct dentry *dentry, umode_t mode)
{
	int ret = 0;
	int module_got = 0;
	struct config_group *group = NULL;
	struct config_item *item = NULL;
	struct config_item *parent_item;
	struct configfs_subsystem *subsys;
	struct configfs_dirent *sd;
	struct config_item_type *type;
	struct module *subsys_owner = NULL, *new_item_owner = NULL;
	char *name;

	sd = dentry->d_parent->d_fsdata;

	/*
	 * Fake invisibility if dir belongs to a group/default groups hierarchy
	 * being attached
	 */
	if (!configfs_dirent_is_ready(sd)) {
		ret = -ENOENT;
		goto out;
	}

	if (!(sd->s_type & CONFIGFS_USET_DIR)) {
		ret = -EPERM;
		goto out;
	}

	/* Get a working ref for the duration of this function */
	parent_item = configfs_get_config_item(dentry->d_parent);
	type = parent_item->ci_type;
	subsys = to_config_group(parent_item)->cg_subsys;
	BUG_ON(!subsys);

	if (!type || !type->ct_group_ops ||
	    (!type->ct_group_ops->make_group &&
	     !type->ct_group_ops->make_item)) {
		ret = -EPERM;  /* Lack-of-mkdir returns -EPERM */
		goto out_put;
	}

	/*
	 * The subsystem may belong to a different module than the item
	 * being created.  We don't want to safely pin the new item but
	 * fail to pin the subsystem it sits under.
	 */
	if (!subsys->su_group.cg_item.ci_type) {
		ret = -EINVAL;
		goto out_put;
	}
	subsys_owner = subsys->su_group.cg_item.ci_type->ct_owner;
	if (!try_module_get(subsys_owner)) {
		ret = -EINVAL;
		goto out_put;
	}

	name = kmalloc(dentry->d_name.len + 1, GFP_KERNEL);
	if (!name) {
		ret = -ENOMEM;
		goto out_subsys_put;
	}

	snprintf(name, dentry->d_name.len + 1, "%s", dentry->d_name.name);

	mutex_lock(&subsys->su_mutex);
	if (type->ct_group_ops->make_group) {
		group = type->ct_group_ops->make_group(to_config_group(parent_item), name);
		if (!group)
			group = ERR_PTR(-ENOMEM);
		if (!IS_ERR(group)) {
			link_group(to_config_group(parent_item), group);
			item = &group->cg_item;
		} else
			ret = PTR_ERR(group);
	} else {
		item = type->ct_group_ops->make_item(to_config_group(parent_item), name);
		if (!item)
			item = ERR_PTR(-ENOMEM);
		if (!IS_ERR(item))
			link_obj(parent_item, item);
		else
			ret = PTR_ERR(item);
	}
	mutex_unlock(&subsys->su_mutex);

	kfree(name);
	if (ret) {
		/*
		 * If ret != 0, then link_obj() was never called.
		 * There are no extra references to clean up.
		 */
		goto out_subsys_put;
	}

	/*
	 * link_obj() has been called (via link_group() for groups).
	 * From here on out, errors must clean that up.
	 */

	type = item->ci_type;
	if (!type) {
		ret = -EINVAL;
		goto out_unlink;
	}

	new_item_owner = type->ct_owner;
	if (!try_module_get(new_item_owner)) {
		ret = -EINVAL;
		goto out_unlink;
	}

	/*
	 * I hate doing it this way, but if there is
	 * an error,  module_put() probably should
	 * happen after any cleanup.
	 */
	module_got = 1;

	/*
	 * Make racing rmdir() fail if it did not tag parent with
	 * CONFIGFS_USET_DROPPING
	 * Note: if CONFIGFS_USET_DROPPING is already set, attach_group() will
	 * fail and let rmdir() terminate correctly
	 */
	spin_lock(&configfs_dirent_lock);
	/* This will make configfs_detach_prep() fail */
	sd->s_type |= CONFIGFS_USET_IN_MKDIR;
	spin_unlock(&configfs_dirent_lock);

	if (group)
		ret = configfs_attach_group(parent_item, item, dentry);
	else
		ret = configfs_attach_item(parent_item, item, dentry);

	spin_lock(&configfs_dirent_lock);
	sd->s_type &= ~CONFIGFS_USET_IN_MKDIR;
	if (!ret)
		configfs_dir_set_ready(dentry->d_fsdata);
	spin_unlock(&configfs_dirent_lock);

out_unlink:
	if (ret) {
		/* Tear down everything we built up */
		mutex_lock(&subsys->su_mutex);

		client_disconnect_notify(parent_item, item);
		if (group)
			unlink_group(group);
		else
			unlink_obj(item);
		client_drop_item(parent_item, item);

		mutex_unlock(&subsys->su_mutex);

		if (module_got)
			module_put(new_item_owner);
	}

out_subsys_put:
	if (ret)
		module_put(subsys_owner);

out_put:
	/*
	 * link_obj()/link_group() took a reference from child->parent,
	 * so the parent is safely pinned.  We can drop our working
	 * reference.
	 */
	config_item_put(parent_item);

out:
	return ret;
}

static int configfs_rmdir(struct inode *dir, struct dentry *dentry)
{
	struct config_item *parent_item;
	struct config_item *item;
	struct configfs_subsystem *subsys;
	struct configfs_dirent *sd;
	struct module *subsys_owner = NULL, *dead_item_owner = NULL;
	int ret;

	sd = dentry->d_fsdata;
	if (sd->s_type & CONFIGFS_USET_DEFAULT)
		return -EPERM;

	/* Get a working ref until we have the child */
	parent_item = configfs_get_config_item(dentry->d_parent);
	subsys = to_config_group(parent_item)->cg_subsys;
	BUG_ON(!subsys);

	if (!parent_item->ci_type) {
		config_item_put(parent_item);
		return -EINVAL;
	}

	/* configfs_mkdir() shouldn't have allowed this */
	BUG_ON(!subsys->su_group.cg_item.ci_type);
	subsys_owner = subsys->su_group.cg_item.ci_type->ct_owner;

	/*
	 * Ensure that no racing symlink() will make detach_prep() fail while
	 * the new link is temporarily attached
	 */
	do {
		struct dentry *wait;

		mutex_lock(&configfs_symlink_mutex);
		spin_lock(&configfs_dirent_lock);
		/*
		 * Here's where we check for dependents.  We're protected by
		 * configfs_dirent_lock.
		 * If no dependent, atomically tag the item as dropping.
		 */
		ret = sd->s_dependent_count ? -EBUSY : 0;
		if (!ret) {
			ret = configfs_detach_prep(dentry, &wait);
			if (ret)
				configfs_detach_rollback(dentry);
		}
		spin_unlock(&configfs_dirent_lock);
		mutex_unlock(&configfs_symlink_mutex);

		if (ret) {
			if (ret != -EAGAIN) {
				config_item_put(parent_item);
				return ret;
			}

			/* Wait until the racing operation terminates */
			inode_lock(d_inode(wait));
			inode_unlock(d_inode(wait));
			dput(wait);
		}
	} while (ret == -EAGAIN);

	/* Get a working ref for the duration of this function */
	item = configfs_get_config_item(dentry);

	/* Drop reference from above, item already holds one. */
	config_item_put(parent_item);

	if (item->ci_type)
		dead_item_owner = item->ci_type->ct_owner;

	if (sd->s_type & CONFIGFS_USET_DIR) {
		configfs_detach_group(item);

		mutex_lock(&subsys->su_mutex);
		client_disconnect_notify(parent_item, item);
		unlink_group(to_config_group(item));
	} else {
		configfs_detach_item(item);

		mutex_lock(&subsys->su_mutex);
		client_disconnect_notify(parent_item, item);
		unlink_obj(item);
	}

	client_drop_item(parent_item, item);
	mutex_unlock(&subsys->su_mutex);

	/* Drop our reference from above */
	config_item_put(item);

	module_put(dead_item_owner);
	module_put(subsys_owner);

	return 0;
}

const struct inode_operations configfs_dir_inode_operations = {
	.mkdir		= configfs_mkdir,
	.rmdir		= configfs_rmdir,
	.symlink	= configfs_symlink,
	.unlink		= configfs_unlink,
	.lookup		= configfs_lookup,
	.setattr	= configfs_setattr,
};

const struct inode_operations configfs_root_inode_operations = {
	.lookup		= configfs_lookup,
	.setattr	= configfs_setattr,
};

#if 0
int configfs_rename_dir(struct config_item * item, const char *new_name)
{
	int error = 0;
	struct dentry * new_dentry, * parent;

	if (!strcmp(config_item_name(item), new_name))
		return -EINVAL;

	if (!item->parent)
		return -EINVAL;

	down_write(&configfs_rename_sem);
	parent = item->parent->dentry;

	inode_lock(d_inode(parent));

	new_dentry = lookup_one_len(new_name, parent, strlen(new_name));
	if (!IS_ERR(new_dentry)) {
		if (d_really_is_negative(new_dentry)) {
			error = config_item_set_name(item, "%s", new_name);
			if (!error) {
				d_add(new_dentry, NULL);
				d_move(item->dentry, new_dentry);
			}
			else
				d_delete(new_dentry);
		} else
			error = -EEXIST;
		dput(new_dentry);
	}
	inode_unlock(d_inode(parent));
	up_write(&configfs_rename_sem);

	return error;
}
#endif

static int configfs_dir_open(struct inode *inode, struct file *file)
{
	struct dentry * dentry = file->f_path.dentry;
	struct configfs_dirent * parent_sd = dentry->d_fsdata;
	int err;

	inode_lock(d_inode(dentry));
	/*
	 * Fake invisibility if dir belongs to a group/default groups hierarchy
	 * being attached
	 */
	err = -ENOENT;
	if (configfs_dirent_is_ready(parent_sd)) {
		file->private_data = configfs_new_dirent(parent_sd, NULL, 0);
		if (IS_ERR(file->private_data))
			err = PTR_ERR(file->private_data);
		else
			err = 0;
	}
	inode_unlock(d_inode(dentry));

	return err;
}

static int configfs_dir_close(struct inode *inode, struct file *file)
{
	struct dentry * dentry = file->f_path.dentry;
	struct configfs_dirent * cursor = file->private_data;

	inode_lock(d_inode(dentry));
	spin_lock(&configfs_dirent_lock);
	list_del_init(&cursor->s_sibling);
	spin_unlock(&configfs_dirent_lock);
	inode_unlock(d_inode(dentry));

	release_configfs_dirent(cursor);

	return 0;
}

/* Relationship between s_mode and the DT_xxx types */
static inline unsigned char dt_type(struct configfs_dirent *sd)
{
	return (sd->s_mode >> 12) & 15;
}

static int configfs_readdir(struct file *file, struct dir_context *ctx)
{
	struct dentry *dentry = file->f_path.dentry;
	struct super_block *sb = dentry->d_sb;
	struct configfs_dirent * parent_sd = dentry->d_fsdata;
	struct configfs_dirent *cursor = file->private_data;
	struct list_head *p, *q = &cursor->s_sibling;
	ino_t ino = 0;

	if (!dir_emit_dots(file, ctx))
		return 0;
	spin_lock(&configfs_dirent_lock);
	if (ctx->pos == 2)
		list_move(q, &parent_sd->s_children);
	for (p = q->next; p != &parent_sd->s_children; p = p->next) {
		struct configfs_dirent *next;
		const char *name;
		int len;
		struct inode *inode = NULL;

		next = list_entry(p, struct configfs_dirent, s_sibling);
		if (!next->s_element)
			continue;

		/*
		 * We'll have a dentry and an inode for
		 * PINNED items and for open attribute
		 * files.  We lock here to prevent a race
		 * with configfs_d_iput() clearing
		 * s_dentry before calling iput().
		 *
		 * Why do we go to the trouble?  If
		 * someone has an attribute file open,
		 * the inode number should match until
		 * they close it.  Beyond that, we don't
		 * care.
		 */
		dentry = next->s_dentry;
		if (dentry)
			inode = d_inode(dentry);
		if (inode)
			ino = inode->i_ino;
		spin_unlock(&configfs_dirent_lock);
		if (!inode)
			ino = iunique(sb, 2);

		name = configfs_get_name(next);
		len = strlen(name);

		if (!dir_emit(ctx, name, len, ino, dt_type(next)))
			return 0;

		spin_lock(&configfs_dirent_lock);
		list_move(q, p);
		p = q;
		ctx->pos++;
	}
	spin_unlock(&configfs_dirent_lock);
	return 0;
}

static loff_t configfs_dir_lseek(struct file *file, loff_t offset, int whence)
{
	struct dentry * dentry = file->f_path.dentry;

	switch (whence) {
		case 1:
			offset += file->f_pos;
		case 0:
			if (offset >= 0)
				break;
		default:
			return -EINVAL;
	}
	if (offset != file->f_pos) {
		file->f_pos = offset;
		if (file->f_pos >= 2) {
			struct configfs_dirent *sd = dentry->d_fsdata;
			struct configfs_dirent *cursor = file->private_data;
			struct list_head *p;
			loff_t n = file->f_pos - 2;

			spin_lock(&configfs_dirent_lock);
			list_del(&cursor->s_sibling);
			p = sd->s_children.next;
			while (n && p != &sd->s_children) {
				struct configfs_dirent *next;
				next = list_entry(p, struct configfs_dirent,
						   s_sibling);
				if (next->s_element)
					n--;
				p = p->next;
			}
			list_add_tail(&cursor->s_sibling, p);
			spin_unlock(&configfs_dirent_lock);
		}
	}
	return offset;
}

const struct file_operations configfs_dir_operations = {
	.open		= configfs_dir_open,
	.release	= configfs_dir_close,
	.llseek		= configfs_dir_lseek,
	.read		= generic_read_dir,
	.iterate_shared	= configfs_readdir,
};

/**
 * configfs_register_group - creates a parent-child relation between two groups
 * @parent_group:	parent group
 * @group:		child group
 *
 * link groups, creates dentry for the child and attaches it to the
 * parent dentry.
 *
 * Return: 0 on success, negative errno code on error
 */
int configfs_register_group(struct config_group *parent_group,
			    struct config_group *group)
{
	struct configfs_subsystem *subsys = parent_group->cg_subsys;
	struct dentry *parent;
	int ret;

	mutex_lock(&subsys->su_mutex);
	link_group(parent_group, group);
	mutex_unlock(&subsys->su_mutex);

	parent = parent_group->cg_item.ci_dentry;

	inode_lock_nested(d_inode(parent), I_MUTEX_PARENT);
	ret = create_default_group(parent_group, group);
	if (ret)
		goto err_out;

	spin_lock(&configfs_dirent_lock);
	configfs_dir_set_ready(group->cg_item.ci_dentry->d_fsdata);
	spin_unlock(&configfs_dirent_lock);
	inode_unlock(d_inode(parent));
	return 0;
err_out:
	inode_unlock(d_inode(parent));
	mutex_lock(&subsys->su_mutex);
	unlink_group(group);
	mutex_unlock(&subsys->su_mutex);
	return ret;
}
EXPORT_SYMBOL(configfs_register_group);

/**
 * configfs_unregister_group() - unregisters a child group from its parent
 * @group: parent group to be unregistered
 *
 * Undoes configfs_register_group()
 */
void configfs_unregister_group(struct config_group *group)
{
	struct configfs_subsystem *subsys = group->cg_subsys;
	struct dentry *dentry = group->cg_item.ci_dentry;
	struct dentry *parent = group->cg_item.ci_parent->ci_dentry;

	mutex_lock(&subsys->su_mutex);
	if (!group->cg_item.ci_parent->ci_group) {
		/*
		 * The parent has already been unlinked and detached
		 * due to a rmdir.
		 */
		goto unlink_group;
	}
	mutex_unlock(&subsys->su_mutex);

	inode_lock_nested(d_inode(parent), I_MUTEX_PARENT);
	spin_lock(&configfs_dirent_lock);
	configfs_detach_prep(dentry, NULL);
	spin_unlock(&configfs_dirent_lock);

	configfs_detach_group(&group->cg_item);
	d_inode(dentry)->i_flags |= S_DEAD;
	dont_mount(dentry);
	d_delete(dentry);
	inode_unlock(d_inode(parent));

	dput(dentry);

	mutex_lock(&subsys->su_mutex);
unlink_group:
	unlink_group(group);
	mutex_unlock(&subsys->su_mutex);
}
EXPORT_SYMBOL(configfs_unregister_group);

/**
 * configfs_register_default_group() - allocates and registers a child group
 * @parent_group:	parent group
 * @name:		child group name
 * @item_type:		child item type description
 *
 * boilerplate to allocate and register a child group with its parent. We need
 * kzalloc'ed memory because child's default_group is initially empty.
 *
 * Return: allocated config group or ERR_PTR() on error
 */
struct config_group *
configfs_register_default_group(struct config_group *parent_group,
				const char *name,
				struct config_item_type *item_type)
{
	int ret;
	struct config_group *group;

	group = kzalloc(sizeof(*group), GFP_KERNEL);
	if (!group)
		return ERR_PTR(-ENOMEM);
	config_group_init_type_name(group, name, item_type);

	ret = configfs_register_group(parent_group, group);
	if (ret) {
		kfree(group);
		return ERR_PTR(ret);
	}
	return group;
}
EXPORT_SYMBOL(configfs_register_default_group);

/**
 * configfs_unregister_default_group() - unregisters and frees a child group
 * @group:	the group to act on
 */
void configfs_unregister_default_group(struct config_group *group)
{
	configfs_unregister_group(group);
	kfree(group);
}
EXPORT_SYMBOL(configfs_unregister_default_group);

int configfs_register_subsystem(struct configfs_subsystem *subsys)
{
	int err;
	struct config_group *group = &subsys->su_group;
	struct dentry *dentry;
	struct dentry *root;
	struct configfs_dirent *sd;

	root = configfs_pin_fs();
	if (IS_ERR(root))
		return PTR_ERR(root);

	if (!group->cg_item.ci_name)
		group->cg_item.ci_name = group->cg_item.ci_namebuf;

	sd = root->d_fsdata;
	link_group(to_config_group(sd->s_element), group);

	inode_lock_nested(d_inode(root), I_MUTEX_PARENT);

	err = -ENOMEM;
	dentry = d_alloc_name(root, group->cg_item.ci_name);
	if (dentry) {
		d_add(dentry, NULL);

		err = configfs_attach_group(sd->s_element, &group->cg_item,
					    dentry);
		if (err) {
			BUG_ON(d_inode(dentry));
			d_drop(dentry);
			dput(dentry);
		} else {
			spin_lock(&configfs_dirent_lock);
			configfs_dir_set_ready(dentry->d_fsdata);
			spin_unlock(&configfs_dirent_lock);
		}
	}

	inode_unlock(d_inode(root));

	if (err) {
		unlink_group(group);
		configfs_release_fs();
	}

	return err;
}

void configfs_unregister_subsystem(struct configfs_subsystem *subsys)
{
	struct config_group *group = &subsys->su_group;
	struct dentry *dentry = group->cg_item.ci_dentry;
	struct dentry *root = dentry->d_sb->s_root;

	if (dentry->d_parent != root) {
		pr_err("Tried to unregister non-subsystem!\n");
		return;
	}

	inode_lock_nested(d_inode(root),
			  I_MUTEX_PARENT);
	inode_lock_nested(d_inode(dentry), I_MUTEX_CHILD);
	mutex_lock(&configfs_symlink_mutex);
	spin_lock(&configfs_dirent_lock);
	if (configfs_detach_prep(dentry, NULL)) {
		pr_err("Tried to unregister non-empty subsystem!\n");
	}
	spin_unlock(&configfs_dirent_lock);
	mutex_unlock(&configfs_symlink_mutex);
	configfs_detach_group(&group->cg_item);
	d_inode(dentry)->i_flags |= S_DEAD;
	dont_mount(dentry);
	inode_unlock(d_inode(dentry));

	d_delete(dentry);

	inode_unlock(d_inode(root));

	dput(dentry);

	unlink_group(group);
	configfs_release_fs();
}

EXPORT_SYMBOL(configfs_register_subsystem);
EXPORT_SYMBOL(configfs_unregister_subsystem);<|MERGE_RESOLUTION|>--- conflicted
+++ resolved
@@ -59,18 +59,10 @@
 		/* Coordinate with configfs_readdir */
 		spin_lock(&configfs_dirent_lock);
 		/*
-<<<<<<< HEAD
-		 * Set sd->s_dentry to null only when this dentry is the
-		 * one that is going to be killed.
-		 * If not do so, configfs_d_iput may run just after
-		 * configfs_attach_attr and set sd->s_dentry to null
-		 * even it's still in use.
-=======
 		 * Set sd->s_dentry to null only when this dentry is the one
 		 * that is going to be killed.  Otherwise configfs_d_iput may
 		 * run just after configfs_attach_attr and set sd->s_dentry to
 		 * NULL even it's still in use.
->>>>>>> 93c338c2
 		 */
 		if (sd->s_dentry == dentry)
 			sd->s_dentry = NULL;
