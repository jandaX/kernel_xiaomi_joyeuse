--- conflicted
+++ resolved
@@ -694,8 +694,6 @@
 }
 EXPORT_SYMBOL(qrtr_peek_pkt_size);
 
-<<<<<<< HEAD
-=======
 static void qrtr_alloc_backup(struct work_struct *work)
 {
 	struct sk_buff *skb;
@@ -749,7 +747,6 @@
 	skb_queue_purge(&qrtr_backup_hi);
 }
 
->>>>>>> 9838220d
 /**
  * qrtr_endpoint_post() - post incoming data
  * @ep: endpoint handle
