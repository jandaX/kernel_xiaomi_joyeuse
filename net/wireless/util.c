--- conflicted
+++ resolved
@@ -1876,7 +1876,6 @@
 	{ 0xaa, 0xaa, 0x03, 0x00, 0x00, 0xf8 };
 EXPORT_SYMBOL(bridge_tunnel_header);
 
-<<<<<<< HEAD
 bool cfg80211_is_gratuitous_arp_unsolicited_na(struct sk_buff *skb)
 {
 	const struct ethhdr *eth = (void *)skb->data;
@@ -1927,7 +1926,7 @@
 	return false;
 }
 EXPORT_SYMBOL(cfg80211_is_gratuitous_arp_unsolicited_na);
-=======
+
 /* Layer 2 Update frame (802.2 Type 1 LLC XID Update response) */
 struct iapp_layer2_update {
 	u8 da[ETH_ALEN];	/* broadcast */
@@ -1971,5 +1970,4 @@
 	memset(skb->cb, 0, sizeof(skb->cb));
 	netif_rx_ni(skb);
 }
-EXPORT_SYMBOL(cfg80211_send_layer2_update);
->>>>>>> c1141b3a
+EXPORT_SYMBOL(cfg80211_send_layer2_update);