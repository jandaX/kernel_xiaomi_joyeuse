/* Bottleneck Bandwidth and RTT (BBR) congestion control
 *
 * BBR congestion control computes the sending rate based on the delivery
 * rate (throughput) estimated from ACKs. In a nutshell:
 *
 *   On each ACK, update our model of the network path:
 *      bottleneck_bandwidth = windowed_max(delivered / elapsed, 10 round trips)
 *      min_rtt = windowed_min(rtt, 10 seconds)
 *   pacing_rate = pacing_gain * bottleneck_bandwidth
 *   cwnd = max(cwnd_gain * bottleneck_bandwidth * min_rtt, 4)
 *
 * The core algorithm does not react directly to packet losses or delays,
 * although BBR may adjust the size of next send per ACK when loss is
 * observed, or adjust the sending rate if it estimates there is a
 * traffic policer, in order to keep the drop rate reasonable.
 *
 * Here is a state transition diagram for BBR:
 *
 *             |
 *             V
 *    +---> STARTUP  ----+
 *    |        |         |
 *    |        V         |
 *    |      DRAIN   ----+
 *    |        |         |
 *    |        V         |
 *    +---> PROBE_BW ----+
 *    |      ^    |      |
 *    |      |    |      |
 *    |      +----+      |
 *    |                  |
 *    +---- PROBE_RTT <--+
 *
 * A BBR flow starts in STARTUP, and ramps up its sending rate quickly.
 * When it estimates the pipe is full, it enters DRAIN to drain the queue.
 * In steady state a BBR flow only uses PROBE_BW and PROBE_RTT.
 * A long-lived BBR flow spends the vast majority of its time remaining
 * (repeatedly) in PROBE_BW, fully probing and utilizing the pipe's bandwidth
 * in a fair manner, with a small, bounded queue. *If* a flow has been
 * continuously sending for the entire min_rtt window, and hasn't seen an RTT
 * sample that matches or decreases its min_rtt estimate for 10 seconds, then
 * it briefly enters PROBE_RTT to cut inflight to a minimum value to re-probe
 * the path's two-way propagation delay (min_rtt). When exiting PROBE_RTT, if
 * we estimated that we reached the full bw of the pipe then we enter PROBE_BW;
 * otherwise we enter STARTUP to try to fill the pipe.
 *
 * BBR is described in detail in:
 *   "BBR: Congestion-Based Congestion Control",
 *   Neal Cardwell, Yuchung Cheng, C. Stephen Gunn, Soheil Hassas Yeganeh,
 *   Van Jacobson. ACM Queue, Vol. 14 No. 5, September-October 2016.
 *
 * There is a public e-mail list for discussing BBR development and testing:
 *   https://groups.google.com/forum/#!forum/bbr-dev
 *
 * NOTE: BBR might be used with the fq qdisc ("man tc-fq") with pacing enabled,
 * otherwise TCP stack falls back to an internal pacing using one high
 * resolution timer per TCP socket and may use more resources.
 */
#include <linux/module.h>
#include <net/tcp.h>
#include <linux/inet_diag.h>
#include <linux/inet.h>
#include <linux/random.h>
#include <linux/win_minmax.h>

/* Scale factor for rate in pkt/uSec unit to avoid truncation in bandwidth
 * estimation. The rate unit ~= (1500 bytes / 1 usec / 2^24) ~= 715 bps.
 * This handles bandwidths from 0.06pps (715bps) to 256Mpps (3Tbps) in a u32.
 * Since the minimum window is >=4 packets, the lower bound isn't
 * an issue. The upper bound isn't an issue with existing technologies.
 */
#define BW_SCALE 24
#define BW_UNIT (1 << BW_SCALE)

#define BBR_SCALE 8	/* scaling factor for fractions in BBR (e.g. gains) */
#define BBR_UNIT (1 << BBR_SCALE)

/* BBR has the following modes for deciding how fast to send: */
enum bbr_mode {
	BBR_STARTUP,	/* ramp up sending rate rapidly to fill pipe */
	BBR_DRAIN,	/* drain any queue created during startup */
	BBR_PROBE_BW,	/* discover, share bw: pace around estimated bw */
	BBR_PROBE_RTT,	/* cut inflight to min to probe min_rtt */
};

/* BBR congestion control block */
struct bbr {
	u32	min_rtt_us;	        /* min RTT in min_rtt_win_sec window */
	u32	min_rtt_stamp;	        /* timestamp of min_rtt_us */
	u32	probe_rtt_done_stamp;   /* end time for BBR_PROBE_RTT mode */
	struct minmax bw;	/* Max recent delivery rate in pkts/uS << 24 */
	u32	rtt_cnt;	    /* count of packet-timed rounds elapsed */
	u32     next_rtt_delivered; /* scb->tx.delivered at end of round */
	u64	cycle_mstamp;	     /* time of this cycle phase start */
	u32     mode:3,		     /* current bbr_mode in state machine */
		prev_ca_state:3,     /* CA state on previous ACK */
		packet_conservation:1,  /* use packet conservation? */
		round_start:1,	     /* start of packet-timed tx->ack round? */
		idle_restart:1,	     /* restarting after idle? */
		probe_rtt_round_done:1,  /* a BBR_PROBE_RTT round at 4 pkts? */
		unused:13,
		lt_is_sampling:1,    /* taking long-term ("LT") samples now? */
		lt_rtt_cnt:7,	     /* round trips in long-term interval */
		lt_use_bw:1;	     /* use lt_bw as our bw estimate? */
	u32	lt_bw;		     /* LT est delivery rate in pkts/uS << 24 */
	u32	lt_last_delivered;   /* LT intvl start: tp->delivered */
	u32	lt_last_stamp;	     /* LT intvl start: tp->delivered_mstamp */
	u32	lt_last_lost;	     /* LT intvl start: tp->lost */
	u32	pacing_gain:10,	/* current gain for setting pacing rate */
		cwnd_gain:10,	/* current gain for setting cwnd */
		full_bw_reached:1,   /* reached full bw in Startup? */
		full_bw_cnt:2,	/* number of rounds without large bw gains */
		cycle_idx:3,	/* current index in pacing_gain cycle array */
		has_seen_rtt:1, /* have we seen an RTT sample yet? */
		unused_b:5;
	u32	prior_cwnd;	/* prior cwnd upon entering loss recovery */
	u32	full_bw;	/* recent bw, to estimate if pipe is full */

	/* For tracking ACK aggregation: */
	u64	ack_epoch_mstamp;	/* start of ACK sampling epoch */
	u16	extra_acked[2];		/* max excess data ACKed in epoch */
	u32	ack_epoch_acked:20,	/* packets (S)ACKed in sampling epoch */
		extra_acked_win_rtts:5,	/* age of extra_acked, in round trips */
		extra_acked_win_idx:1,	/* current index in extra_acked array */
		unused_c:6;
};

#define CYCLE_LEN	8	/* number of phases in a pacing gain cycle */

/* Window length of bw filter (in rounds): */
static const int bbr_bw_rtts = CYCLE_LEN + 2;
/* Window length of min_rtt filter (in sec): */
static const u32 bbr_min_rtt_win_sec = 10;
/* Minimum time (in ms) spent at bbr_cwnd_min_target in BBR_PROBE_RTT mode: */
static const u32 bbr_probe_rtt_mode_ms = 200;
/* Skip TSO below the following bandwidth (bits/sec): */
static const int bbr_min_tso_rate = 1200000;

/* We use a high_gain value of 2/ln(2) because it's the smallest pacing gain
 * that will allow a smoothly increasing pacing rate that will double each RTT
 * and send the same number of packets per RTT that an un-paced, slow-starting
 * Reno or CUBIC flow would:
 */
static const int bbr_high_gain  = BBR_UNIT * 2885 / 1000 + 1;
/* The pacing gain of 1/high_gain in BBR_DRAIN is calculated to typically drain
 * the queue created in BBR_STARTUP in a single round:
 */
static const int bbr_drain_gain = BBR_UNIT * 1000 / 2885;
/* The gain for deriving steady-state cwnd tolerates delayed/stretched ACKs: */
static const int bbr_cwnd_gain  = BBR_UNIT * 2;
/* The pacing_gain values for the PROBE_BW gain cycle, to discover/share bw: */
static const int bbr_pacing_gain[] = {
	BBR_UNIT * 5 / 4,	/* probe for more available bw */
	BBR_UNIT * 3 / 4,	/* drain queue and/or yield bw to other flows */
	BBR_UNIT, BBR_UNIT, BBR_UNIT,	/* cruise at 1.0*bw to utilize pipe, */
	BBR_UNIT, BBR_UNIT, BBR_UNIT	/* without creating excess queue... */
};
/* Randomize the starting gain cycling phase over N phases: */
static const u32 bbr_cycle_rand = 7;

/* Try to keep at least this many packets in flight, if things go smoothly. For
 * smooth functioning, a sliding window protocol ACKing every other packet
 * needs at least 4 packets in flight:
 */
static const u32 bbr_cwnd_min_target = 4;

/* To estimate if BBR_STARTUP mode (i.e. high_gain) has filled pipe... */
/* If bw has increased significantly (1.25x), there may be more bw available: */
static const u32 bbr_full_bw_thresh = BBR_UNIT * 5 / 4;
/* But after 3 rounds w/o significant bw growth, estimate pipe is full: */
static const u32 bbr_full_bw_cnt = 3;

/* "long-term" ("LT") bandwidth estimator parameters... */
/* The minimum number of rounds in an LT bw sampling interval: */
static const u32 bbr_lt_intvl_min_rtts = 4;
/* If lost/delivered ratio > 20%, interval is "lossy" and we may be policed: */
static const u32 bbr_lt_loss_thresh = 50;
/* If 2 intervals have a bw ratio <= 1/8, their bw is "consistent": */
static const u32 bbr_lt_bw_ratio = BBR_UNIT / 8;
/* If 2 intervals have a bw diff <= 4 Kbit/sec their bw is "consistent": */
static const u32 bbr_lt_bw_diff = 4000 / 8;
/* If we estimate we're policed, use lt_bw for this many round trips: */
static const u32 bbr_lt_bw_max_rtts = 48;

/* Gain factor for adding extra_acked to target cwnd: */
static const int bbr_extra_acked_gain = BBR_UNIT;
/* Window length of extra_acked window. */
static const u32 bbr_extra_acked_win_rtts = 5;
/* Max allowed val for ack_epoch_acked, after which sampling epoch is reset */
static const u32 bbr_ack_epoch_acked_reset_thresh = 1U << 20;
/* Time period for clamping cwnd increment due to ack aggregation */
static const u32 bbr_extra_acked_max_us = 100 * 1000;

static void bbr_check_probe_rtt_done(struct sock *sk);

/* Do we estimate that STARTUP filled the pipe? */
static bool bbr_full_bw_reached(const struct sock *sk)
{
	const struct bbr *bbr = inet_csk_ca(sk);

	return bbr->full_bw_reached;
}

/* Return the windowed max recent bandwidth sample, in pkts/uS << BW_SCALE. */
static u32 bbr_max_bw(const struct sock *sk)
{
	struct bbr *bbr = inet_csk_ca(sk);

	return minmax_get(&bbr->bw);
}

/* Return the estimated bandwidth of the path, in pkts/uS << BW_SCALE. */
static u32 bbr_bw(const struct sock *sk)
{
	struct bbr *bbr = inet_csk_ca(sk);

	return bbr->lt_use_bw ? bbr->lt_bw : bbr_max_bw(sk);
}

/* Return maximum extra acked in past k-2k round trips,
 * where k = bbr_extra_acked_win_rtts.
 */
static u16 bbr_extra_acked(const struct sock *sk)
{
	struct bbr *bbr = inet_csk_ca(sk);

	return max(bbr->extra_acked[0], bbr->extra_acked[1]);
}

/* Return rate in bytes per second, optionally with a gain.
 * The order here is chosen carefully to avoid overflow of u64. This should
 * work for input rates of up to 2.9Tbit/sec and gain of 2.89x.
 */
static u64 bbr_rate_bytes_per_sec(struct sock *sk, u64 rate, int gain)
{
	unsigned int mss = tcp_sk(sk)->mss_cache;

	if (!tcp_needs_internal_pacing(sk))
		mss = tcp_mss_to_mtu(sk, mss);
	rate *= mss;
	rate *= gain;
	rate >>= BBR_SCALE;
	rate *= USEC_PER_SEC;
	return rate >> BW_SCALE;
}

/* Convert a BBR bw and gain factor to a pacing rate in bytes per second. */
static u32 bbr_bw_to_pacing_rate(struct sock *sk, u32 bw, int gain)
{
	u64 rate = bw;

	rate = bbr_rate_bytes_per_sec(sk, rate, gain);
	rate = min_t(u64, rate, sk->sk_max_pacing_rate);
	return rate;
}

/* Initialize pacing rate to: high_gain * init_cwnd / RTT. */
static void bbr_init_pacing_rate_from_rtt(struct sock *sk)
{
	struct tcp_sock *tp = tcp_sk(sk);
	struct bbr *bbr = inet_csk_ca(sk);
	u64 bw;
	u32 rtt_us;

	if (tp->srtt_us) {		/* any RTT sample yet? */
		rtt_us = max(tp->srtt_us >> 3, 1U);
		bbr->has_seen_rtt = 1;
	} else {			 /* no RTT sample yet */
		rtt_us = USEC_PER_MSEC;	 /* use nominal default RTT */
	}
	bw = (u64)tp->snd_cwnd * BW_UNIT;
	do_div(bw, rtt_us);
	sk->sk_pacing_rate = bbr_bw_to_pacing_rate(sk, bw, bbr_high_gain);
}

/* Pace using current bw estimate and a gain factor. In order to help drive the
 * network toward lower queues while maintaining high utilization and low
 * latency, the average pacing rate aims to be slightly (~1%) lower than the
 * estimated bandwidth. This is an important aspect of the design. In this
 * implementation this slightly lower pacing rate is achieved implicitly by not
 * including link-layer headers in the packet size used for the pacing rate.
 */
static void bbr_set_pacing_rate(struct sock *sk, u32 bw, int gain)
{
	struct tcp_sock *tp = tcp_sk(sk);
	struct bbr *bbr = inet_csk_ca(sk);
	u32 rate = bbr_bw_to_pacing_rate(sk, bw, gain);

	if (unlikely(!bbr->has_seen_rtt && tp->srtt_us))
		bbr_init_pacing_rate_from_rtt(sk);
	if (bbr_full_bw_reached(sk) || rate > sk->sk_pacing_rate)
		sk->sk_pacing_rate = rate;
}

/* override sysctl_tcp_min_tso_segs */
static u32 bbr_min_tso_segs(struct sock *sk)
{
	return sk->sk_pacing_rate < (bbr_min_tso_rate >> 3) ? 1 : 2;
}

static u32 bbr_tso_segs_goal(struct sock *sk)
{
	struct tcp_sock *tp = tcp_sk(sk);
	u32 segs, bytes;

	/* Sort of tcp_tso_autosize() but ignoring
	 * driver provided sk_gso_max_size.
	 */
	bytes = min_t(u32, sk->sk_pacing_rate >> sk->sk_pacing_shift,
		      GSO_MAX_SIZE - 1 - MAX_TCP_HEADER);
	segs = max_t(u32, bytes / tp->mss_cache, bbr_min_tso_segs(sk));

	return min(segs, 0x7FU);
}

/* Save "last known good" cwnd so we can restore it after losses or PROBE_RTT */
static void bbr_save_cwnd(struct sock *sk)
{
	struct tcp_sock *tp = tcp_sk(sk);
	struct bbr *bbr = inet_csk_ca(sk);

	if (bbr->prev_ca_state < TCP_CA_Recovery && bbr->mode != BBR_PROBE_RTT)
		bbr->prior_cwnd = tp->snd_cwnd;  /* this cwnd is good enough */
	else  /* loss recovery or BBR_PROBE_RTT have temporarily cut cwnd */
		bbr->prior_cwnd = max(bbr->prior_cwnd, tp->snd_cwnd);
}

static void bbr_cwnd_event(struct sock *sk, enum tcp_ca_event event)
{
	struct tcp_sock *tp = tcp_sk(sk);
	struct bbr *bbr = inet_csk_ca(sk);

	if (event == CA_EVENT_TX_START && tp->app_limited) {
		bbr->idle_restart = 1;
		bbr->ack_epoch_mstamp = tp->tcp_mstamp;
		bbr->ack_epoch_acked = 0;
		/* Avoid pointless buffer overflows: pace at est. bw if we don't
		 * need more speed (we're restarting from idle and app-limited).
		 */
		if (bbr->mode == BBR_PROBE_BW)
			bbr_set_pacing_rate(sk, bbr_bw(sk), BBR_UNIT);
		else if (bbr->mode == BBR_PROBE_RTT)
			bbr_check_probe_rtt_done(sk);
	}
}

/* Calculate bdp based on min RTT and the estimated bottleneck bandwidth:
 *
 * bdp = bw * min_rtt * gain
 *
 * The key factor, gain, controls the amount of queue. While a small gain
 * builds a smaller queue, it becomes more vulnerable to noise in RTT
 * measurements (e.g., delayed ACKs or other ACK compression effects). This
 * noise may cause BBR to under-estimate the rate.
 */
static u32 bbr_bdp(struct sock *sk, u32 bw, int gain)
{
	struct bbr *bbr = inet_csk_ca(sk);
	u32 bdp;
	u64 w;

	/* If we've never had a valid RTT sample, cap cwnd at the initial
	 * default. This should only happen when the connection is not using TCP
	 * timestamps and has retransmitted all of the SYN/SYNACK/data packets
	 * ACKed so far. In this case, an RTO can cut cwnd to 1, in which
	 * case we need to slow-start up toward something safe: TCP_INIT_CWND.
	 */
	if (unlikely(bbr->min_rtt_us == ~0U))	 /* no valid RTT samples yet? */
		return TCP_INIT_CWND;  /* be safe: cap at default initial cwnd*/

	w = (u64)bw * bbr->min_rtt_us;

	/* Apply a gain to the given value, then remove the BW_SCALE shift. */
	bdp = (((w * gain) >> BBR_SCALE) + BW_UNIT - 1) / BW_UNIT;

	return bdp;
}

/* To achieve full performance in high-speed paths, we budget enough cwnd to
 * fit full-sized skbs in-flight on both end hosts to fully utilize the path:
 *   - one skb in sending host Qdisc,
 *   - one skb in sending host TSO/GSO engine
 *   - one skb being received by receiver host LRO/GRO/delayed-ACK engine
 * Don't worry, at low rates (bbr_min_tso_rate) this won't bloat cwnd because
 * in such cases tso_segs_goal is 1. The minimum cwnd is 4 packets,
 * which allows 2 outstanding 2-packet sequences, to try to keep pipe
 * full even with ACK-every-other-packet delayed ACKs.
 */
static u32 bbr_quantization_budget(struct sock *sk, u32 cwnd)
{
	struct bbr *bbr = inet_csk_ca(sk);

	/* Allow enough full-sized skbs in flight to utilize end systems. */
	cwnd += 3 * bbr_tso_segs_goal(sk);

	/* Reduce delayed ACKs by rounding up cwnd to the next even number. */
	cwnd = (cwnd + 1) & ~1U;

	/* Ensure gain cycling gets inflight above BDP even for small BDPs. */
	if (bbr->mode == BBR_PROBE_BW && bbr->cycle_idx == 0)
		cwnd += 2;

	return cwnd;
}

/* Find inflight based on min RTT and the estimated bottleneck bandwidth. */
static u32 bbr_inflight(struct sock *sk, u32 bw, int gain)
{
	u32 inflight;

	inflight = bbr_bdp(sk, bw, gain);
	inflight = bbr_quantization_budget(sk, inflight);

	return inflight;
}

/* Find the cwnd increment based on estimate of ack aggregation */
static u32 bbr_ack_aggregation_cwnd(struct sock *sk)
{
	u32 max_aggr_cwnd, aggr_cwnd = 0;

	if (bbr_extra_acked_gain && bbr_full_bw_reached(sk)) {
		max_aggr_cwnd = ((u64)bbr_bw(sk) * bbr_extra_acked_max_us)
				/ BW_UNIT;
		aggr_cwnd = (bbr_extra_acked_gain * bbr_extra_acked(sk))
			     >> BBR_SCALE;
		aggr_cwnd = min(aggr_cwnd, max_aggr_cwnd);
	}

	return aggr_cwnd;
}

/* An optimization in BBR to reduce losses: On the first round of recovery, we
 * follow the packet conservation principle: send P packets per P packets acked.
 * After that, we slow-start and send at most 2*P packets per P packets acked.
 * After recovery finishes, or upon undo, we restore the cwnd we had when
 * recovery started (capped by the target cwnd based on estimated BDP).
 *
 * TODO(ycheng/ncardwell): implement a rate-based approach.
 */
static bool bbr_set_cwnd_to_recover_or_restore(
	struct sock *sk, const struct rate_sample *rs, u32 acked, u32 *new_cwnd)
{
	struct tcp_sock *tp = tcp_sk(sk);
	struct bbr *bbr = inet_csk_ca(sk);
	u8 prev_state = bbr->prev_ca_state, state = inet_csk(sk)->icsk_ca_state;
	u32 cwnd = tp->snd_cwnd;

	/* An ACK for P pkts should release at most 2*P packets. We do this
	 * in two steps. First, here we deduct the number of lost packets.
	 * Then, in bbr_set_cwnd() we slow start up toward the target cwnd.
	 */
	if (rs->losses > 0)
		cwnd = max_t(s32, cwnd - rs->losses, 1);

	if (state == TCP_CA_Recovery && prev_state != TCP_CA_Recovery) {
		/* Starting 1st round of Recovery, so do packet conservation. */
		bbr->packet_conservation = 1;
		bbr->next_rtt_delivered = tp->delivered;  /* start round now */
		/* Cut unused cwnd from app behavior, TSQ, or TSO deferral: */
		cwnd = tcp_packets_in_flight(tp) + acked;
	} else if (prev_state >= TCP_CA_Recovery && state < TCP_CA_Recovery) {
		/* Exiting loss recovery; restore cwnd saved before recovery. */
		cwnd = max(cwnd, bbr->prior_cwnd);
		bbr->packet_conservation = 0;
	}
	bbr->prev_ca_state = state;

	if (bbr->packet_conservation) {
		*new_cwnd = max(cwnd, tcp_packets_in_flight(tp) + acked);
		return true;	/* yes, using packet conservation */
	}
	*new_cwnd = cwnd;
	return false;
}

/* Slow-start up toward target cwnd (if bw estimate is growing, or packet loss
 * has drawn us down below target), or snap down to target if we're above it.
 */
static void bbr_set_cwnd(struct sock *sk, const struct rate_sample *rs,
			 u32 acked, u32 bw, int gain)
{
	struct tcp_sock *tp = tcp_sk(sk);
	struct bbr *bbr = inet_csk_ca(sk);
	u32 cwnd = tp->snd_cwnd, target_cwnd = 0;

	if (!acked)
		goto done;  /* no packet fully ACKed; just apply caps */

	if (bbr_set_cwnd_to_recover_or_restore(sk, rs, acked, &cwnd))
		goto done;

	target_cwnd = bbr_bdp(sk, bw, gain);

	/* Increment the cwnd to account for excess ACKed data that seems
	 * due to aggregation (of data and/or ACKs) visible in the ACK stream.
	 */
	target_cwnd += bbr_ack_aggregation_cwnd(sk);
	target_cwnd = bbr_quantization_budget(sk, target_cwnd);

	/* If we're below target cwnd, slow start cwnd toward target cwnd. */
	if (bbr_full_bw_reached(sk))  /* only cut cwnd if we filled the pipe */
		cwnd = min(cwnd + acked, target_cwnd);
	else if (cwnd < target_cwnd || tp->delivered < TCP_INIT_CWND)
		cwnd = cwnd + acked;
	cwnd = max(cwnd, bbr_cwnd_min_target);

done:
	tp->snd_cwnd = min(cwnd, tp->snd_cwnd_clamp);	/* apply global cap */
	if (bbr->mode == BBR_PROBE_RTT)  /* drain queue, refresh min_rtt */
		tp->snd_cwnd = min(tp->snd_cwnd, bbr_cwnd_min_target);
}

/* End cycle phase if it's time and/or we hit the phase's in-flight target. */
static bool bbr_is_next_cycle_phase(struct sock *sk,
				    const struct rate_sample *rs)
{
	struct tcp_sock *tp = tcp_sk(sk);
	struct bbr *bbr = inet_csk_ca(sk);
	bool is_full_length =
		tcp_stamp_us_delta(tp->delivered_mstamp, bbr->cycle_mstamp) >
		bbr->min_rtt_us;
	u32 inflight, bw;

	/* The pacing_gain of 1.0 paces at the estimated bw to try to fully
	 * use the pipe without increasing the queue.
	 */
	if (bbr->pacing_gain == BBR_UNIT)
		return is_full_length;		/* just use wall clock time */

	inflight = rs->prior_in_flight;  /* what was in-flight before ACK? */
	bw = bbr_max_bw(sk);

	/* A pacing_gain > 1.0 probes for bw by trying to raise inflight to at
	 * least pacing_gain*BDP; this may take more than min_rtt if min_rtt is
	 * small (e.g. on a LAN). We do not persist if packets are lost, since
	 * a path with small buffers may not hold that much.
	 */
	if (bbr->pacing_gain > BBR_UNIT)
		return is_full_length &&
			(rs->losses ||  /* perhaps pacing_gain*BDP won't fit */
			 inflight >= bbr_inflight(sk, bw, bbr->pacing_gain));

	/* A pacing_gain < 1.0 tries to drain extra queue we added if bw
	 * probing didn't find more bw. If inflight falls to match BDP then we
	 * estimate queue is drained; persisting would underutilize the pipe.
	 */
	return is_full_length ||
		inflight <= bbr_inflight(sk, bw, BBR_UNIT);
}

static void bbr_advance_cycle_phase(struct sock *sk)
{
	struct tcp_sock *tp = tcp_sk(sk);
	struct bbr *bbr = inet_csk_ca(sk);

	bbr->cycle_idx = (bbr->cycle_idx + 1) & (CYCLE_LEN - 1);
	bbr->cycle_mstamp = tp->delivered_mstamp;
}

/* Gain cycling: cycle pacing gain to converge to fair share of available bw. */
static void bbr_update_cycle_phase(struct sock *sk,
				   const struct rate_sample *rs)
{
	struct bbr *bbr = inet_csk_ca(sk);

	if (bbr->mode == BBR_PROBE_BW && bbr_is_next_cycle_phase(sk, rs))
		bbr_advance_cycle_phase(sk);
}

static void bbr_reset_startup_mode(struct sock *sk)
{
	struct bbr *bbr = inet_csk_ca(sk);

	bbr->mode = BBR_STARTUP;
}

static void bbr_reset_probe_bw_mode(struct sock *sk)
{
	struct bbr *bbr = inet_csk_ca(sk);

	bbr->mode = BBR_PROBE_BW;
	bbr->cycle_idx = CYCLE_LEN - 1 - prandom_u32_max(bbr_cycle_rand);
	bbr_advance_cycle_phase(sk);	/* flip to next phase of gain cycle */
}

static void bbr_reset_mode(struct sock *sk)
{
	if (!bbr_full_bw_reached(sk))
		bbr_reset_startup_mode(sk);
	else
		bbr_reset_probe_bw_mode(sk);
}

/* Start a new long-term sampling interval. */
static void bbr_reset_lt_bw_sampling_interval(struct sock *sk)
{
	struct tcp_sock *tp = tcp_sk(sk);
	struct bbr *bbr = inet_csk_ca(sk);

	bbr->lt_last_stamp = div_u64(tp->delivered_mstamp, USEC_PER_MSEC);
	bbr->lt_last_delivered = tp->delivered;
	bbr->lt_last_lost = tp->lost;
	bbr->lt_rtt_cnt = 0;
}

/* Completely reset long-term bandwidth sampling. */
static void bbr_reset_lt_bw_sampling(struct sock *sk)
{
	struct bbr *bbr = inet_csk_ca(sk);

	bbr->lt_bw = 0;
	bbr->lt_use_bw = 0;
	bbr->lt_is_sampling = false;
	bbr_reset_lt_bw_sampling_interval(sk);
}

/* Long-term bw sampling interval is done. Estimate whether we're policed. */
static void bbr_lt_bw_interval_done(struct sock *sk, u32 bw)
{
	struct bbr *bbr = inet_csk_ca(sk);
	u32 diff;

	if (bbr->lt_bw) {  /* do we have bw from a previous interval? */
		/* Is new bw close to the lt_bw from the previous interval? */
		diff = abs(bw - bbr->lt_bw);
		if ((diff * BBR_UNIT <= bbr_lt_bw_ratio * bbr->lt_bw) ||
		    (bbr_rate_bytes_per_sec(sk, diff, BBR_UNIT) <=
		     bbr_lt_bw_diff)) {
			/* All criteria are met; estimate we're policed. */
			bbr->lt_bw = (bw + bbr->lt_bw) >> 1;  /* avg 2 intvls */
			bbr->lt_use_bw = 1;
			bbr->pacing_gain = BBR_UNIT;  /* try to avoid drops */
			bbr->lt_rtt_cnt = 0;
			return;
		}
	}
	bbr->lt_bw = bw;
	bbr_reset_lt_bw_sampling_interval(sk);
}

/* Token-bucket traffic policers are common (see "An Internet-Wide Analysis of
 * Traffic Policing", SIGCOMM 2016). BBR detects token-bucket policers and
 * explicitly models their policed rate, to reduce unnecessary losses. We
 * estimate that we're policed if we see 2 consecutive sampling intervals with
 * consistent throughput and high packet loss. If we think we're being policed,
 * set lt_bw to the "long-term" average delivery rate from those 2 intervals.
 */
static void bbr_lt_bw_sampling(struct sock *sk, const struct rate_sample *rs)
{
	struct tcp_sock *tp = tcp_sk(sk);
	struct bbr *bbr = inet_csk_ca(sk);
	u32 lost, delivered;
	u64 bw;
	u32 t;

	if (bbr->lt_use_bw) {	/* already using long-term rate, lt_bw? */
		if (bbr->mode == BBR_PROBE_BW && bbr->round_start &&
		    ++bbr->lt_rtt_cnt >= bbr_lt_bw_max_rtts) {
			bbr_reset_lt_bw_sampling(sk);    /* stop using lt_bw */
			bbr_reset_probe_bw_mode(sk);  /* restart gain cycling */
		}
		return;
	}

	/* Wait for the first loss before sampling, to let the policer exhaust
	 * its tokens and estimate the steady-state rate allowed by the policer.
	 * Starting samples earlier includes bursts that over-estimate the bw.
	 */
	if (!bbr->lt_is_sampling) {
		if (!rs->losses)
			return;
		bbr_reset_lt_bw_sampling_interval(sk);
		bbr->lt_is_sampling = true;
	}

	/* To avoid underestimates, reset sampling if we run out of data. */
	if (rs->is_app_limited) {
		bbr_reset_lt_bw_sampling(sk);
		return;
	}

	if (bbr->round_start)
		bbr->lt_rtt_cnt++;	/* count round trips in this interval */
	if (bbr->lt_rtt_cnt < bbr_lt_intvl_min_rtts)
		return;		/* sampling interval needs to be longer */
	if (bbr->lt_rtt_cnt > 4 * bbr_lt_intvl_min_rtts) {
		bbr_reset_lt_bw_sampling(sk);  /* interval is too long */
		return;
	}

	/* End sampling interval when a packet is lost, so we estimate the
	 * policer tokens were exhausted. Stopping the sampling before the
	 * tokens are exhausted under-estimates the policed rate.
	 */
	if (!rs->losses)
		return;

	/* Calculate packets lost and delivered in sampling interval. */
	lost = tp->lost - bbr->lt_last_lost;
	delivered = tp->delivered - bbr->lt_last_delivered;
	/* Is loss rate (lost/delivered) >= lt_loss_thresh? If not, wait. */
	if (!delivered || (lost << BBR_SCALE) < bbr_lt_loss_thresh * delivered)
		return;

	/* Find average delivery rate in this sampling interval. */
	t = div_u64(tp->delivered_mstamp, USEC_PER_MSEC) - bbr->lt_last_stamp;
	if ((s32)t < 1)
		return;		/* interval is less than one ms, so wait */
	/* Check if can multiply without overflow */
	if (t >= ~0U / USEC_PER_MSEC) {
		bbr_reset_lt_bw_sampling(sk);  /* interval too long; reset */
		return;
	}
	t *= USEC_PER_MSEC;
	bw = (u64)delivered * BW_UNIT;
	do_div(bw, t);
	bbr_lt_bw_interval_done(sk, bw);
}

/* Estimate the bandwidth based on how fast packets are delivered */
static void bbr_update_bw(struct sock *sk, const struct rate_sample *rs)
{
	struct tcp_sock *tp = tcp_sk(sk);
	struct bbr *bbr = inet_csk_ca(sk);
	u64 bw;

	bbr->round_start = 0;
	if (rs->delivered < 0 || rs->interval_us <= 0)
		return; /* Not a valid observation */

	/* See if we've reached the next RTT */
	if (!before(rs->prior_delivered, bbr->next_rtt_delivered)) {
		bbr->next_rtt_delivered = tp->delivered;
		bbr->rtt_cnt++;
		bbr->round_start = 1;
		bbr->packet_conservation = 0;
	}

	bbr_lt_bw_sampling(sk, rs);

	/* Divide delivered by the interval to find a (lower bound) bottleneck
	 * bandwidth sample. Delivered is in packets and interval_us in uS and
	 * ratio will be <<1 for most connections. So delivered is first scaled.
	 */
	bw = div64_long((u64)rs->delivered * BW_UNIT, rs->interval_us);

	/* If this sample is application-limited, it is likely to have a very
	 * low delivered count that represents application behavior rather than
	 * the available network rate. Such a sample could drag down estimated
	 * bw, causing needless slow-down. Thus, to continue to send at the
	 * last measured network rate, we filter out app-limited samples unless
	 * they describe the path bw at least as well as our bw model.
	 *
	 * So the goal during app-limited phase is to proceed with the best
	 * network rate no matter how long. We automatically leave this
	 * phase when app writes faster than the network can deliver :)
	 */
	if (!rs->is_app_limited || bw >= bbr_max_bw(sk)) {
		/* Incorporate new sample into our max bw filter. */
		minmax_running_max(&bbr->bw, bbr_bw_rtts, bbr->rtt_cnt, bw);
	}
}

/* Estimates the windowed max degree of ack aggregation.
 * This is used to provision extra in-flight data to keep sending during
 * inter-ACK silences.
 *
 * Degree of ack aggregation is estimated as extra data acked beyond expected.
 *
 * max_extra_acked = "maximum recent excess data ACKed beyond max_bw * interval"
 * cwnd += max_extra_acked
 *
 * Max extra_acked is clamped by cwnd and bw * bbr_extra_acked_max_us (100 ms).
 * Max filter is an approximate sliding window of 5-10 (packet timed) round
 * trips.
 */
static void bbr_update_ack_aggregation(struct sock *sk,
				       const struct rate_sample *rs)
{
	u32 epoch_us, expected_acked, extra_acked;
	struct bbr *bbr = inet_csk_ca(sk);
	struct tcp_sock *tp = tcp_sk(sk);

	if (!bbr_extra_acked_gain || rs->acked_sacked <= 0 ||
	    rs->delivered < 0 || rs->interval_us <= 0)
		return;

	if (bbr->round_start) {
		bbr->extra_acked_win_rtts = min(0x1F,
						bbr->extra_acked_win_rtts + 1);
		if (bbr->extra_acked_win_rtts >= bbr_extra_acked_win_rtts) {
			bbr->extra_acked_win_rtts = 0;
			bbr->extra_acked_win_idx = bbr->extra_acked_win_idx ?
						   0 : 1;
			bbr->extra_acked[bbr->extra_acked_win_idx] = 0;
		}
	}

	/* Compute how many packets we expected to be delivered over epoch. */
	epoch_us = tcp_stamp_us_delta(tp->delivered_mstamp,
				      bbr->ack_epoch_mstamp);
	expected_acked = ((u64)bbr_bw(sk) * epoch_us) / BW_UNIT;

	/* Reset the aggregation epoch if ACK rate is below expected rate or
	 * significantly large no. of ack received since epoch (potentially
	 * quite old epoch).
	 */
	if (bbr->ack_epoch_acked <= expected_acked ||
	    (bbr->ack_epoch_acked + rs->acked_sacked >=
	     bbr_ack_epoch_acked_reset_thresh)) {
		bbr->ack_epoch_acked = 0;
		bbr->ack_epoch_mstamp = tp->delivered_mstamp;
		expected_acked = 0;
	}

	/* Compute excess data delivered, beyond what was expected. */
	bbr->ack_epoch_acked = min_t(u32, 0xFFFFF,
				     bbr->ack_epoch_acked + rs->acked_sacked);
	extra_acked = bbr->ack_epoch_acked - expected_acked;
	extra_acked = min(extra_acked, tp->snd_cwnd);
	if (extra_acked > bbr->extra_acked[bbr->extra_acked_win_idx])
		bbr->extra_acked[bbr->extra_acked_win_idx] = extra_acked;
}

/* Estimate when the pipe is full, using the change in delivery rate: BBR
 * estimates that STARTUP filled the pipe if the estimated bw hasn't changed by
 * at least bbr_full_bw_thresh (25%) after bbr_full_bw_cnt (3) non-app-limited
 * rounds. Why 3 rounds: 1: rwin autotuning grows the rwin, 2: we fill the
 * higher rwin, 3: we get higher delivery rate samples. Or transient
 * cross-traffic or radio noise can go away. CUBIC Hystart shares a similar
 * design goal, but uses delay and inter-ACK spacing instead of bandwidth.
 */
static void bbr_check_full_bw_reached(struct sock *sk,
				      const struct rate_sample *rs)
{
	struct bbr *bbr = inet_csk_ca(sk);
	u32 bw_thresh;

	if (bbr_full_bw_reached(sk) || !bbr->round_start || rs->is_app_limited)
		return;

	bw_thresh = (u64)bbr->full_bw * bbr_full_bw_thresh >> BBR_SCALE;
	if (bbr_max_bw(sk) >= bw_thresh) {
		bbr->full_bw = bbr_max_bw(sk);
		bbr->full_bw_cnt = 0;
		return;
	}
	++bbr->full_bw_cnt;
	bbr->full_bw_reached = bbr->full_bw_cnt >= bbr_full_bw_cnt;
}

/* If pipe is probably full, drain the queue and then enter steady-state. */
static void bbr_check_drain(struct sock *sk, const struct rate_sample *rs)
{
	struct bbr *bbr = inet_csk_ca(sk);

	if (bbr->mode == BBR_STARTUP && bbr_full_bw_reached(sk)) {
		bbr->mode = BBR_DRAIN;	/* drain queue we created */
		tcp_sk(sk)->snd_ssthresh =
				bbr_inflight(sk, bbr_max_bw(sk), BBR_UNIT);
	}	/* fall through to check if in-flight is already small: */
	if (bbr->mode == BBR_DRAIN &&
	    tcp_packets_in_flight(tcp_sk(sk)) <=
	    bbr_inflight(sk, bbr_max_bw(sk), BBR_UNIT))
		bbr_reset_probe_bw_mode(sk);  /* we estimate queue is drained */
}

static void bbr_check_probe_rtt_done(struct sock *sk)
{
	struct tcp_sock *tp = tcp_sk(sk);
	struct bbr *bbr = inet_csk_ca(sk);

	if (!(bbr->probe_rtt_done_stamp &&
	      after(tcp_jiffies32, bbr->probe_rtt_done_stamp)))
		return;

	bbr->min_rtt_stamp = tcp_jiffies32;  /* wait a while until PROBE_RTT */
	tp->snd_cwnd = max(tp->snd_cwnd, bbr->prior_cwnd);
	bbr_reset_mode(sk);
}

/* The goal of PROBE_RTT mode is to have BBR flows cooperatively and
 * periodically drain the bottleneck queue, to converge to measure the true
 * min_rtt (unloaded propagation delay). This allows the flows to keep queues
 * small (reducing queuing delay and packet loss) and achieve fairness among
 * BBR flows.
 *
 * The min_rtt filter window is 10 seconds. When the min_rtt estimate expires,
 * we enter PROBE_RTT mode and cap the cwnd at bbr_cwnd_min_target=4 packets.
 * After at least bbr_probe_rtt_mode_ms=200ms and at least one packet-timed
 * round trip elapsed with that flight size <= 4, we leave PROBE_RTT mode and
 * re-enter the previous mode. BBR uses 200ms to approximately bound the
 * performance penalty of PROBE_RTT's cwnd capping to roughly 2% (200ms/10s).
 *
 * Note that flows need only pay 2% if they are busy sending over the last 10
 * seconds. Interactive applications (e.g., Web, RPCs, video chunks) often have
 * natural silences or low-rate periods within 10 seconds where the rate is low
 * enough for long enough to drain its queue in the bottleneck. We pick up
 * these min RTT measurements opportunistically with our min_rtt filter. :-)
 */
static void bbr_update_min_rtt(struct sock *sk, const struct rate_sample *rs)
{
	struct tcp_sock *tp = tcp_sk(sk);
	struct bbr *bbr = inet_csk_ca(sk);
	bool filter_expired;

	/* Track min RTT seen in the min_rtt_win_sec filter window: */
	filter_expired = after(tcp_jiffies32,
			       bbr->min_rtt_stamp + bbr_min_rtt_win_sec * HZ);
	if (rs->rtt_us >= 0 &&
<<<<<<< HEAD
	    (rs->rtt_us <= bbr->min_rtt_us ||
	     (filter_expired && !rs->is_ack_delayed))) {
=======
	    (rs->rtt_us < bbr->min_rtt_us || filter_expired)) {
>>>>>>> e3765fe6
		bbr->min_rtt_us = rs->rtt_us;
		bbr->min_rtt_stamp = tcp_jiffies32;
	}

	if (bbr_probe_rtt_mode_ms > 0 && filter_expired &&
	    !bbr->idle_restart && bbr->mode != BBR_PROBE_RTT) {
		bbr->mode = BBR_PROBE_RTT;  /* dip, drain queue */
		bbr_save_cwnd(sk);  /* note cwnd so we can restore it */
		bbr->probe_rtt_done_stamp = 0;
	}

	if (bbr->mode == BBR_PROBE_RTT) {
		/* Ignore low rate samples during this mode. */
		tp->app_limited =
			(tp->delivered + tcp_packets_in_flight(tp)) ? : 1;
		/* Maintain min packets in flight for max(200 ms, 1 round). */
		if (!bbr->probe_rtt_done_stamp &&
		    tcp_packets_in_flight(tp) <= bbr_cwnd_min_target) {
			bbr->probe_rtt_done_stamp = tcp_jiffies32 +
				msecs_to_jiffies(bbr_probe_rtt_mode_ms);
			bbr->probe_rtt_round_done = 0;
			bbr->next_rtt_delivered = tp->delivered;
		} else if (bbr->probe_rtt_done_stamp) {
			if (bbr->round_start)
				bbr->probe_rtt_round_done = 1;
			if (bbr->probe_rtt_round_done)
				bbr_check_probe_rtt_done(sk);
		}
	}
	/* Restart after idle ends only once we process a new S/ACK for data */
	if (rs->delivered > 0)
		bbr->idle_restart = 0;
}

static void bbr_update_gains(struct sock *sk)
{
	struct bbr *bbr = inet_csk_ca(sk);

	switch (bbr->mode) {
	case BBR_STARTUP:
		bbr->pacing_gain = bbr_high_gain;
		bbr->cwnd_gain	 = bbr_high_gain;
		break;
	case BBR_DRAIN:
		bbr->pacing_gain = bbr_drain_gain;	/* slow, to drain */
		bbr->cwnd_gain	 = bbr_high_gain;	/* keep cwnd */
		break;
	case BBR_PROBE_BW:
		bbr->pacing_gain = (bbr->lt_use_bw ?
				    BBR_UNIT :
				    bbr_pacing_gain[bbr->cycle_idx]);
		bbr->cwnd_gain	 = bbr_cwnd_gain;
		break;
	case BBR_PROBE_RTT:
		bbr->pacing_gain = BBR_UNIT;
		bbr->cwnd_gain	 = BBR_UNIT;
		break;
	default:
		WARN_ONCE(1, "BBR bad mode: %u\n", bbr->mode);
		break;
	}
}

static void bbr_update_model(struct sock *sk, const struct rate_sample *rs)
{
	bbr_update_bw(sk, rs);
	bbr_update_ack_aggregation(sk, rs);
	bbr_update_cycle_phase(sk, rs);
	bbr_check_full_bw_reached(sk, rs);
	bbr_check_drain(sk, rs);
	bbr_update_min_rtt(sk, rs);
	bbr_update_gains(sk);
}

static void bbr_main(struct sock *sk, const struct rate_sample *rs)
{
	struct bbr *bbr = inet_csk_ca(sk);
	u32 bw;

	bbr_update_model(sk, rs);

	bw = bbr_bw(sk);
	bbr_set_pacing_rate(sk, bw, bbr->pacing_gain);
	bbr_set_cwnd(sk, rs, rs->acked_sacked, bw, bbr->cwnd_gain);
}

static void bbr_init(struct sock *sk)
{
	struct tcp_sock *tp = tcp_sk(sk);
	struct bbr *bbr = inet_csk_ca(sk);

	bbr->prior_cwnd = 0;
	tp->snd_ssthresh = TCP_INFINITE_SSTHRESH;
	bbr->rtt_cnt = 0;
	bbr->next_rtt_delivered = 0;
	bbr->prev_ca_state = TCP_CA_Open;
	bbr->packet_conservation = 0;

	bbr->probe_rtt_done_stamp = 0;
	bbr->probe_rtt_round_done = 0;
	bbr->min_rtt_us = tcp_min_rtt(tp);
	bbr->min_rtt_stamp = tcp_jiffies32;

	minmax_reset(&bbr->bw, bbr->rtt_cnt, 0);  /* init max bw to 0 */

	bbr->has_seen_rtt = 0;
	bbr_init_pacing_rate_from_rtt(sk);

	bbr->round_start = 0;
	bbr->idle_restart = 0;
	bbr->full_bw_reached = 0;
	bbr->full_bw = 0;
	bbr->full_bw_cnt = 0;
	bbr->cycle_mstamp = 0;
	bbr->cycle_idx = 0;
	bbr_reset_lt_bw_sampling(sk);
	bbr_reset_startup_mode(sk);

	bbr->ack_epoch_mstamp = tp->tcp_mstamp;
	bbr->ack_epoch_acked = 0;
	bbr->extra_acked_win_rtts = 0;
	bbr->extra_acked_win_idx = 0;
	bbr->extra_acked[0] = 0;
	bbr->extra_acked[1] = 0;

	cmpxchg(&sk->sk_pacing_status, SK_PACING_NONE, SK_PACING_NEEDED);
}

static u32 bbr_sndbuf_expand(struct sock *sk)
{
	/* Provision 3 * cwnd since BBR may slow-start even during recovery. */
	return 3;
}

/* In theory BBR does not need to undo the cwnd since it does not
 * always reduce cwnd on losses (see bbr_main()). Keep it for now.
 */
static u32 bbr_undo_cwnd(struct sock *sk)
{
	struct bbr *bbr = inet_csk_ca(sk);

	bbr->full_bw = 0;   /* spurious slow-down; reset full pipe detection */
	bbr->full_bw_cnt = 0;
	bbr_reset_lt_bw_sampling(sk);
	return tcp_sk(sk)->snd_cwnd;
}

/* Entering loss recovery, so save cwnd for when we exit or undo recovery. */
static u32 bbr_ssthresh(struct sock *sk)
{
	bbr_save_cwnd(sk);
	return tcp_sk(sk)->snd_ssthresh;
}

static size_t bbr_get_info(struct sock *sk, u32 ext, int *attr,
			   union tcp_cc_info *info)
{
	if (ext & (1 << (INET_DIAG_BBRINFO - 1)) ||
	    ext & (1 << (INET_DIAG_VEGASINFO - 1))) {
		struct tcp_sock *tp = tcp_sk(sk);
		struct bbr *bbr = inet_csk_ca(sk);
		u64 bw = bbr_bw(sk);

		bw = bw * tp->mss_cache * USEC_PER_SEC >> BW_SCALE;
		memset(&info->bbr, 0, sizeof(info->bbr));
		info->bbr.bbr_bw_lo		= (u32)bw;
		info->bbr.bbr_bw_hi		= (u32)(bw >> 32);
		info->bbr.bbr_min_rtt		= bbr->min_rtt_us;
		info->bbr.bbr_pacing_gain	= bbr->pacing_gain;
		info->bbr.bbr_cwnd_gain		= bbr->cwnd_gain;
		*attr = INET_DIAG_BBRINFO;
		return sizeof(info->bbr);
	}
	return 0;
}

static void bbr_set_state(struct sock *sk, u8 new_state)
{
	struct bbr *bbr = inet_csk_ca(sk);

	if (new_state == TCP_CA_Loss) {
		struct rate_sample rs = { .losses = 1 };

		bbr->prev_ca_state = TCP_CA_Loss;
		bbr->full_bw = 0;
		bbr->round_start = 1;	/* treat RTO like end of a round */
		bbr_lt_bw_sampling(sk, &rs);
	}
}

static struct tcp_congestion_ops tcp_bbr_cong_ops __read_mostly = {
	.flags		= TCP_CONG_NON_RESTRICTED,
	.name		= "bbr",
	.owner		= THIS_MODULE,
	.init		= bbr_init,
	.cong_control	= bbr_main,
	.sndbuf_expand	= bbr_sndbuf_expand,
	.undo_cwnd	= bbr_undo_cwnd,
	.cwnd_event	= bbr_cwnd_event,
	.ssthresh	= bbr_ssthresh,
	.min_tso_segs	= bbr_min_tso_segs,
	.get_info	= bbr_get_info,
	.set_state	= bbr_set_state,
};

static int __init bbr_register(void)
{
	BUILD_BUG_ON(sizeof(struct bbr) > ICSK_CA_PRIV_SIZE);
	return tcp_register_congestion_control(&tcp_bbr_cong_ops);
}

static void __exit bbr_unregister(void)
{
	tcp_unregister_congestion_control(&tcp_bbr_cong_ops);
}

module_init(bbr_register);
module_exit(bbr_unregister);

MODULE_AUTHOR("Van Jacobson <vanj@google.com>");
MODULE_AUTHOR("Neal Cardwell <ncardwell@google.com>");
MODULE_AUTHOR("Yuchung Cheng <ycheng@google.com>");
MODULE_AUTHOR("Soheil Hassas Yeganeh <soheil@google.com>");
MODULE_LICENSE("Dual BSD/GPL");
MODULE_DESCRIPTION("TCP BBR (Bottleneck Bandwidth and RTT)");<|MERGE_RESOLUTION|>--- conflicted
+++ resolved
@@ -909,12 +909,7 @@
 	filter_expired = after(tcp_jiffies32,
 			       bbr->min_rtt_stamp + bbr_min_rtt_win_sec * HZ);
 	if (rs->rtt_us >= 0 &&
-<<<<<<< HEAD
-	    (rs->rtt_us <= bbr->min_rtt_us ||
-	     (filter_expired && !rs->is_ack_delayed))) {
-=======
 	    (rs->rtt_us < bbr->min_rtt_us || filter_expired)) {
->>>>>>> e3765fe6
 		bbr->min_rtt_us = rs->rtt_us;
 		bbr->min_rtt_stamp = tcp_jiffies32;
 	}
