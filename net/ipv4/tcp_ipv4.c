/*
 * INET		An implementation of the TCP/IP protocol suite for the LINUX
 *		operating system.  INET is implemented using the  BSD Socket
 *		interface as the means of communication with the user level.
 *
 *		Implementation of the Transmission Control Protocol(TCP).
 *
 *		IPv4 specific functions
 *
 *
 *		code split from:
 *		linux/ipv4/tcp.c
 *		linux/ipv4/tcp_input.c
 *		linux/ipv4/tcp_output.c
 *
 *		See tcp.c for author information
 *
 *	This program is free software; you can redistribute it and/or
 *      modify it under the terms of the GNU General Public License
 *      as published by the Free Software Foundation; either version
 *      2 of the License, or (at your option) any later version.
 */

/*
 * Changes:
 *		David S. Miller	:	New socket lookup architecture.
 *					This code is dedicated to John Dyson.
 *		David S. Miller :	Change semantics of established hash,
 *					half is devoted to TIME_WAIT sockets
 *					and the rest go in the other half.
 *		Andi Kleen :		Add support for syncookies and fixed
 *					some bugs: ip options weren't passed to
 *					the TCP layer, missed a check for an
 *					ACK bit.
 *		Andi Kleen :		Implemented fast path mtu discovery.
 *	     				Fixed many serious bugs in the
 *					request_sock handling and moved
 *					most of it into the af independent code.
 *					Added tail drop and some other bugfixes.
 *					Added new listen semantics.
 *		Mike McLagan	:	Routing by source
 *	Juan Jose Ciarlante:		ip_dynaddr bits
 *		Andi Kleen:		various fixes.
 *	Vitaly E. Lavrov	:	Transparent proxy revived after year
 *					coma.
 *	Andi Kleen		:	Fix new listen.
 *	Andi Kleen		:	Fix accept error reporting.
 *	YOSHIFUJI Hideaki @USAGI and:	Support IPV6_V6ONLY socket option, which
 *	Alexey Kuznetsov		allow both IPv4 and IPv6 sockets to bind
 *					a single port at the same time.
 */

#define pr_fmt(fmt) "TCP: " fmt

#include <linux/bottom_half.h>
#include <linux/types.h>
#include <linux/fcntl.h>
#include <linux/module.h>
#include <linux/random.h>
#include <linux/cache.h>
#include <linux/jhash.h>
#include <linux/init.h>
#include <linux/times.h>
#include <linux/slab.h>

#include <net/net_namespace.h>
#include <net/icmp.h>
#include <net/inet_hashtables.h>
#include <net/tcp.h>
#include <net/transp_v6.h>
#include <net/ipv6.h>
#include <net/inet_common.h>
#include <net/timewait_sock.h>
#include <net/xfrm.h>
#include <net/secure_seq.h>
#include <net/busy_poll.h>

#include <linux/inet.h>
#include <linux/ipv6.h>
#include <linux/stddef.h>
#include <linux/proc_fs.h>
#include <linux/seq_file.h>
#include <linux/inetdevice.h>

#include <crypto/hash.h>
#include <linux/scatterlist.h>

#ifdef CONFIG_TCP_MD5SIG
static int tcp_v4_md5_hash_hdr(char *md5_hash, const struct tcp_md5sig_key *key,
			       __be32 daddr, __be32 saddr, const struct tcphdr *th);
#endif

struct inet_hashinfo tcp_hashinfo;
EXPORT_SYMBOL(tcp_hashinfo);

static u32 tcp_v4_init_seq(const struct sk_buff *skb)
{
	return secure_tcp_seq(ip_hdr(skb)->daddr,
			      ip_hdr(skb)->saddr,
			      tcp_hdr(skb)->dest,
			      tcp_hdr(skb)->source);
}

static u32 tcp_v4_init_ts_off(const struct net *net, const struct sk_buff *skb)
{
	return secure_tcp_ts_off(net, ip_hdr(skb)->daddr, ip_hdr(skb)->saddr);
}

int tcp_twsk_unique(struct sock *sk, struct sock *sktw, void *twp)
{
	const struct tcp_timewait_sock *tcptw = tcp_twsk(sktw);
	struct tcp_sock *tp = tcp_sk(sk);

	/* With PAWS, it is safe from the viewpoint
	   of data integrity. Even without PAWS it is safe provided sequence
	   spaces do not overlap i.e. at data rates <= 80Mbit/sec.

	   Actually, the idea is close to VJ's one, only timestamp cache is
	   held not per host, but per port pair and TW bucket is used as state
	   holder.

	   If TW bucket has been already destroyed we fall back to VJ's scheme
	   and use initial timestamp retrieved from peer table.
	 */
	if (tcptw->tw_ts_recent_stamp &&
	    (!twp || (sock_net(sk)->ipv4.sysctl_tcp_tw_reuse &&
			     get_seconds() - tcptw->tw_ts_recent_stamp > 1))) {
		tp->write_seq = tcptw->tw_snd_nxt + 65535 + 2;
		if (tp->write_seq == 0)
			tp->write_seq = 1;
		tp->rx_opt.ts_recent	   = tcptw->tw_ts_recent;
		tp->rx_opt.ts_recent_stamp = tcptw->tw_ts_recent_stamp;
		sock_hold(sktw);
		return 1;
	}

	return 0;
}
EXPORT_SYMBOL_GPL(tcp_twsk_unique);

/* This will initiate an outgoing connection. */
int tcp_v4_connect(struct sock *sk, struct sockaddr *uaddr, int addr_len)
{
	struct sockaddr_in *usin = (struct sockaddr_in *)uaddr;
	struct inet_sock *inet = inet_sk(sk);
	struct tcp_sock *tp = tcp_sk(sk);
	__be16 orig_sport, orig_dport;
	__be32 daddr, nexthop;
	struct flowi4 *fl4;
	struct rtable *rt;
	int err;
	struct ip_options_rcu *inet_opt;
	struct inet_timewait_death_row *tcp_death_row = &sock_net(sk)->ipv4.tcp_death_row;

	if (addr_len < sizeof(struct sockaddr_in))
		return -EINVAL;

	if (usin->sin_family != AF_INET)
		return -EAFNOSUPPORT;

	nexthop = daddr = usin->sin_addr.s_addr;
	inet_opt = rcu_dereference_protected(inet->inet_opt,
					     lockdep_sock_is_held(sk));
	if (inet_opt && inet_opt->opt.srr) {
		if (!daddr)
			return -EINVAL;
		nexthop = inet_opt->opt.faddr;
	}

	orig_sport = inet->inet_sport;
	orig_dport = usin->sin_port;
	fl4 = &inet->cork.fl.u.ip4;
	rt = ip_route_connect(fl4, nexthop, inet->inet_saddr,
			      RT_CONN_FLAGS(sk), sk->sk_bound_dev_if,
			      IPPROTO_TCP,
			      orig_sport, orig_dport, sk);
	if (IS_ERR(rt)) {
		err = PTR_ERR(rt);
		if (err == -ENETUNREACH)
			IP_INC_STATS(sock_net(sk), IPSTATS_MIB_OUTNOROUTES);
		return err;
	}

	if (rt->rt_flags & (RTCF_MULTICAST | RTCF_BROADCAST)) {
		ip_rt_put(rt);
		return -ENETUNREACH;
	}

	if (!inet_opt || !inet_opt->opt.srr)
		daddr = fl4->daddr;

	if (!inet->inet_saddr)
		inet->inet_saddr = fl4->saddr;
	sk_rcv_saddr_set(sk, inet->inet_saddr);

	if (tp->rx_opt.ts_recent_stamp && inet->inet_daddr != daddr) {
		/* Reset inherited state */
		tp->rx_opt.ts_recent	   = 0;
		tp->rx_opt.ts_recent_stamp = 0;
		if (likely(!tp->repair))
			tp->write_seq	   = 0;
	}

	inet->inet_dport = usin->sin_port;
	sk_daddr_set(sk, daddr);

	inet_csk(sk)->icsk_ext_hdr_len = 0;
	if (inet_opt)
		inet_csk(sk)->icsk_ext_hdr_len = inet_opt->opt.optlen;

	tp->rx_opt.mss_clamp = TCP_MSS_DEFAULT;

	/* Socket identity is still unknown (sport may be zero).
	 * However we set state to SYN-SENT and not releasing socket
	 * lock select source port, enter ourselves into the hash tables and
	 * complete initialization after this.
	 */
	tcp_set_state(sk, TCP_SYN_SENT);
	err = inet_hash_connect(tcp_death_row, sk);
	if (err)
		goto failure;

	sk_set_txhash(sk);

	rt = ip_route_newports(fl4, rt, orig_sport, orig_dport,
			       inet->inet_sport, inet->inet_dport, sk);
	if (IS_ERR(rt)) {
		err = PTR_ERR(rt);
		rt = NULL;
		goto failure;
	}
	/* OK, now commit destination to socket.  */
	sk->sk_gso_type = SKB_GSO_TCPV4;
	sk_setup_caps(sk, &rt->dst);
	rt = NULL;

	if (likely(!tp->repair)) {
		if (!tp->write_seq)
			tp->write_seq = secure_tcp_seq(inet->inet_saddr,
						       inet->inet_daddr,
						       inet->inet_sport,
						       usin->sin_port);
		tp->tsoffset = secure_tcp_ts_off(sock_net(sk),
						 inet->inet_saddr,
						 inet->inet_daddr);
	}

	inet->inet_id = prandom_u32();

	if (tcp_fastopen_defer_connect(sk, &err))
		return err;
	if (err)
		goto failure;

	err = tcp_connect(sk);

	if (err)
		goto failure;

	return 0;

failure:
	/*
	 * This unhashes the socket and releases the local port,
	 * if necessary.
	 */
	tcp_set_state(sk, TCP_CLOSE);
	ip_rt_put(rt);
	sk->sk_route_caps = 0;
	inet->inet_dport = 0;
	return err;
}
EXPORT_SYMBOL(tcp_v4_connect);

/*
 * This routine reacts to ICMP_FRAG_NEEDED mtu indications as defined in RFC1191.
 * It can be called through tcp_release_cb() if socket was owned by user
 * at the time tcp_v4_err() was called to handle ICMP message.
 */
void tcp_v4_mtu_reduced(struct sock *sk)
{
	struct inet_sock *inet = inet_sk(sk);
	struct dst_entry *dst;
	u32 mtu;

	if ((1 << sk->sk_state) & (TCPF_LISTEN | TCPF_CLOSE))
		return;
	mtu = tcp_sk(sk)->mtu_info;
	dst = inet_csk_update_pmtu(sk, mtu);
	if (!dst)
		return;

	/* Something is about to be wrong... Remember soft error
	 * for the case, if this connection will not able to recover.
	 */
	if (mtu < dst_mtu(dst) && ip_dont_fragment(sk, dst))
		sk->sk_err_soft = EMSGSIZE;

	mtu = dst_mtu(dst);

	if (inet->pmtudisc != IP_PMTUDISC_DONT &&
	    ip_sk_accept_pmtu(sk) &&
	    inet_csk(sk)->icsk_pmtu_cookie > mtu) {
		tcp_sync_mss(sk, mtu);

		/* Resend the TCP packet because it's
		 * clear that the old packet has been
		 * dropped. This is the new "fast" path mtu
		 * discovery.
		 */
		tcp_simple_retransmit(sk);
	} /* else let the usual retransmit timer handle it */
}
EXPORT_SYMBOL(tcp_v4_mtu_reduced);

static void do_redirect(struct sk_buff *skb, struct sock *sk)
{
	struct dst_entry *dst = __sk_dst_check(sk, 0);

	if (dst)
		dst->ops->redirect(dst, sk, skb);
}


/* handle ICMP messages on TCP_NEW_SYN_RECV request sockets */
void tcp_req_err(struct sock *sk, u32 seq, bool abort)
{
	struct request_sock *req = inet_reqsk(sk);
	struct net *net = sock_net(sk);

	/* ICMPs are not backlogged, hence we cannot get
	 * an established socket here.
	 */
	if (seq != tcp_rsk(req)->snt_isn) {
		__NET_INC_STATS(net, LINUX_MIB_OUTOFWINDOWICMPS);
	} else if (abort) {
		/*
		 * Still in SYN_RECV, just remove it silently.
		 * There is no good way to pass the error to the newly
		 * created socket, and POSIX does not want network
		 * errors returned from accept().
		 */
		inet_csk_reqsk_queue_drop(req->rsk_listener, req);
		tcp_listendrop(req->rsk_listener);
	}
	reqsk_put(req);
}
EXPORT_SYMBOL(tcp_req_err);

/*
 * This routine is called by the ICMP module when it gets some
 * sort of error condition.  If err < 0 then the socket should
 * be closed and the error returned to the user.  If err > 0
 * it's just the icmp type << 8 | icmp code.  After adjustment
 * header points to the first 8 bytes of the tcp header.  We need
 * to find the appropriate port.
 *
 * The locking strategy used here is very "optimistic". When
 * someone else accesses the socket the ICMP is just dropped
 * and for some paths there is no check at all.
 * A more general error queue to queue errors for later handling
 * is probably better.
 *
 */

void tcp_v4_err(struct sk_buff *icmp_skb, u32 info)
{
	const struct iphdr *iph = (const struct iphdr *)icmp_skb->data;
	struct tcphdr *th = (struct tcphdr *)(icmp_skb->data + (iph->ihl << 2));
	struct inet_connection_sock *icsk;
	struct tcp_sock *tp;
	struct inet_sock *inet;
	const int type = icmp_hdr(icmp_skb)->type;
	const int code = icmp_hdr(icmp_skb)->code;
	struct sock *sk;
	struct sk_buff *skb;
	struct request_sock *fastopen;
	u32 seq, snd_una;
	s32 remaining;
	u32 delta_us;
	int err;
	struct net *net = dev_net(icmp_skb->dev);

	sk = __inet_lookup_established(net, &tcp_hashinfo, iph->daddr,
				       th->dest, iph->saddr, ntohs(th->source),
				       inet_iif(icmp_skb), 0);
	if (!sk) {
		__ICMP_INC_STATS(net, ICMP_MIB_INERRORS);
		return;
	}
	if (sk->sk_state == TCP_TIME_WAIT) {
		inet_twsk_put(inet_twsk(sk));
		return;
	}
	seq = ntohl(th->seq);
	if (sk->sk_state == TCP_NEW_SYN_RECV)
		return tcp_req_err(sk, seq,
				  type == ICMP_PARAMETERPROB ||
				  type == ICMP_TIME_EXCEEDED ||
				  (type == ICMP_DEST_UNREACH &&
				   (code == ICMP_NET_UNREACH ||
				    code == ICMP_HOST_UNREACH)));

	bh_lock_sock(sk);
	/* If too many ICMPs get dropped on busy
	 * servers this needs to be solved differently.
	 * We do take care of PMTU discovery (RFC1191) special case :
	 * we can receive locally generated ICMP messages while socket is held.
	 */
	if (sock_owned_by_user(sk)) {
		if (!(type == ICMP_DEST_UNREACH && code == ICMP_FRAG_NEEDED))
			__NET_INC_STATS(net, LINUX_MIB_LOCKDROPPEDICMPS);
	}
	if (sk->sk_state == TCP_CLOSE)
		goto out;

	if (unlikely(iph->ttl < inet_sk(sk)->min_ttl)) {
		__NET_INC_STATS(net, LINUX_MIB_TCPMINTTLDROP);
		goto out;
	}

	icsk = inet_csk(sk);
	tp = tcp_sk(sk);
	/* XXX (TFO) - tp->snd_una should be ISN (tcp_create_openreq_child() */
	fastopen = tp->fastopen_rsk;
	snd_una = fastopen ? tcp_rsk(fastopen)->snt_isn : tp->snd_una;
	if (sk->sk_state != TCP_LISTEN &&
	    !between(seq, snd_una, tp->snd_nxt)) {
		__NET_INC_STATS(net, LINUX_MIB_OUTOFWINDOWICMPS);
		goto out;
	}

	switch (type) {
	case ICMP_REDIRECT:
		if (!sock_owned_by_user(sk))
			do_redirect(icmp_skb, sk);
		goto out;
	case ICMP_SOURCE_QUENCH:
		/* Just silently ignore these. */
		goto out;
	case ICMP_PARAMETERPROB:
		err = EPROTO;
		break;
	case ICMP_DEST_UNREACH:
		if (code > NR_ICMP_UNREACH)
			goto out;

		if (code == ICMP_FRAG_NEEDED) { /* PMTU discovery (RFC1191) */
			/* We are not interested in TCP_LISTEN and open_requests
			 * (SYN-ACKs send out by Linux are always <576bytes so
			 * they should go through unfragmented).
			 */
			if (sk->sk_state == TCP_LISTEN)
				goto out;

			tp->mtu_info = info;
			if (!sock_owned_by_user(sk)) {
				tcp_v4_mtu_reduced(sk);
			} else {
				if (!test_and_set_bit(TCP_MTU_REDUCED_DEFERRED, &sk->sk_tsq_flags))
					sock_hold(sk);
			}
			goto out;
		}

		err = icmp_err_convert[code].errno;
		/* check if icmp_skb allows revert of backoff
		 * (see draft-zimmermann-tcp-lcd) */
		if (code != ICMP_NET_UNREACH && code != ICMP_HOST_UNREACH)
			break;
		if (seq != tp->snd_una  || !icsk->icsk_retransmits ||
		    !icsk->icsk_backoff || fastopen)
			break;

		if (sock_owned_by_user(sk))
			break;

		skb = tcp_write_queue_head(sk);
		if (WARN_ON_ONCE(!skb))
			break;

		icsk->icsk_backoff--;
		icsk->icsk_rto = tp->srtt_us ? __tcp_set_rto(tp) :
					       TCP_TIMEOUT_INIT;
		icsk->icsk_rto = inet_csk_rto_backoff(icsk, TCP_RTO_MAX);

		tcp_mstamp_refresh(tp);
		delta_us = (u32)(tp->tcp_mstamp - skb->skb_mstamp);
		remaining = icsk->icsk_rto -
			    usecs_to_jiffies(delta_us);

		if (remaining > 0) {
			inet_csk_reset_xmit_timer(sk, ICSK_TIME_RETRANS,
						  remaining, TCP_RTO_MAX);
		} else {
			/* RTO revert clocked out retransmission.
			 * Will retransmit now */
			tcp_retransmit_timer(sk);
		}

		break;
	case ICMP_TIME_EXCEEDED:
		err = EHOSTUNREACH;
		break;
	default:
		goto out;
	}

	switch (sk->sk_state) {
	case TCP_SYN_SENT:
	case TCP_SYN_RECV:
		/* Only in fast or simultaneous open. If a fast open socket is
		 * is already accepted it is treated as a connected one below.
		 */
		if (fastopen && !fastopen->sk)
			break;

		if (!sock_owned_by_user(sk)) {
			sk->sk_err = err;

			sk->sk_error_report(sk);

			tcp_done(sk);
		} else {
			sk->sk_err_soft = err;
		}
		goto out;
	}

	/* If we've already connected we will keep trying
	 * until we time out, or the user gives up.
	 *
	 * rfc1122 4.2.3.9 allows to consider as hard errors
	 * only PROTO_UNREACH and PORT_UNREACH (well, FRAG_FAILED too,
	 * but it is obsoleted by pmtu discovery).
	 *
	 * Note, that in modern internet, where routing is unreliable
	 * and in each dark corner broken firewalls sit, sending random
	 * errors ordered by their masters even this two messages finally lose
	 * their original sense (even Linux sends invalid PORT_UNREACHs)
	 *
	 * Now we are in compliance with RFCs.
	 *							--ANK (980905)
	 */

	inet = inet_sk(sk);
	if (!sock_owned_by_user(sk) && inet->recverr) {
		sk->sk_err = err;
		sk->sk_error_report(sk);
	} else	{ /* Only an error on timeout */
		sk->sk_err_soft = err;
	}

out:
	bh_unlock_sock(sk);
	sock_put(sk);
}

void __tcp_v4_send_check(struct sk_buff *skb, __be32 saddr, __be32 daddr)
{
	struct tcphdr *th = tcp_hdr(skb);

	if (skb->ip_summed == CHECKSUM_PARTIAL) {
		th->check = ~tcp_v4_check(skb->len, saddr, daddr, 0);
		skb->csum_start = skb_transport_header(skb) - skb->head;
		skb->csum_offset = offsetof(struct tcphdr, check);
	} else {
		th->check = tcp_v4_check(skb->len, saddr, daddr,
					 csum_partial(th,
						      th->doff << 2,
						      skb->csum));
	}
}

/* This routine computes an IPv4 TCP checksum. */
void tcp_v4_send_check(struct sock *sk, struct sk_buff *skb)
{
	const struct inet_sock *inet = inet_sk(sk);

	__tcp_v4_send_check(skb, inet->inet_saddr, inet->inet_daddr);
}
EXPORT_SYMBOL(tcp_v4_send_check);

/*
 *	This routine will send an RST to the other tcp.
 *
 *	Someone asks: why I NEVER use socket parameters (TOS, TTL etc.)
 *		      for reset.
 *	Answer: if a packet caused RST, it is not for a socket
 *		existing in our system, if it is matched to a socket,
 *		it is just duplicate segment or bug in other side's TCP.
 *		So that we build reply only basing on parameters
 *		arrived with segment.
 *	Exception: precedence violation. We do not implement it in any case.
 */

static void tcp_v4_send_reset(const struct sock *sk, struct sk_buff *skb)
{
	const struct tcphdr *th = tcp_hdr(skb);
	struct {
		struct tcphdr th;
#ifdef CONFIG_TCP_MD5SIG
		__be32 opt[(TCPOLEN_MD5SIG_ALIGNED >> 2)];
#endif
	} rep;
	struct ip_reply_arg arg;
#ifdef CONFIG_TCP_MD5SIG
	struct tcp_md5sig_key *key = NULL;
	const __u8 *hash_location = NULL;
	unsigned char newhash[16];
	int genhash;
	struct sock *sk1 = NULL;
#endif
	struct net *net;

	/* Never send a reset in response to a reset. */
	if (th->rst)
		return;

	/* If sk not NULL, it means we did a successful lookup and incoming
	 * route had to be correct. prequeue might have dropped our dst.
	 */
	if (!sk && skb_rtable(skb)->rt_type != RTN_LOCAL)
		return;

	/* Swap the send and the receive. */
	memset(&rep, 0, sizeof(rep));
	rep.th.dest   = th->source;
	rep.th.source = th->dest;
	rep.th.doff   = sizeof(struct tcphdr) / 4;
	rep.th.rst    = 1;

	if (th->ack) {
		rep.th.seq = th->ack_seq;
	} else {
		rep.th.ack = 1;
		rep.th.ack_seq = htonl(ntohl(th->seq) + th->syn + th->fin +
				       skb->len - (th->doff << 2));
	}

	memset(&arg, 0, sizeof(arg));
	arg.iov[0].iov_base = (unsigned char *)&rep;
	arg.iov[0].iov_len  = sizeof(rep.th);

	net = sk ? sock_net(sk) : dev_net(skb_dst(skb)->dev);
#ifdef CONFIG_TCP_MD5SIG
	rcu_read_lock();
	hash_location = tcp_parse_md5sig_option(th);
	if (sk && sk_fullsock(sk)) {
		key = tcp_md5_do_lookup(sk, (union tcp_md5_addr *)
					&ip_hdr(skb)->saddr, AF_INET);
	} else if (hash_location) {
		/*
		 * active side is lost. Try to find listening socket through
		 * source port, and then find md5 key through listening socket.
		 * we are not loose security here:
		 * Incoming packet is checked with md5 hash with finding key,
		 * no RST generated if md5 hash doesn't match.
		 */
		sk1 = __inet_lookup_listener(net, &tcp_hashinfo, NULL, 0,
					     ip_hdr(skb)->saddr,
					     th->source, ip_hdr(skb)->daddr,
					     ntohs(th->source), inet_iif(skb),
					     tcp_v4_sdif(skb));
		/* don't send rst if it can't find key */
		if (!sk1)
			goto out;

		key = tcp_md5_do_lookup(sk1, (union tcp_md5_addr *)
					&ip_hdr(skb)->saddr, AF_INET);
		if (!key)
			goto out;


		genhash = tcp_v4_md5_hash_skb(newhash, key, NULL, skb);
		if (genhash || memcmp(hash_location, newhash, 16) != 0)
			goto out;

	}

	if (key) {
		rep.opt[0] = htonl((TCPOPT_NOP << 24) |
				   (TCPOPT_NOP << 16) |
				   (TCPOPT_MD5SIG << 8) |
				   TCPOLEN_MD5SIG);
		/* Update length and the length the header thinks exists */
		arg.iov[0].iov_len += TCPOLEN_MD5SIG_ALIGNED;
		rep.th.doff = arg.iov[0].iov_len / 4;

		tcp_v4_md5_hash_hdr((__u8 *) &rep.opt[1],
				     key, ip_hdr(skb)->saddr,
				     ip_hdr(skb)->daddr, &rep.th);
	}
#endif
	arg.csum = csum_tcpudp_nofold(ip_hdr(skb)->daddr,
				      ip_hdr(skb)->saddr, /* XXX */
				      arg.iov[0].iov_len, IPPROTO_TCP, 0);
	arg.csumoffset = offsetof(struct tcphdr, check) / 2;
	arg.flags = (sk && inet_sk_transparent(sk)) ? IP_REPLY_ARG_NOSRCCHECK : 0;

	/* When socket is gone, all binding information is lost.
	 * routing might fail in this case. No choice here, if we choose to force
	 * input interface, we will misroute in case of asymmetric route.
	 */
	if (sk)
		arg.bound_dev_if = sk->sk_bound_dev_if;

	BUILD_BUG_ON(offsetof(struct sock, sk_bound_dev_if) !=
		     offsetof(struct inet_timewait_sock, tw_bound_dev_if));

	arg.tos = ip_hdr(skb)->tos;
	arg.uid = sock_net_uid(net, sk && sk_fullsock(sk) ? sk : NULL);
	local_bh_disable();
	ip_send_unicast_reply(*this_cpu_ptr(net->ipv4.tcp_sk),
			      skb, &TCP_SKB_CB(skb)->header.h4.opt,
			      ip_hdr(skb)->saddr, ip_hdr(skb)->daddr,
			      &arg, arg.iov[0].iov_len);

	__TCP_INC_STATS(net, TCP_MIB_OUTSEGS);
	__TCP_INC_STATS(net, TCP_MIB_OUTRSTS);
	local_bh_enable();

#ifdef CONFIG_TCP_MD5SIG
out:
	rcu_read_unlock();
#endif
}

/* The code following below sending ACKs in SYN-RECV and TIME-WAIT states
   outside socket context is ugly, certainly. What can I do?
 */

static void tcp_v4_send_ack(const struct sock *sk,
			    struct sk_buff *skb, u32 seq, u32 ack,
			    u32 win, u32 tsval, u32 tsecr, int oif,
			    struct tcp_md5sig_key *key,
			    int reply_flags, u8 tos)
{
	const struct tcphdr *th = tcp_hdr(skb);
	struct {
		struct tcphdr th;
		__be32 opt[(TCPOLEN_TSTAMP_ALIGNED >> 2)
#ifdef CONFIG_TCP_MD5SIG
			   + (TCPOLEN_MD5SIG_ALIGNED >> 2)
#endif
			];
	} rep;
	struct net *net = sock_net(sk);
	struct ip_reply_arg arg;

	memset(&rep.th, 0, sizeof(struct tcphdr));
	memset(&arg, 0, sizeof(arg));

	arg.iov[0].iov_base = (unsigned char *)&rep;
	arg.iov[0].iov_len  = sizeof(rep.th);
	if (tsecr) {
		rep.opt[0] = htonl((TCPOPT_NOP << 24) | (TCPOPT_NOP << 16) |
				   (TCPOPT_TIMESTAMP << 8) |
				   TCPOLEN_TIMESTAMP);
		rep.opt[1] = htonl(tsval);
		rep.opt[2] = htonl(tsecr);
		arg.iov[0].iov_len += TCPOLEN_TSTAMP_ALIGNED;
	}

	/* Swap the send and the receive. */
	rep.th.dest    = th->source;
	rep.th.source  = th->dest;
	rep.th.doff    = arg.iov[0].iov_len / 4;
	rep.th.seq     = htonl(seq);
	rep.th.ack_seq = htonl(ack);
	rep.th.ack     = 1;
	rep.th.window  = htons(win);

#ifdef CONFIG_TCP_MD5SIG
	if (key) {
		int offset = (tsecr) ? 3 : 0;

		rep.opt[offset++] = htonl((TCPOPT_NOP << 24) |
					  (TCPOPT_NOP << 16) |
					  (TCPOPT_MD5SIG << 8) |
					  TCPOLEN_MD5SIG);
		arg.iov[0].iov_len += TCPOLEN_MD5SIG_ALIGNED;
		rep.th.doff = arg.iov[0].iov_len/4;

		tcp_v4_md5_hash_hdr((__u8 *) &rep.opt[offset],
				    key, ip_hdr(skb)->saddr,
				    ip_hdr(skb)->daddr, &rep.th);
	}
#endif
	arg.flags = reply_flags;
	arg.csum = csum_tcpudp_nofold(ip_hdr(skb)->daddr,
				      ip_hdr(skb)->saddr, /* XXX */
				      arg.iov[0].iov_len, IPPROTO_TCP, 0);
	arg.csumoffset = offsetof(struct tcphdr, check) / 2;
	if (oif)
		arg.bound_dev_if = oif;
	arg.tos = tos;
	arg.uid = sock_net_uid(net, sk_fullsock(sk) ? sk : NULL);
	local_bh_disable();
	ip_send_unicast_reply(*this_cpu_ptr(net->ipv4.tcp_sk),
			      skb, &TCP_SKB_CB(skb)->header.h4.opt,
			      ip_hdr(skb)->saddr, ip_hdr(skb)->daddr,
			      &arg, arg.iov[0].iov_len);

	__TCP_INC_STATS(net, TCP_MIB_OUTSEGS);
	local_bh_enable();
}

static void tcp_v4_timewait_ack(struct sock *sk, struct sk_buff *skb)
{
	struct inet_timewait_sock *tw = inet_twsk(sk);
	struct tcp_timewait_sock *tcptw = tcp_twsk(sk);

	tcp_v4_send_ack(sk, skb,
			tcptw->tw_snd_nxt, tcptw->tw_rcv_nxt,
			tcptw->tw_rcv_wnd >> tw->tw_rcv_wscale,
			tcp_time_stamp_raw() + tcptw->tw_ts_offset,
			tcptw->tw_ts_recent,
			tw->tw_bound_dev_if,
			tcp_twsk_md5_key(tcptw),
			tw->tw_transparent ? IP_REPLY_ARG_NOSRCCHECK : 0,
			tw->tw_tos
			);

	inet_twsk_put(tw);
}

static void tcp_v4_reqsk_send_ack(const struct sock *sk, struct sk_buff *skb,
				  struct request_sock *req)
{
	/* sk->sk_state == TCP_LISTEN -> for regular TCP_SYN_RECV
	 * sk->sk_state == TCP_SYN_RECV -> for Fast Open.
	 */
	u32 seq = (sk->sk_state == TCP_LISTEN) ? tcp_rsk(req)->snt_isn + 1 :
					     tcp_sk(sk)->snd_nxt;

	/* RFC 7323 2.3
	 * The window field (SEG.WND) of every outgoing segment, with the
	 * exception of <SYN> segments, MUST be right-shifted by
	 * Rcv.Wind.Shift bits:
	 */
	tcp_v4_send_ack(sk, skb, seq,
			tcp_rsk(req)->rcv_nxt,
			req->rsk_rcv_wnd >> inet_rsk(req)->rcv_wscale,
			tcp_time_stamp_raw() + tcp_rsk(req)->ts_off,
			req->ts_recent,
			0,
			tcp_md5_do_lookup(sk, (union tcp_md5_addr *)&ip_hdr(skb)->saddr,
					  AF_INET),
			inet_rsk(req)->no_srccheck ? IP_REPLY_ARG_NOSRCCHECK : 0,
			ip_hdr(skb)->tos);
}

/*
 *	Send a SYN-ACK after having received a SYN.
 *	This still operates on a request_sock only, not on a big
 *	socket.
 */
static int tcp_v4_send_synack(const struct sock *sk, struct dst_entry *dst,
			      struct flowi *fl,
			      struct request_sock *req,
			      struct tcp_fastopen_cookie *foc,
			      enum tcp_synack_type synack_type)
{
	const struct inet_request_sock *ireq = inet_rsk(req);
	struct flowi4 fl4;
	int err = -1;
	struct sk_buff *skb;

	/* First, grab a route. */
	if (!dst && (dst = inet_csk_route_req(sk, &fl4, req)) == NULL)
		return -1;

	skb = tcp_make_synack(sk, dst, req, foc, synack_type);

	if (skb) {
		__tcp_v4_send_check(skb, ireq->ir_loc_addr, ireq->ir_rmt_addr);

		rcu_read_lock();
		err = ip_build_and_send_pkt(skb, sk, ireq->ir_loc_addr,
					    ireq->ir_rmt_addr,
					    rcu_dereference(ireq->ireq_opt));
		rcu_read_unlock();
		err = net_xmit_eval(err);
	}

	return err;
}

/*
 *	IPv4 request_sock destructor.
 */
static void tcp_v4_reqsk_destructor(struct request_sock *req)
{
	kfree(rcu_dereference_protected(inet_rsk(req)->ireq_opt, 1));
}

#ifdef CONFIG_TCP_MD5SIG
/*
 * RFC2385 MD5 checksumming requires a mapping of
 * IP address->MD5 Key.
 * We need to maintain these in the sk structure.
 */

/* Find the Key structure for an address.  */
struct tcp_md5sig_key *tcp_md5_do_lookup(const struct sock *sk,
					 const union tcp_md5_addr *addr,
					 int family)
{
	const struct tcp_sock *tp = tcp_sk(sk);
	struct tcp_md5sig_key *key;
	const struct tcp_md5sig_info *md5sig;
	__be32 mask;
	struct tcp_md5sig_key *best_match = NULL;
	bool match;

	/* caller either holds rcu_read_lock() or socket lock */
	md5sig = rcu_dereference_check(tp->md5sig_info,
				       lockdep_sock_is_held(sk));
	if (!md5sig)
		return NULL;

	hlist_for_each_entry_rcu(key, &md5sig->head, node) {
		if (key->family != family)
			continue;

		if (family == AF_INET) {
			mask = inet_make_mask(key->prefixlen);
			match = (key->addr.a4.s_addr & mask) ==
				(addr->a4.s_addr & mask);
#if IS_ENABLED(CONFIG_IPV6)
		} else if (family == AF_INET6) {
			match = ipv6_prefix_equal(&key->addr.a6, &addr->a6,
						  key->prefixlen);
#endif
		} else {
			match = false;
		}

		if (match && (!best_match ||
			      key->prefixlen > best_match->prefixlen))
			best_match = key;
	}
	return best_match;
}
EXPORT_SYMBOL(tcp_md5_do_lookup);

static struct tcp_md5sig_key *tcp_md5_do_lookup_exact(const struct sock *sk,
						      const union tcp_md5_addr *addr,
						      int family, u8 prefixlen)
{
	const struct tcp_sock *tp = tcp_sk(sk);
	struct tcp_md5sig_key *key;
	unsigned int size = sizeof(struct in_addr);
	const struct tcp_md5sig_info *md5sig;

	/* caller either holds rcu_read_lock() or socket lock */
	md5sig = rcu_dereference_check(tp->md5sig_info,
				       lockdep_sock_is_held(sk));
	if (!md5sig)
		return NULL;
#if IS_ENABLED(CONFIG_IPV6)
	if (family == AF_INET6)
		size = sizeof(struct in6_addr);
#endif
	hlist_for_each_entry_rcu(key, &md5sig->head, node) {
		if (key->family != family)
			continue;
		if (!memcmp(&key->addr, addr, size) &&
		    key->prefixlen == prefixlen)
			return key;
	}
	return NULL;
}

struct tcp_md5sig_key *tcp_v4_md5_lookup(const struct sock *sk,
					 const struct sock *addr_sk)
{
	const union tcp_md5_addr *addr;

	addr = (const union tcp_md5_addr *)&addr_sk->sk_daddr;
	return tcp_md5_do_lookup(sk, addr, AF_INET);
}
EXPORT_SYMBOL(tcp_v4_md5_lookup);

/* This can be called on a newly created socket, from other files */
int tcp_md5_do_add(struct sock *sk, const union tcp_md5_addr *addr,
		   int family, u8 prefixlen, const u8 *newkey, u8 newkeylen,
		   gfp_t gfp)
{
	/* Add Key to the list */
	struct tcp_md5sig_key *key;
	struct tcp_sock *tp = tcp_sk(sk);
	struct tcp_md5sig_info *md5sig;

	key = tcp_md5_do_lookup_exact(sk, addr, family, prefixlen);
	if (key) {
		/* Pre-existing entry - just update that one.
		 * Note that the key might be used concurrently.
		 */
		memcpy(key->key, newkey, newkeylen);

		/* Pairs with READ_ONCE() in tcp_md5_hash_key().
		 * Also note that a reader could catch new key->keylen value
		 * but old key->key[], this is the reason we use __GFP_ZERO
		 * at sock_kmalloc() time below these lines.
		 */
		WRITE_ONCE(key->keylen, newkeylen);

		return 0;
	}

	md5sig = rcu_dereference_protected(tp->md5sig_info,
					   lockdep_sock_is_held(sk));
	if (!md5sig) {
		md5sig = kmalloc(sizeof(*md5sig), gfp);
		if (!md5sig)
			return -ENOMEM;

		sk_nocaps_add(sk, NETIF_F_GSO_MASK);
		INIT_HLIST_HEAD(&md5sig->head);
		rcu_assign_pointer(tp->md5sig_info, md5sig);
	}

	key = sock_kmalloc(sk, sizeof(*key), gfp | __GFP_ZERO);
	if (!key)
		return -ENOMEM;
	if (!tcp_alloc_md5sig_pool()) {
		sock_kfree_s(sk, key, sizeof(*key));
		return -ENOMEM;
	}

	memcpy(key->key, newkey, newkeylen);
	key->keylen = newkeylen;
	key->family = family;
	key->prefixlen = prefixlen;
	memcpy(&key->addr, addr,
	       (family == AF_INET6) ? sizeof(struct in6_addr) :
				      sizeof(struct in_addr));
	hlist_add_head_rcu(&key->node, &md5sig->head);
	return 0;
}
EXPORT_SYMBOL(tcp_md5_do_add);

int tcp_md5_do_del(struct sock *sk, const union tcp_md5_addr *addr, int family,
		   u8 prefixlen)
{
	struct tcp_md5sig_key *key;

	key = tcp_md5_do_lookup_exact(sk, addr, family, prefixlen);
	if (!key)
		return -ENOENT;
	hlist_del_rcu(&key->node);
	atomic_sub(sizeof(*key), &sk->sk_omem_alloc);
	kfree_rcu(key, rcu);
	return 0;
}
EXPORT_SYMBOL(tcp_md5_do_del);

static void tcp_clear_md5_list(struct sock *sk)
{
	struct tcp_sock *tp = tcp_sk(sk);
	struct tcp_md5sig_key *key;
	struct hlist_node *n;
	struct tcp_md5sig_info *md5sig;

	md5sig = rcu_dereference_protected(tp->md5sig_info, 1);

	hlist_for_each_entry_safe(key, n, &md5sig->head, node) {
		hlist_del_rcu(&key->node);
		atomic_sub(sizeof(*key), &sk->sk_omem_alloc);
		kfree_rcu(key, rcu);
	}
}

static int tcp_v4_parse_md5_keys(struct sock *sk, int optname,
				 char __user *optval, int optlen)
{
	struct tcp_md5sig cmd;
	struct sockaddr_in *sin = (struct sockaddr_in *)&cmd.tcpm_addr;
	u8 prefixlen = 32;

	if (optlen < sizeof(cmd))
		return -EINVAL;

	if (copy_from_user(&cmd, optval, sizeof(cmd)))
		return -EFAULT;

	if (sin->sin_family != AF_INET)
		return -EINVAL;

	if (optname == TCP_MD5SIG_EXT &&
	    cmd.tcpm_flags & TCP_MD5SIG_FLAG_PREFIX) {
		prefixlen = cmd.tcpm_prefixlen;
		if (prefixlen > 32)
			return -EINVAL;
	}

	if (!cmd.tcpm_keylen)
		return tcp_md5_do_del(sk, (union tcp_md5_addr *)&sin->sin_addr.s_addr,
				      AF_INET, prefixlen);

	if (cmd.tcpm_keylen > TCP_MD5SIG_MAXKEYLEN)
		return -EINVAL;

	return tcp_md5_do_add(sk, (union tcp_md5_addr *)&sin->sin_addr.s_addr,
			      AF_INET, prefixlen, cmd.tcpm_key, cmd.tcpm_keylen,
			      GFP_KERNEL);
}

static int tcp_v4_md5_hash_headers(struct tcp_md5sig_pool *hp,
				   __be32 daddr, __be32 saddr,
				   const struct tcphdr *th, int nbytes)
{
	struct tcp4_pseudohdr *bp;
	struct scatterlist sg;
	struct tcphdr *_th;

	bp = hp->scratch;
	bp->saddr = saddr;
	bp->daddr = daddr;
	bp->pad = 0;
	bp->protocol = IPPROTO_TCP;
	bp->len = cpu_to_be16(nbytes);

	_th = (struct tcphdr *)(bp + 1);
	memcpy(_th, th, sizeof(*th));
	_th->check = 0;

	sg_init_one(&sg, bp, sizeof(*bp) + sizeof(*th));
	ahash_request_set_crypt(hp->md5_req, &sg, NULL,
				sizeof(*bp) + sizeof(*th));
	return crypto_ahash_update(hp->md5_req);
}

static int tcp_v4_md5_hash_hdr(char *md5_hash, const struct tcp_md5sig_key *key,
			       __be32 daddr, __be32 saddr, const struct tcphdr *th)
{
	struct tcp_md5sig_pool *hp;
	struct ahash_request *req;

	hp = tcp_get_md5sig_pool();
	if (!hp)
		goto clear_hash_noput;
	req = hp->md5_req;

	if (crypto_ahash_init(req))
		goto clear_hash;
	if (tcp_v4_md5_hash_headers(hp, daddr, saddr, th, th->doff << 2))
		goto clear_hash;
	if (tcp_md5_hash_key(hp, key))
		goto clear_hash;
	ahash_request_set_crypt(req, NULL, md5_hash, 0);
	if (crypto_ahash_final(req))
		goto clear_hash;

	tcp_put_md5sig_pool();
	return 0;

clear_hash:
	tcp_put_md5sig_pool();
clear_hash_noput:
	memset(md5_hash, 0, 16);
	return 1;
}

int tcp_v4_md5_hash_skb(char *md5_hash, const struct tcp_md5sig_key *key,
			const struct sock *sk,
			const struct sk_buff *skb)
{
	struct tcp_md5sig_pool *hp;
	struct ahash_request *req;
	const struct tcphdr *th = tcp_hdr(skb);
	__be32 saddr, daddr;

	if (sk) { /* valid for establish/request sockets */
		saddr = sk->sk_rcv_saddr;
		daddr = sk->sk_daddr;
	} else {
		const struct iphdr *iph = ip_hdr(skb);
		saddr = iph->saddr;
		daddr = iph->daddr;
	}

	hp = tcp_get_md5sig_pool();
	if (!hp)
		goto clear_hash_noput;
	req = hp->md5_req;

	if (crypto_ahash_init(req))
		goto clear_hash;

	if (tcp_v4_md5_hash_headers(hp, daddr, saddr, th, skb->len))
		goto clear_hash;
	if (tcp_md5_hash_skb_data(hp, skb, th->doff << 2))
		goto clear_hash;
	if (tcp_md5_hash_key(hp, key))
		goto clear_hash;
	ahash_request_set_crypt(req, NULL, md5_hash, 0);
	if (crypto_ahash_final(req))
		goto clear_hash;

	tcp_put_md5sig_pool();
	return 0;

clear_hash:
	tcp_put_md5sig_pool();
clear_hash_noput:
	memset(md5_hash, 0, 16);
	return 1;
}
EXPORT_SYMBOL(tcp_v4_md5_hash_skb);

#endif

/* Called with rcu_read_lock() */
static bool tcp_v4_inbound_md5_hash(const struct sock *sk,
				    const struct sk_buff *skb)
{
#ifdef CONFIG_TCP_MD5SIG
	/*
	 * This gets called for each TCP segment that arrives
	 * so we want to be efficient.
	 * We have 3 drop cases:
	 * o No MD5 hash and one expected.
	 * o MD5 hash and we're not expecting one.
	 * o MD5 hash and its wrong.
	 */
	const __u8 *hash_location = NULL;
	struct tcp_md5sig_key *hash_expected;
	const struct iphdr *iph = ip_hdr(skb);
	const struct tcphdr *th = tcp_hdr(skb);
	int genhash;
	unsigned char newhash[16];

	hash_expected = tcp_md5_do_lookup(sk, (union tcp_md5_addr *)&iph->saddr,
					  AF_INET);
	hash_location = tcp_parse_md5sig_option(th);

	/* We've parsed the options - do we have a hash? */
	if (!hash_expected && !hash_location)
		return false;

	if (hash_expected && !hash_location) {
		NET_INC_STATS(sock_net(sk), LINUX_MIB_TCPMD5NOTFOUND);
		return true;
	}

	if (!hash_expected && hash_location) {
		NET_INC_STATS(sock_net(sk), LINUX_MIB_TCPMD5UNEXPECTED);
		return true;
	}

	/* Okay, so this is hash_expected and hash_location -
	 * so we need to calculate the checksum.
	 */
	genhash = tcp_v4_md5_hash_skb(newhash,
				      hash_expected,
				      NULL, skb);

	if (genhash || memcmp(hash_location, newhash, 16) != 0) {
		NET_INC_STATS(sock_net(sk), LINUX_MIB_TCPMD5FAILURE);
		net_info_ratelimited("MD5 Hash failed for (%pI4, %d)->(%pI4, %d)%s\n",
				     &iph->saddr, ntohs(th->source),
				     &iph->daddr, ntohs(th->dest),
				     genhash ? " tcp_v4_calc_md5_hash failed"
				     : "");
		return true;
	}
	return false;
#endif
	return false;
}

static void tcp_v4_init_req(struct request_sock *req,
			    const struct sock *sk_listener,
			    struct sk_buff *skb)
{
	struct inet_request_sock *ireq = inet_rsk(req);
	struct net *net = sock_net(sk_listener);

	sk_rcv_saddr_set(req_to_sk(req), ip_hdr(skb)->daddr);
	sk_daddr_set(req_to_sk(req), ip_hdr(skb)->saddr);
	RCU_INIT_POINTER(ireq->ireq_opt, tcp_v4_save_options(net, skb));
}

static struct dst_entry *tcp_v4_route_req(const struct sock *sk,
					  struct flowi *fl,
					  const struct request_sock *req)
{
	return inet_csk_route_req(sk, &fl->u.ip4, req);
}

struct request_sock_ops tcp_request_sock_ops __read_mostly = {
	.family		=	PF_INET,
	.obj_size	=	sizeof(struct tcp_request_sock),
	.rtx_syn_ack	=	tcp_rtx_synack,
	.send_ack	=	tcp_v4_reqsk_send_ack,
	.destructor	=	tcp_v4_reqsk_destructor,
	.send_reset	=	tcp_v4_send_reset,
	.syn_ack_timeout =	tcp_syn_ack_timeout,
};

static const struct tcp_request_sock_ops tcp_request_sock_ipv4_ops = {
	.mss_clamp	=	TCP_MSS_DEFAULT,
#ifdef CONFIG_TCP_MD5SIG
	.req_md5_lookup	=	tcp_v4_md5_lookup,
	.calc_md5_hash	=	tcp_v4_md5_hash_skb,
#endif
	.init_req	=	tcp_v4_init_req,
#ifdef CONFIG_SYN_COOKIES
	.cookie_init_seq =	cookie_v4_init_sequence,
#endif
	.route_req	=	tcp_v4_route_req,
	.init_seq	=	tcp_v4_init_seq,
	.init_ts_off	=	tcp_v4_init_ts_off,
	.send_synack	=	tcp_v4_send_synack,
};

int tcp_v4_conn_request(struct sock *sk, struct sk_buff *skb)
{
	/* Never answer to SYNs send to broadcast or multicast */
	if (skb_rtable(skb)->rt_flags & (RTCF_BROADCAST | RTCF_MULTICAST))
		goto drop;

	return tcp_conn_request(&tcp_request_sock_ops,
				&tcp_request_sock_ipv4_ops, sk, skb);

drop:
	tcp_listendrop(sk);
	return 0;
}
EXPORT_SYMBOL(tcp_v4_conn_request);


/*
 * The three way handshake has completed - we got a valid synack -
 * now create the new socket.
 */
struct sock *tcp_v4_syn_recv_sock(const struct sock *sk, struct sk_buff *skb,
				  struct request_sock *req,
				  struct dst_entry *dst,
				  struct request_sock *req_unhash,
				  bool *own_req)
{
	struct inet_request_sock *ireq;
	struct inet_sock *newinet;
	struct tcp_sock *newtp;
	struct sock *newsk;
#ifdef CONFIG_TCP_MD5SIG
	struct tcp_md5sig_key *key;
#endif
	struct ip_options_rcu *inet_opt;

	if (sk_acceptq_is_full(sk))
		goto exit_overflow;

	newsk = tcp_create_openreq_child(sk, req, skb);
	if (!newsk)
		goto exit_nonewsk;

	newsk->sk_gso_type = SKB_GSO_TCPV4;
	inet_sk_rx_dst_set(newsk, skb);

	newtp		      = tcp_sk(newsk);
	newinet		      = inet_sk(newsk);
	ireq		      = inet_rsk(req);
	sk_daddr_set(newsk, ireq->ir_rmt_addr);
	sk_rcv_saddr_set(newsk, ireq->ir_loc_addr);
	newsk->sk_bound_dev_if = ireq->ir_iif;
	newinet->inet_saddr   = ireq->ir_loc_addr;
	inet_opt	      = rcu_dereference(ireq->ireq_opt);
	RCU_INIT_POINTER(newinet->inet_opt, inet_opt);
	newinet->mc_index     = inet_iif(skb);
	newinet->mc_ttl	      = ip_hdr(skb)->ttl;
	newinet->rcv_tos      = ip_hdr(skb)->tos;
	inet_csk(newsk)->icsk_ext_hdr_len = 0;
	if (inet_opt)
		inet_csk(newsk)->icsk_ext_hdr_len = inet_opt->opt.optlen;
	newinet->inet_id = prandom_u32();

	if (!dst) {
		dst = inet_csk_route_child_sock(sk, newsk, req);
		if (!dst)
			goto put_and_exit;
	} else {
		/* syncookie case : see end of cookie_v4_check() */
	}
	sk_setup_caps(newsk, dst);

	tcp_ca_openreq_child(newsk, dst);

	tcp_sync_mss(newsk, dst_mtu(dst));
	newtp->advmss = tcp_mss_clamp(tcp_sk(sk), dst_metric_advmss(dst));

	tcp_initialize_rcv_mss(newsk);

#ifdef CONFIG_TCP_MD5SIG
	/* Copy over the MD5 key from the original socket */
	key = tcp_md5_do_lookup(sk, (union tcp_md5_addr *)&newinet->inet_daddr,
				AF_INET);
	if (key) {
		/*
		 * We're using one, so create a matching key
		 * on the newsk structure. If we fail to get
		 * memory, then we end up not copying the key
		 * across. Shucks.
		 */
		tcp_md5_do_add(newsk, (union tcp_md5_addr *)&newinet->inet_daddr,
			       AF_INET, 32, key->key, key->keylen, GFP_ATOMIC);
		sk_nocaps_add(newsk, NETIF_F_GSO_MASK);
	}
#endif

	if (__inet_inherit_port(sk, newsk) < 0)
		goto put_and_exit;
	*own_req = inet_ehash_nolisten(newsk, req_to_sk(req_unhash));
	if (likely(*own_req)) {
		tcp_move_syn(newtp, req);
		ireq->ireq_opt = NULL;
	} else {
		newinet->inet_opt = NULL;
	}
	return newsk;

exit_overflow:
	NET_INC_STATS(sock_net(sk), LINUX_MIB_LISTENOVERFLOWS);
exit_nonewsk:
	dst_release(dst);
exit:
	tcp_listendrop(sk);
	return NULL;
put_and_exit:
	newinet->inet_opt = NULL;
	inet_csk_prepare_forced_close(newsk);
	tcp_done(newsk);
	goto exit;
}
EXPORT_SYMBOL(tcp_v4_syn_recv_sock);

static struct sock *tcp_v4_cookie_check(struct sock *sk, struct sk_buff *skb)
{
#ifdef CONFIG_SYN_COOKIES
	const struct tcphdr *th = tcp_hdr(skb);

	if (!th->syn)
		sk = cookie_v4_check(sk, skb);
#endif
	return sk;
}

/* The socket must have it's spinlock held when we get
 * here, unless it is a TCP_LISTEN socket.
 *
 * We have a potential double-lock case here, so even when
 * doing backlog processing we use the BH locking scheme.
 * This is because we cannot sleep with the original spinlock
 * held.
 */
int tcp_v4_do_rcv(struct sock *sk, struct sk_buff *skb)
{
	struct sock *rsk;

	if (sk->sk_state == TCP_ESTABLISHED) { /* Fast path */
		struct dst_entry *dst = sk->sk_rx_dst;

		sock_rps_save_rxhash(sk, skb);
		sk_mark_napi_id(sk, skb);
		if (dst) {
			if (inet_sk(sk)->rx_dst_ifindex != skb->skb_iif ||
			    !dst->ops->check(dst, 0)) {
				dst_release(dst);
				sk->sk_rx_dst = NULL;
			}
		}
		tcp_rcv_established(sk, skb, tcp_hdr(skb));
		return 0;
	}

	if (tcp_checksum_complete(skb))
		goto csum_err;

	if (sk->sk_state == TCP_LISTEN) {
		struct sock *nsk = tcp_v4_cookie_check(sk, skb);

		if (!nsk)
			goto discard;
		if (nsk != sk) {
			if (tcp_child_process(sk, nsk, skb)) {
				rsk = nsk;
				goto reset;
			}
			return 0;
		}
	} else
		sock_rps_save_rxhash(sk, skb);

	if (tcp_rcv_state_process(sk, skb)) {
		rsk = sk;
		goto reset;
	}
	return 0;

reset:
	tcp_v4_send_reset(rsk, skb);
discard:
	kfree_skb(skb);
	/* Be careful here. If this function gets more complicated and
	 * gcc suffers from register pressure on the x86, sk (in %ebx)
	 * might be destroyed here. This current version compiles correctly,
	 * but you have been warned.
	 */
	return 0;

csum_err:
	TCP_INC_STATS(sock_net(sk), TCP_MIB_CSUMERRORS);
	TCP_INC_STATS(sock_net(sk), TCP_MIB_INERRS);
	goto discard;
}
EXPORT_SYMBOL(tcp_v4_do_rcv);

int tcp_v4_early_demux(struct sk_buff *skb)
{
	const struct iphdr *iph;
	const struct tcphdr *th;
	struct sock *sk;

	if (skb->pkt_type != PACKET_HOST)
		return 0;

	if (!pskb_may_pull(skb, skb_transport_offset(skb) + sizeof(struct tcphdr)))
		return 0;

	iph = ip_hdr(skb);
	th = tcp_hdr(skb);

	if (th->doff < sizeof(struct tcphdr) / 4)
		return 0;

	sk = __inet_lookup_established(dev_net(skb->dev), &tcp_hashinfo,
				       iph->saddr, th->source,
				       iph->daddr, ntohs(th->dest),
				       skb->skb_iif, inet_sdif(skb));
	if (sk) {
		skb->sk = sk;
		skb->destructor = sock_edemux;
		if (sk_fullsock(sk)) {
			struct dst_entry *dst = READ_ONCE(sk->sk_rx_dst);

			if (dst)
				dst = dst_check(dst, 0);
			if (dst &&
			    inet_sk(sk)->rx_dst_ifindex == skb->skb_iif)
				skb_dst_set_noref(skb, dst);
		}
	}
	return 0;
}

bool tcp_add_backlog(struct sock *sk, struct sk_buff *skb)
{
	u32 limit = sk->sk_rcvbuf + sk->sk_sndbuf;

	/* Only socket owner can try to collapse/prune rx queues
	 * to reduce memory overhead, so add a little headroom here.
	 * Few sockets backlog are possibly concurrently non empty.
	 */
	limit += 64*1024;

	/* In case all data was pulled from skb frags (in __pskb_pull_tail()),
	 * we can fix skb->truesize to its real value to avoid future drops.
	 * This is valid because skb is not yet charged to the socket.
	 * It has been noticed pure SACK packets were sometimes dropped
	 * (if cooked by drivers without copybreak feature).
	 */
	skb_condense(skb);

	if (unlikely(sk_add_backlog(sk, skb, limit))) {
		bh_unlock_sock(sk);
		__NET_INC_STATS(sock_net(sk), LINUX_MIB_TCPBACKLOGDROP);
		return true;
	}
	return false;
}
EXPORT_SYMBOL(tcp_add_backlog);

int tcp_filter(struct sock *sk, struct sk_buff *skb)
{
	struct tcphdr *th = (struct tcphdr *)skb->data;

	return sk_filter_trim_cap(sk, skb, th->doff * 4);
}
EXPORT_SYMBOL(tcp_filter);

static void tcp_v4_restore_cb(struct sk_buff *skb)
{
	memmove(IPCB(skb), &TCP_SKB_CB(skb)->header.h4,
		sizeof(struct inet_skb_parm));
}

static void tcp_v4_fill_cb(struct sk_buff *skb, const struct iphdr *iph,
			   const struct tcphdr *th)
{
	/* This is tricky : We move IPCB at its correct location into TCP_SKB_CB()
	 * barrier() makes sure compiler wont play fool^Waliasing games.
	 */
	memmove(&TCP_SKB_CB(skb)->header.h4, IPCB(skb),
		sizeof(struct inet_skb_parm));
	barrier();

	TCP_SKB_CB(skb)->seq = ntohl(th->seq);
	TCP_SKB_CB(skb)->end_seq = (TCP_SKB_CB(skb)->seq + th->syn + th->fin +
				    skb->len - th->doff * 4);
	TCP_SKB_CB(skb)->ack_seq = ntohl(th->ack_seq);
	TCP_SKB_CB(skb)->tcp_flags = tcp_flag_byte(th);
	TCP_SKB_CB(skb)->tcp_tw_isn = 0;
	TCP_SKB_CB(skb)->ip_dsfield = ipv4_get_dsfield(iph);
	TCP_SKB_CB(skb)->sacked	 = 0;
	TCP_SKB_CB(skb)->has_rxtstamp =
			skb->tstamp || skb_hwtstamps(skb)->hwtstamp;
}

/*
 *	From tcp_input.c
 */

int tcp_v4_rcv(struct sk_buff *skb)
{
	struct net *net = dev_net(skb->dev);
	int sdif = inet_sdif(skb);
	const struct iphdr *iph;
	const struct tcphdr *th;
	bool refcounted;
	struct sock *sk;
	int ret;

	if (skb->pkt_type != PACKET_HOST)
		goto discard_it;

	/* Count it even if it's bad */
	__TCP_INC_STATS(net, TCP_MIB_INSEGS);

	if (!pskb_may_pull(skb, sizeof(struct tcphdr)))
		goto discard_it;

	th = (const struct tcphdr *)skb->data;

	if (unlikely(th->doff < sizeof(struct tcphdr) / 4))
		goto bad_packet;
	if (!pskb_may_pull(skb, th->doff * 4))
		goto discard_it;

	/* An explanation is required here, I think.
	 * Packet length and doff are validated by header prediction,
	 * provided case of th->doff==0 is eliminated.
	 * So, we defer the checks. */

	if (skb_checksum_init(skb, IPPROTO_TCP, inet_compute_pseudo))
		goto csum_error;

	th = (const struct tcphdr *)skb->data;
	iph = ip_hdr(skb);
lookup:
	sk = __inet_lookup_skb(&tcp_hashinfo, skb, __tcp_hdrlen(th), th->source,
			       th->dest, sdif, &refcounted);
	if (!sk)
		goto no_tcp_socket;

process:
	if (sk->sk_state == TCP_TIME_WAIT)
		goto do_time_wait;

	if (sk->sk_state == TCP_NEW_SYN_RECV) {
		struct request_sock *req = inet_reqsk(sk);
		struct sock *nsk;

		sk = req->rsk_listener;
		if (unlikely(tcp_v4_inbound_md5_hash(sk, skb))) {
			sk_drops_add(sk, skb);
			reqsk_put(req);
			goto discard_it;
		}
		if (tcp_checksum_complete(skb)) {
			reqsk_put(req);
			goto csum_error;
		}
		if (unlikely(sk->sk_state != TCP_LISTEN)) {
			inet_csk_reqsk_queue_drop_and_put(sk, req);
			goto lookup;
		}
		/* We own a reference on the listener, increase it again
		 * as we might lose it too soon.
		 */
		sock_hold(sk);
		refcounted = true;
		nsk = NULL;
		if (!tcp_filter(sk, skb)) {
			th = (const struct tcphdr *)skb->data;
			iph = ip_hdr(skb);
			tcp_v4_fill_cb(skb, iph, th);
			nsk = tcp_check_req(sk, skb, req, false);
		}
		if (!nsk) {
			reqsk_put(req);
			goto discard_and_relse;
		}
		if (nsk == sk) {
			reqsk_put(req);
			tcp_v4_restore_cb(skb);
		} else if (tcp_child_process(sk, nsk, skb)) {
			tcp_v4_send_reset(nsk, skb);
			goto discard_and_relse;
		} else {
			sock_put(sk);
			return 0;
		}
	}
	if (unlikely(iph->ttl < inet_sk(sk)->min_ttl)) {
		__NET_INC_STATS(net, LINUX_MIB_TCPMINTTLDROP);
		goto discard_and_relse;
	}

	if (!xfrm4_policy_check(sk, XFRM_POLICY_IN, skb))
		goto discard_and_relse;

	if (tcp_v4_inbound_md5_hash(sk, skb))
		goto discard_and_relse;

	nf_reset(skb);

	if (tcp_filter(sk, skb))
		goto discard_and_relse;
	th = (const struct tcphdr *)skb->data;
	iph = ip_hdr(skb);
	tcp_v4_fill_cb(skb, iph, th);

	skb->dev = NULL;

	if (sk->sk_state == TCP_LISTEN) {
		ret = tcp_v4_do_rcv(sk, skb);
		goto put_and_return;
	}

	sk_incoming_cpu_update(sk);

	bh_lock_sock_nested(sk);
	tcp_segs_in(tcp_sk(sk), skb);
	ret = 0;
	if (!sock_owned_by_user(sk)) {
		ret = tcp_v4_do_rcv(sk, skb);
	} else if (tcp_add_backlog(sk, skb)) {
		goto discard_and_relse;
	}
	bh_unlock_sock(sk);

put_and_return:
	if (refcounted)
		sock_put(sk);

	return ret;

no_tcp_socket:
	if (!xfrm4_policy_check(NULL, XFRM_POLICY_IN, skb))
		goto discard_it;

	tcp_v4_fill_cb(skb, iph, th);

	if (tcp_checksum_complete(skb)) {
csum_error:
		__TCP_INC_STATS(net, TCP_MIB_CSUMERRORS);
bad_packet:
		__TCP_INC_STATS(net, TCP_MIB_INERRS);
	} else {
		tcp_v4_send_reset(NULL, skb);
	}

discard_it:
	/* Discard frame. */
	kfree_skb(skb);
	return 0;

discard_and_relse:
	sk_drops_add(sk, skb);
	if (refcounted)
		sock_put(sk);
	goto discard_it;

do_time_wait:
	if (!xfrm4_policy_check(NULL, XFRM_POLICY_IN, skb)) {
		inet_twsk_put(inet_twsk(sk));
		goto discard_it;
	}

	tcp_v4_fill_cb(skb, iph, th);

	if (tcp_checksum_complete(skb)) {
		inet_twsk_put(inet_twsk(sk));
		goto csum_error;
	}
	switch (tcp_timewait_state_process(inet_twsk(sk), skb, th)) {
	case TCP_TW_SYN: {
		struct sock *sk2 = inet_lookup_listener(dev_net(skb->dev),
							&tcp_hashinfo, skb,
							__tcp_hdrlen(th),
							iph->saddr, th->source,
							iph->daddr, th->dest,
							inet_iif(skb),
							sdif);
		if (sk2) {
			inet_twsk_deschedule_put(inet_twsk(sk));
			sk = sk2;
			tcp_v4_restore_cb(skb);
			refcounted = false;
			goto process;
		}
		/* Fall through to ACK */
	}
	case TCP_TW_ACK:
		tcp_v4_timewait_ack(sk, skb);
		break;
	case TCP_TW_RST:
		tcp_v4_send_reset(sk, skb);
		inet_twsk_deschedule_put(inet_twsk(sk));
		goto discard_it;
	case TCP_TW_SUCCESS:;
	}
	goto discard_it;
}

static struct timewait_sock_ops tcp_timewait_sock_ops = {
	.twsk_obj_size	= sizeof(struct tcp_timewait_sock),
	.twsk_unique	= tcp_twsk_unique,
	.twsk_destructor= tcp_twsk_destructor,
};

void inet_sk_rx_dst_set(struct sock *sk, const struct sk_buff *skb)
{
	struct dst_entry *dst = skb_dst(skb);

	if (dst && dst_hold_safe(dst)) {
		sk->sk_rx_dst = dst;
		inet_sk(sk)->rx_dst_ifindex = skb->skb_iif;
	}
}
EXPORT_SYMBOL(inet_sk_rx_dst_set);

const struct inet_connection_sock_af_ops ipv4_specific = {
	.queue_xmit	   = ip_queue_xmit,
	.send_check	   = tcp_v4_send_check,
	.rebuild_header	   = inet_sk_rebuild_header,
	.sk_rx_dst_set	   = inet_sk_rx_dst_set,
	.conn_request	   = tcp_v4_conn_request,
	.syn_recv_sock	   = tcp_v4_syn_recv_sock,
	.net_header_len	   = sizeof(struct iphdr),
	.setsockopt	   = ip_setsockopt,
	.getsockopt	   = ip_getsockopt,
	.addr2sockaddr	   = inet_csk_addr2sockaddr,
	.sockaddr_len	   = sizeof(struct sockaddr_in),
#ifdef CONFIG_COMPAT
	.compat_setsockopt = compat_ip_setsockopt,
	.compat_getsockopt = compat_ip_getsockopt,
#endif
	.mtu_reduced	   = tcp_v4_mtu_reduced,
};
EXPORT_SYMBOL(ipv4_specific);

#ifdef CONFIG_TCP_MD5SIG
static const struct tcp_sock_af_ops tcp_sock_ipv4_specific = {
	.md5_lookup		= tcp_v4_md5_lookup,
	.calc_md5_hash		= tcp_v4_md5_hash_skb,
	.md5_parse		= tcp_v4_parse_md5_keys,
};
#endif

/* NOTE: A lot of things set to zero explicitly by call to
 *       sk_alloc() so need not be done here.
 */
static int tcp_v4_init_sock(struct sock *sk)
{
	struct inet_connection_sock *icsk = inet_csk(sk);

	tcp_init_sock(sk);

	icsk->icsk_af_ops = &ipv4_specific;

#ifdef CONFIG_TCP_MD5SIG
	tcp_sk(sk)->af_specific = &tcp_sock_ipv4_specific;
#endif

	return 0;
}

void tcp_v4_destroy_sock(struct sock *sk)
{
	struct tcp_sock *tp = tcp_sk(sk);

	tcp_clear_xmit_timers(sk);

	tcp_cleanup_congestion_control(sk);

	tcp_cleanup_ulp(sk);

	/* Cleanup up the write buffer. */
	tcp_write_queue_purge(sk);

	/* Check if we want to disable active TFO */
	tcp_fastopen_active_disable_ofo_check(sk);

	/* Cleans up our, hopefully empty, out_of_order_queue. */
	skb_rbtree_purge(&tp->out_of_order_queue);

#ifdef CONFIG_TCP_MD5SIG
	/* Clean up the MD5 key list, if any */
	if (tp->md5sig_info) {
		tcp_clear_md5_list(sk);
		kfree_rcu(tp->md5sig_info, rcu);
		tp->md5sig_info = NULL;
	}
#endif

	/* Clean up a referenced TCP bind bucket. */
	if (inet_csk(sk)->icsk_bind_hash)
		inet_put_port(sk);

	BUG_ON(tp->fastopen_rsk);

	/* If socket is aborted during connect operation */
	tcp_free_fastopen_req(tp);
	tcp_saved_syn_free(tp);

	sk_sockets_allocated_dec(sk);
}
EXPORT_SYMBOL(tcp_v4_destroy_sock);

#ifdef CONFIG_PROC_FS
/* Proc filesystem TCP sock list dumping. */

/*
 * Get next listener socket follow cur.  If cur is NULL, get first socket
 * starting from bucket given in st->bucket; when st->bucket is zero the
 * very first socket in the hash table is returned.
 */
static void *listening_get_next(struct seq_file *seq, void *cur)
{
	struct tcp_iter_state *st = seq->private;
	struct net *net = seq_file_net(seq);
	struct inet_listen_hashbucket *ilb;
	struct hlist_nulls_node *node;
	struct sock *sk = cur;

	if (!sk) {
get_head:
		ilb = &tcp_hashinfo.listening_hash[st->bucket];
		spin_lock(&ilb->lock);
		sk = sk_nulls_head(&ilb->nulls_head);
		st->offset = 0;
		goto get_sk;
	}
	ilb = &tcp_hashinfo.listening_hash[st->bucket];
	++st->num;
	++st->offset;

	sk = sk_nulls_next(sk);
get_sk:
	sk_nulls_for_each_from(sk, node) {
		if (!net_eq(sock_net(sk), net))
			continue;
		if (sk->sk_family == st->family)
			return sk;
	}
	spin_unlock(&ilb->lock);
	st->offset = 0;
	if (++st->bucket < INET_LHTABLE_SIZE)
		goto get_head;
	return NULL;
}

static void *listening_get_idx(struct seq_file *seq, loff_t *pos)
{
	struct tcp_iter_state *st = seq->private;
	void *rc;

	st->bucket = 0;
	st->offset = 0;
	rc = listening_get_next(seq, NULL);

	while (rc && *pos) {
		rc = listening_get_next(seq, rc);
		--*pos;
	}
	return rc;
}

static inline bool empty_bucket(const struct tcp_iter_state *st)
{
	return hlist_nulls_empty(&tcp_hashinfo.ehash[st->bucket].chain);
}

/*
 * Get first established socket starting from bucket given in st->bucket.
 * If st->bucket is zero, the very first socket in the hash is returned.
 */
static void *established_get_first(struct seq_file *seq)
{
	struct tcp_iter_state *st = seq->private;
	struct net *net = seq_file_net(seq);
	void *rc = NULL;

	st->offset = 0;
	for (; st->bucket <= tcp_hashinfo.ehash_mask; ++st->bucket) {
		struct sock *sk;
		struct hlist_nulls_node *node;
		spinlock_t *lock = inet_ehash_lockp(&tcp_hashinfo, st->bucket);

		/* Lockless fast path for the common case of empty buckets */
		if (empty_bucket(st))
			continue;

		spin_lock_bh(lock);
		sk_nulls_for_each(sk, node, &tcp_hashinfo.ehash[st->bucket].chain) {
			if (sk->sk_family != st->family ||
			    !net_eq(sock_net(sk), net)) {
				continue;
			}
			rc = sk;
			goto out;
		}
		spin_unlock_bh(lock);
	}
out:
	return rc;
}

static void *established_get_next(struct seq_file *seq, void *cur)
{
	struct sock *sk = cur;
	struct hlist_nulls_node *node;
	struct tcp_iter_state *st = seq->private;
	struct net *net = seq_file_net(seq);

	++st->num;
	++st->offset;

	sk = sk_nulls_next(sk);

	sk_nulls_for_each_from(sk, node) {
		if (sk->sk_family == st->family && net_eq(sock_net(sk), net))
			return sk;
	}

	spin_unlock_bh(inet_ehash_lockp(&tcp_hashinfo, st->bucket));
	++st->bucket;
	return established_get_first(seq);
}

static void *established_get_idx(struct seq_file *seq, loff_t pos)
{
	struct tcp_iter_state *st = seq->private;
	void *rc;

	st->bucket = 0;
	rc = established_get_first(seq);

	while (rc && pos) {
		rc = established_get_next(seq, rc);
		--pos;
	}
	return rc;
}

static void *tcp_get_idx(struct seq_file *seq, loff_t pos)
{
	void *rc;
	struct tcp_iter_state *st = seq->private;

	st->state = TCP_SEQ_STATE_LISTENING;
	rc	  = listening_get_idx(seq, &pos);

	if (!rc) {
		st->state = TCP_SEQ_STATE_ESTABLISHED;
		rc	  = established_get_idx(seq, pos);
	}

	return rc;
}

static void *tcp_seek_last_pos(struct seq_file *seq)
{
	struct tcp_iter_state *st = seq->private;
	int offset = st->offset;
	int orig_num = st->num;
	void *rc = NULL;

	switch (st->state) {
	case TCP_SEQ_STATE_LISTENING:
		if (st->bucket >= INET_LHTABLE_SIZE)
			break;
		st->state = TCP_SEQ_STATE_LISTENING;
		rc = listening_get_next(seq, NULL);
		while (offset-- && rc)
			rc = listening_get_next(seq, rc);
		if (rc)
			break;
		st->bucket = 0;
		st->state = TCP_SEQ_STATE_ESTABLISHED;
		/* Fallthrough */
	case TCP_SEQ_STATE_ESTABLISHED:
		if (st->bucket > tcp_hashinfo.ehash_mask)
			break;
		rc = established_get_first(seq);
		while (offset-- && rc)
			rc = established_get_next(seq, rc);
	}

	st->num = orig_num;

	return rc;
}

static void *tcp_seq_start(struct seq_file *seq, loff_t *pos)
{
	struct tcp_iter_state *st = seq->private;
	void *rc;

	if (*pos && *pos == st->last_pos) {
		rc = tcp_seek_last_pos(seq);
		if (rc)
			goto out;
	}

	st->state = TCP_SEQ_STATE_LISTENING;
	st->num = 0;
	st->bucket = 0;
	st->offset = 0;
	rc = *pos ? tcp_get_idx(seq, *pos - 1) : SEQ_START_TOKEN;

out:
	st->last_pos = *pos;
	return rc;
}

static void *tcp_seq_next(struct seq_file *seq, void *v, loff_t *pos)
{
	struct tcp_iter_state *st = seq->private;
	void *rc = NULL;

	if (v == SEQ_START_TOKEN) {
		rc = tcp_get_idx(seq, 0);
		goto out;
	}

	switch (st->state) {
	case TCP_SEQ_STATE_LISTENING:
		rc = listening_get_next(seq, v);
		if (!rc) {
			st->state = TCP_SEQ_STATE_ESTABLISHED;
			st->bucket = 0;
			st->offset = 0;
			rc	  = established_get_first(seq);
		}
		break;
	case TCP_SEQ_STATE_ESTABLISHED:
		rc = established_get_next(seq, v);
		break;
	}
out:
	++*pos;
	st->last_pos = *pos;
	return rc;
}

static void tcp_seq_stop(struct seq_file *seq, void *v)
{
	struct tcp_iter_state *st = seq->private;

	switch (st->state) {
	case TCP_SEQ_STATE_LISTENING:
		if (v != SEQ_START_TOKEN)
			spin_unlock(&tcp_hashinfo.listening_hash[st->bucket].lock);
		break;
	case TCP_SEQ_STATE_ESTABLISHED:
		if (v)
			spin_unlock_bh(inet_ehash_lockp(&tcp_hashinfo, st->bucket));
		break;
	}
}

int tcp_seq_open(struct inode *inode, struct file *file)
{
	struct tcp_seq_afinfo *afinfo = PDE_DATA(inode);
	struct tcp_iter_state *s;
	int err;

	err = seq_open_net(inode, file, &afinfo->seq_ops,
			  sizeof(struct tcp_iter_state));
	if (err < 0)
		return err;

	s = ((struct seq_file *)file->private_data)->private;
	s->family		= afinfo->family;
	s->last_pos		= 0;
	return 0;
}
EXPORT_SYMBOL(tcp_seq_open);

int tcp_proc_register(struct net *net, struct tcp_seq_afinfo *afinfo)
{
	int rc = 0;
	struct proc_dir_entry *p;

	afinfo->seq_ops.start		= tcp_seq_start;
	afinfo->seq_ops.next		= tcp_seq_next;
	afinfo->seq_ops.stop		= tcp_seq_stop;

	p = proc_create_data(afinfo->name, S_IRUGO, net->proc_net,
			     afinfo->seq_fops, afinfo);
	if (!p)
		rc = -ENOMEM;
	return rc;
}
EXPORT_SYMBOL(tcp_proc_register);

void tcp_proc_unregister(struct net *net, struct tcp_seq_afinfo *afinfo)
{
	remove_proc_entry(afinfo->name, net->proc_net);
}
EXPORT_SYMBOL(tcp_proc_unregister);

static void get_openreq4(const struct request_sock *req,
			 struct seq_file *f, int i)
{
	const struct inet_request_sock *ireq = inet_rsk(req);
	long delta = req->rsk_timer.expires - jiffies;

	seq_printf(f, "%4d: %08X:%04X %08X:%04X"
		" %02X %08X:%08X %02X:%08lX %08X %5u %8d %u %d %pK",
		i,
		ireq->ir_loc_addr,
		ireq->ir_num,
		ireq->ir_rmt_addr,
		ntohs(ireq->ir_rmt_port),
		TCP_SYN_RECV,
		0, 0, /* could print option size, but that is af dependent. */
		1,    /* timers active (only the expire timer) */
		jiffies_delta_to_clock_t(delta),
		req->num_timeout,
		from_kuid_munged(seq_user_ns(f),
				 sock_i_uid(req->rsk_listener)),
		0,  /* non standard timer */
		0, /* open_requests have no inode */
		0,
		req);
}

static void get_tcp4_sock(struct sock *sk, struct seq_file *f, int i)
{
	int timer_active;
	unsigned long timer_expires;
	const struct tcp_sock *tp = tcp_sk(sk);
	const struct inet_connection_sock *icsk = inet_csk(sk);
	const struct inet_sock *inet = inet_sk(sk);
	const struct fastopen_queue *fastopenq = &icsk->icsk_accept_queue.fastopenq;
	__be32 dest = inet->inet_daddr;
	__be32 src = inet->inet_rcv_saddr;
	__u16 destp = ntohs(inet->inet_dport);
	__u16 srcp = ntohs(inet->inet_sport);
	__u8 seq_state = sk->sk_state;
	int rx_queue;
	int state;

	if (icsk->icsk_pending == ICSK_TIME_RETRANS ||
	    icsk->icsk_pending == ICSK_TIME_REO_TIMEOUT ||
	    icsk->icsk_pending == ICSK_TIME_LOSS_PROBE) {
		timer_active	= 1;
		timer_expires	= icsk->icsk_timeout;
	} else if (icsk->icsk_pending == ICSK_TIME_PROBE0) {
		timer_active	= 4;
		timer_expires	= icsk->icsk_timeout;
	} else if (timer_pending(&sk->sk_timer)) {
		timer_active	= 2;
		timer_expires	= sk->sk_timer.expires;
	} else {
		timer_active	= 0;
		timer_expires = jiffies;
	}

	if (inet->transparent)
		seq_state |= 0x80;

	state = sk_state_load(sk);
	if (state == TCP_LISTEN)
		rx_queue = sk->sk_ack_backlog;
	else
		/* Because we don't lock the socket,
		 * we might find a transient negative value.
		 */
		rx_queue = max_t(int, tp->rcv_nxt - tp->copied_seq, 0);

	seq_printf(f, "%4d: %08X:%04X %08X:%04X %02X %08X:%08X %02X:%08lX "
			"%08X %5u %8d %lu %d %pK %lu %lu %u %u %d",
		i, src, srcp, dest, destp, seq_state,
		tp->write_seq - tp->snd_una,
		rx_queue,
		timer_active,
		jiffies_delta_to_clock_t(timer_expires - jiffies),
		icsk->icsk_retransmits,
		from_kuid_munged(seq_user_ns(f), sock_i_uid(sk)),
		icsk->icsk_probes_out,
		sock_i_ino(sk),
		refcount_read(&sk->sk_refcnt), sk,
		jiffies_to_clock_t(icsk->icsk_rto),
		jiffies_to_clock_t(icsk->icsk_ack.ato),
		(icsk->icsk_ack.quick << 1) | icsk->icsk_ack.pingpong,
		tp->snd_cwnd,
		state == TCP_LISTEN ?
		    fastopenq->max_qlen :
		    (tcp_in_initial_slowstart(tp) ? -1 : tp->snd_ssthresh));
}

static void get_timewait4_sock(const struct inet_timewait_sock *tw,
			       struct seq_file *f, int i)
{
	long delta = tw->tw_timer.expires - jiffies;
	__be32 dest, src;
	__u16 destp, srcp;

	dest  = tw->tw_daddr;
	src   = tw->tw_rcv_saddr;
	destp = ntohs(tw->tw_dport);
	srcp  = ntohs(tw->tw_sport);

	seq_printf(f, "%4d: %08X:%04X %08X:%04X"
		" %02X %08X:%08X %02X:%08lX %08X %5d %8d %d %d %pK",
		i, src, srcp, dest, destp, tw->tw_substate, 0, 0,
		3, jiffies_delta_to_clock_t(delta), 0, 0, 0, 0,
		refcount_read(&tw->tw_refcnt), tw);
}

#define TMPSZ 150

static int tcp4_seq_show(struct seq_file *seq, void *v)
{
	struct tcp_iter_state *st;
	struct sock *sk = v;

	seq_setwidth(seq, TMPSZ - 1);
	if (v == SEQ_START_TOKEN) {
		seq_puts(seq, "  sl  local_address rem_address   st tx_queue "
			   "rx_queue tr tm->when retrnsmt   uid  timeout "
			   "inode");
		goto out;
	}
	st = seq->private;

	if (sk->sk_state == TCP_TIME_WAIT)
		get_timewait4_sock(v, seq, st->num);
	else if (sk->sk_state == TCP_NEW_SYN_RECV)
		get_openreq4(v, seq, st->num);
	else
		get_tcp4_sock(v, seq, st->num);
out:
	seq_pad(seq, '\n');
	return 0;
}

static const struct file_operations tcp_afinfo_seq_fops = {
	.owner   = THIS_MODULE,
	.open    = tcp_seq_open,
	.read    = seq_read,
	.llseek  = seq_lseek,
	.release = seq_release_net
};

static struct tcp_seq_afinfo tcp4_seq_afinfo = {
	.name		= "tcp",
	.family		= AF_INET,
	.seq_fops	= &tcp_afinfo_seq_fops,
	.seq_ops	= {
		.show		= tcp4_seq_show,
	},
};

static int __net_init tcp4_proc_init_net(struct net *net)
{
	return tcp_proc_register(net, &tcp4_seq_afinfo);
}

static void __net_exit tcp4_proc_exit_net(struct net *net)
{
	tcp_proc_unregister(net, &tcp4_seq_afinfo);
}

static struct pernet_operations tcp4_net_ops = {
	.init = tcp4_proc_init_net,
	.exit = tcp4_proc_exit_net,
};

int __init tcp4_proc_init(void)
{
	return register_pernet_subsys(&tcp4_net_ops);
}

void tcp4_proc_exit(void)
{
	unregister_pernet_subsys(&tcp4_net_ops);
}
#endif /* CONFIG_PROC_FS */

struct proto tcp_prot = {
	.name			= "TCP",
	.owner			= THIS_MODULE,
	.close			= tcp_close,
	.connect		= tcp_v4_connect,
	.disconnect		= tcp_disconnect,
	.accept			= inet_csk_accept,
	.ioctl			= tcp_ioctl,
	.init			= tcp_v4_init_sock,
	.destroy		= tcp_v4_destroy_sock,
	.shutdown		= tcp_shutdown,
	.setsockopt		= tcp_setsockopt,
	.getsockopt		= tcp_getsockopt,
	.keepalive		= tcp_set_keepalive,
	.recvmsg		= tcp_recvmsg,
	.sendmsg		= tcp_sendmsg,
	.sendpage		= tcp_sendpage,
	.backlog_rcv		= tcp_v4_do_rcv,
	.release_cb		= tcp_release_cb,
	.hash			= inet_hash,
	.unhash			= inet_unhash,
	.get_port		= inet_csk_get_port,
	.enter_memory_pressure	= tcp_enter_memory_pressure,
	.leave_memory_pressure	= tcp_leave_memory_pressure,
	.stream_memory_free	= tcp_stream_memory_free,
	.sockets_allocated	= &tcp_sockets_allocated,
	.orphan_count		= &tcp_orphan_count,
	.memory_allocated	= &tcp_memory_allocated,
	.memory_pressure	= &tcp_memory_pressure,
	.sysctl_mem		= sysctl_tcp_mem,
	.sysctl_wmem		= sysctl_tcp_wmem,
	.sysctl_rmem		= sysctl_tcp_rmem,
	.max_header		= MAX_TCP_HEADER,
	.obj_size		= sizeof(struct tcp_sock),
	.slab_flags		= SLAB_TYPESAFE_BY_RCU,
	.twsk_prot		= &tcp_timewait_sock_ops,
	.rsk_prot		= &tcp_request_sock_ops,
	.h.hashinfo		= &tcp_hashinfo,
	.no_autobind		= true,
#ifdef CONFIG_COMPAT
	.compat_setsockopt	= compat_tcp_setsockopt,
	.compat_getsockopt	= compat_tcp_getsockopt,
#endif
	.diag_destroy		= tcp_abort,
};
EXPORT_SYMBOL(tcp_prot);

static void __net_exit tcp_sk_exit(struct net *net)
{
	int cpu;

	for_each_possible_cpu(cpu)
		inet_ctl_sock_destroy(*per_cpu_ptr(net->ipv4.tcp_sk, cpu));
	free_percpu(net->ipv4.tcp_sk);
}

static int __net_init tcp_sk_init(struct net *net)
{
	int res, cpu, cnt;

	net->ipv4.tcp_sk = alloc_percpu(struct sock *);
	if (!net->ipv4.tcp_sk)
		return -ENOMEM;

	for_each_possible_cpu(cpu) {
		struct sock *sk;

		res = inet_ctl_sock_create(&sk, PF_INET, SOCK_RAW,
					   IPPROTO_TCP, net);
		if (res)
			goto fail;
		sock_set_flag(sk, SOCK_USE_WRITE_QUEUE);

		/* Please enforce IP_DF and IPID==0 for RST and
		 * ACK sent in SYN-RECV and TIME-WAIT state.
		 */
		inet_sk(sk)->pmtudisc = IP_PMTUDISC_DO;

		*per_cpu_ptr(net->ipv4.tcp_sk, cpu) = sk;
	}

	net->ipv4.sysctl_tcp_ecn = 1;
	net->ipv4.sysctl_tcp_ecn_fallback = 1;

	net->ipv4.sysctl_tcp_base_mss = TCP_BASE_MSS;
	net->ipv4.sysctl_tcp_min_snd_mss = TCP_MIN_SND_MSS;
	net->ipv4.sysctl_tcp_probe_threshold = TCP_PROBE_THRESHOLD;
	net->ipv4.sysctl_tcp_probe_interval = TCP_PROBE_INTERVAL;

	net->ipv4.sysctl_tcp_keepalive_time = TCP_KEEPALIVE_TIME;
	net->ipv4.sysctl_tcp_keepalive_probes = TCP_KEEPALIVE_PROBES;
	net->ipv4.sysctl_tcp_keepalive_intvl = TCP_KEEPALIVE_INTVL;

	net->ipv4.sysctl_tcp_syn_retries = TCP_SYN_RETRIES;
	net->ipv4.sysctl_tcp_synack_retries = TCP_SYNACK_RETRIES;
	net->ipv4.sysctl_tcp_syncookies = 1;
	net->ipv4.sysctl_tcp_reordering = TCP_FASTRETRANS_THRESH;
	net->ipv4.sysctl_tcp_retries1 = TCP_RETR1;
	net->ipv4.sysctl_tcp_retries2 = TCP_RETR2;
	net->ipv4.sysctl_tcp_orphan_retries = 0;
	net->ipv4.sysctl_tcp_fin_timeout = TCP_FIN_TIMEOUT;
	net->ipv4.sysctl_tcp_notsent_lowat = UINT_MAX;
	net->ipv4.sysctl_tcp_tw_reuse = 0;

	cnt = tcp_hashinfo.ehash_mask + 1;
	net->ipv4.tcp_death_row.sysctl_max_tw_buckets = (cnt + 1) / 2;
	net->ipv4.tcp_death_row.hashinfo = &tcp_hashinfo;

	net->ipv4.sysctl_max_syn_backlog = max(128, cnt / 256);
	net->ipv4.sysctl_tcp_sack = 1;
	net->ipv4.sysctl_tcp_window_scaling = 1;
<<<<<<< HEAD
	net->ipv4.sysctl_tcp_timestamps = 0;
=======
	net->ipv4.sysctl_tcp_timestamps = 1;
	net->ipv4.sysctl_tcp_default_init_rwnd = TCP_INIT_CWND * 2;
>>>>>>> 75c9a7e9

	return 0;
fail:
	tcp_sk_exit(net);

	return res;
}

static void __net_exit tcp_sk_exit_batch(struct list_head *net_exit_list)
{
	inet_twsk_purge(&tcp_hashinfo, AF_INET);
}

static struct pernet_operations __net_initdata tcp_sk_ops = {
       .init	   = tcp_sk_init,
       .exit	   = tcp_sk_exit,
       .exit_batch = tcp_sk_exit_batch,
};

void __init tcp_v4_init(void)
{
	if (register_pernet_subsys(&tcp_sk_ops))
		panic("Failed to create the TCP control socket.\n");
}<|MERGE_RESOLUTION|>--- conflicted
+++ resolved
@@ -2517,12 +2517,8 @@
 	net->ipv4.sysctl_max_syn_backlog = max(128, cnt / 256);
 	net->ipv4.sysctl_tcp_sack = 1;
 	net->ipv4.sysctl_tcp_window_scaling = 1;
-<<<<<<< HEAD
-	net->ipv4.sysctl_tcp_timestamps = 0;
-=======
 	net->ipv4.sysctl_tcp_timestamps = 1;
 	net->ipv4.sysctl_tcp_default_init_rwnd = TCP_INIT_CWND * 2;
->>>>>>> 75c9a7e9
 
 	return 0;
 fail:
