--- conflicted
+++ resolved
@@ -1109,9 +1109,9 @@
 
 	if (fatal_signal_pending(current))
 		return;
-<<<<<<< HEAD
-	out_of_memory(&oc);
-	mutex_unlock(&oom_lock);
+
+	if (__ratelimit(&pfoom_rs))
+		pr_warn("Huh VM_FAULT_OOM leaked out to the #PF handler. Retrying PF\n");
 }
 
 /* Call this function with task_lock being held as we're accessing ->mm */
@@ -1167,9 +1167,4 @@
 	}
 
 	put_task_struct(p);
-=======
-
-	if (__ratelimit(&pfoom_rs))
-		pr_warn("Huh VM_FAULT_OOM leaked out to the #PF handler. Retrying PF\n");
->>>>>>> 66722c42
 }