--- conflicted
+++ resolved
@@ -153,8 +153,6 @@
 static inline void quarantine_remove_cache(struct kmem_cache *cache) { }
 #endif
 
-<<<<<<< HEAD
-=======
 #ifdef CONFIG_KASAN_SW_TAGS
 
 void print_tags(u8 addr_tag, const void *addr);
@@ -189,7 +187,6 @@
 #define reset_tag(addr)		((void *)arch_kasan_reset_tag(addr))
 #define get_tag(addr)		arch_kasan_get_tag(addr)
 
->>>>>>> 2bb70f40
 /*
  * Exported functions for interfaces called from assembly or from generated
  * code. Declarations here to avoid warning about missing declarations.
@@ -200,11 +197,6 @@
 void __asan_loadN(unsigned long addr, size_t size);
 void __asan_storeN(unsigned long addr, size_t size);
 void __asan_handle_no_return(void);
-<<<<<<< HEAD
-void __asan_poison_stack_memory(const void *addr, size_t size);
-void __asan_unpoison_stack_memory(const void *addr, size_t size);
-=======
->>>>>>> 2bb70f40
 void __asan_alloca_poison(unsigned long addr, size_t size);
 void __asan_allocas_unpoison(const void *stack_top, const void *stack_bottom);
 
