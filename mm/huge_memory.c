/*
 *  Copyright (C) 2009  Red Hat, Inc.
 *
 *  This work is licensed under the terms of the GNU GPL, version 2. See
 *  the COPYING file in the top-level directory.
 */

#define pr_fmt(fmt) KBUILD_MODNAME ": " fmt

#include <linux/mm.h>
#include <linux/sched.h>
#include <linux/sched/coredump.h>
#include <linux/sched/numa_balancing.h>
#include <linux/highmem.h>
#include <linux/hugetlb.h>
#include <linux/mmu_notifier.h>
#include <linux/rmap.h>
#include <linux/swap.h>
#include <linux/shrinker.h>
#include <linux/mm_inline.h>
#include <linux/swapops.h>
#include <linux/dax.h>
#include <linux/khugepaged.h>
#include <linux/freezer.h>
#include <linux/pfn_t.h>
#include <linux/mman.h>
#include <linux/memremap.h>
#include <linux/pagemap.h>
#include <linux/debugfs.h>
#include <linux/migrate.h>
#include <linux/hashtable.h>
#include <linux/userfaultfd_k.h>
#include <linux/page_idle.h>
#include <linux/shmem_fs.h>
#include <linux/oom.h>
#include <linux/page_owner.h>

#include <asm/tlb.h>
#include <asm/pgalloc.h>
#include "internal.h"

/*
 * By default transparent hugepage support is disabled in order that avoid
 * to risk increase the memory footprint of applications without a guaranteed
 * benefit. When transparent hugepage support is enabled, is for all mappings,
 * and khugepaged scans all mappings.
 * Defrag is invoked by khugepaged hugepage allocations and by page faults
 * for all hugepage allocations.
 */
unsigned long transparent_hugepage_flags __read_mostly =
#ifdef CONFIG_TRANSPARENT_HUGEPAGE_ALWAYS
	(1<<TRANSPARENT_HUGEPAGE_FLAG)|
#endif
#ifdef CONFIG_TRANSPARENT_HUGEPAGE_MADVISE
	(1<<TRANSPARENT_HUGEPAGE_REQ_MADV_FLAG)|
#endif
	(1<<TRANSPARENT_HUGEPAGE_DEFRAG_REQ_MADV_FLAG)|
	(1<<TRANSPARENT_HUGEPAGE_DEFRAG_KHUGEPAGED_FLAG)|
	(1<<TRANSPARENT_HUGEPAGE_USE_ZERO_PAGE_FLAG);

static struct shrinker deferred_split_shrinker;

static atomic_t huge_zero_refcount;
struct page *huge_zero_page __read_mostly;

static struct page *get_huge_zero_page(void)
{
	struct page *zero_page;
retry:
	if (likely(atomic_inc_not_zero(&huge_zero_refcount)))
		return READ_ONCE(huge_zero_page);

	zero_page = alloc_pages((GFP_TRANSHUGE | __GFP_ZERO) & ~__GFP_MOVABLE,
			HPAGE_PMD_ORDER);
	if (!zero_page) {
		count_vm_event(THP_ZERO_PAGE_ALLOC_FAILED);
		return NULL;
	}
	count_vm_event(THP_ZERO_PAGE_ALLOC);
	preempt_disable();
	if (cmpxchg(&huge_zero_page, NULL, zero_page)) {
		preempt_enable();
		__free_pages(zero_page, compound_order(zero_page));
		goto retry;
	}

	/* We take additional reference here. It will be put back by shrinker */
	atomic_set(&huge_zero_refcount, 2);
	preempt_enable();
	return READ_ONCE(huge_zero_page);
}

static void put_huge_zero_page(void)
{
	/*
	 * Counter should never go to zero here. Only shrinker can put
	 * last reference.
	 */
	BUG_ON(atomic_dec_and_test(&huge_zero_refcount));
}

struct page *mm_get_huge_zero_page(struct mm_struct *mm)
{
	if (test_bit(MMF_HUGE_ZERO_PAGE, &mm->flags))
		return READ_ONCE(huge_zero_page);

	if (!get_huge_zero_page())
		return NULL;

	if (test_and_set_bit(MMF_HUGE_ZERO_PAGE, &mm->flags))
		put_huge_zero_page();

	return READ_ONCE(huge_zero_page);
}

void mm_put_huge_zero_page(struct mm_struct *mm)
{
	if (test_bit(MMF_HUGE_ZERO_PAGE, &mm->flags))
		put_huge_zero_page();
}

static unsigned long shrink_huge_zero_page_count(struct shrinker *shrink,
					struct shrink_control *sc)
{
	/* we can free zero page only if last reference remains */
	return atomic_read(&huge_zero_refcount) == 1 ? HPAGE_PMD_NR : 0;
}

static unsigned long shrink_huge_zero_page_scan(struct shrinker *shrink,
				       struct shrink_control *sc)
{
	if (atomic_cmpxchg(&huge_zero_refcount, 1, 0) == 1) {
		struct page *zero_page = xchg(&huge_zero_page, NULL);
		BUG_ON(zero_page == NULL);
		__free_pages(zero_page, compound_order(zero_page));
		return HPAGE_PMD_NR;
	}

	return 0;
}

static struct shrinker huge_zero_page_shrinker = {
	.count_objects = shrink_huge_zero_page_count,
	.scan_objects = shrink_huge_zero_page_scan,
	.seeks = DEFAULT_SEEKS,
};

#ifdef CONFIG_SYSFS
static ssize_t enabled_show(struct kobject *kobj,
			    struct kobj_attribute *attr, char *buf)
{
	if (test_bit(TRANSPARENT_HUGEPAGE_FLAG, &transparent_hugepage_flags))
		return sprintf(buf, "[always] madvise never\n");
	else if (test_bit(TRANSPARENT_HUGEPAGE_REQ_MADV_FLAG, &transparent_hugepage_flags))
		return sprintf(buf, "always [madvise] never\n");
	else
		return sprintf(buf, "always madvise [never]\n");
}

static ssize_t enabled_store(struct kobject *kobj,
			     struct kobj_attribute *attr,
			     const char *buf, size_t count)
{
	ssize_t ret = count;

	if (sysfs_streq(buf, "always")) {
		clear_bit(TRANSPARENT_HUGEPAGE_REQ_MADV_FLAG, &transparent_hugepage_flags);
		set_bit(TRANSPARENT_HUGEPAGE_FLAG, &transparent_hugepage_flags);
	} else if (sysfs_streq(buf, "madvise")) {
		clear_bit(TRANSPARENT_HUGEPAGE_FLAG, &transparent_hugepage_flags);
		set_bit(TRANSPARENT_HUGEPAGE_REQ_MADV_FLAG, &transparent_hugepage_flags);
	} else if (sysfs_streq(buf, "never")) {
		clear_bit(TRANSPARENT_HUGEPAGE_FLAG, &transparent_hugepage_flags);
		clear_bit(TRANSPARENT_HUGEPAGE_REQ_MADV_FLAG, &transparent_hugepage_flags);
	} else
		ret = -EINVAL;

	if (ret > 0) {
		int err = start_stop_khugepaged();
		if (err)
			ret = err;
	}
	return ret;
}
static struct kobj_attribute enabled_attr =
	__ATTR(enabled, 0644, enabled_show, enabled_store);

ssize_t single_hugepage_flag_show(struct kobject *kobj,
				struct kobj_attribute *attr, char *buf,
				enum transparent_hugepage_flag flag)
{
	return sprintf(buf, "%d\n",
		       !!test_bit(flag, &transparent_hugepage_flags));
}

ssize_t single_hugepage_flag_store(struct kobject *kobj,
				 struct kobj_attribute *attr,
				 const char *buf, size_t count,
				 enum transparent_hugepage_flag flag)
{
	unsigned long value;
	int ret;

	ret = kstrtoul(buf, 10, &value);
	if (ret < 0)
		return ret;
	if (value > 1)
		return -EINVAL;

	if (value)
		set_bit(flag, &transparent_hugepage_flags);
	else
		clear_bit(flag, &transparent_hugepage_flags);

	return count;
}

static ssize_t defrag_show(struct kobject *kobj,
			   struct kobj_attribute *attr, char *buf)
{
	if (test_bit(TRANSPARENT_HUGEPAGE_DEFRAG_DIRECT_FLAG, &transparent_hugepage_flags))
		return sprintf(buf, "[always] defer defer+madvise madvise never\n");
	if (test_bit(TRANSPARENT_HUGEPAGE_DEFRAG_KSWAPD_FLAG, &transparent_hugepage_flags))
		return sprintf(buf, "always [defer] defer+madvise madvise never\n");
	if (test_bit(TRANSPARENT_HUGEPAGE_DEFRAG_KSWAPD_OR_MADV_FLAG, &transparent_hugepage_flags))
		return sprintf(buf, "always defer [defer+madvise] madvise never\n");
	if (test_bit(TRANSPARENT_HUGEPAGE_DEFRAG_REQ_MADV_FLAG, &transparent_hugepage_flags))
		return sprintf(buf, "always defer defer+madvise [madvise] never\n");
	return sprintf(buf, "always defer defer+madvise madvise [never]\n");
}

static ssize_t defrag_store(struct kobject *kobj,
			    struct kobj_attribute *attr,
			    const char *buf, size_t count)
{
	if (sysfs_streq(buf, "always")) {
		clear_bit(TRANSPARENT_HUGEPAGE_DEFRAG_KSWAPD_FLAG, &transparent_hugepage_flags);
		clear_bit(TRANSPARENT_HUGEPAGE_DEFRAG_KSWAPD_OR_MADV_FLAG, &transparent_hugepage_flags);
		clear_bit(TRANSPARENT_HUGEPAGE_DEFRAG_REQ_MADV_FLAG, &transparent_hugepage_flags);
		set_bit(TRANSPARENT_HUGEPAGE_DEFRAG_DIRECT_FLAG, &transparent_hugepage_flags);
	} else if (sysfs_streq(buf, "defer+madvise")) {
		clear_bit(TRANSPARENT_HUGEPAGE_DEFRAG_DIRECT_FLAG, &transparent_hugepage_flags);
		clear_bit(TRANSPARENT_HUGEPAGE_DEFRAG_KSWAPD_FLAG, &transparent_hugepage_flags);
		clear_bit(TRANSPARENT_HUGEPAGE_DEFRAG_REQ_MADV_FLAG, &transparent_hugepage_flags);
		set_bit(TRANSPARENT_HUGEPAGE_DEFRAG_KSWAPD_OR_MADV_FLAG, &transparent_hugepage_flags);
	} else if (sysfs_streq(buf, "defer")) {
		clear_bit(TRANSPARENT_HUGEPAGE_DEFRAG_DIRECT_FLAG, &transparent_hugepage_flags);
		clear_bit(TRANSPARENT_HUGEPAGE_DEFRAG_KSWAPD_OR_MADV_FLAG, &transparent_hugepage_flags);
		clear_bit(TRANSPARENT_HUGEPAGE_DEFRAG_REQ_MADV_FLAG, &transparent_hugepage_flags);
		set_bit(TRANSPARENT_HUGEPAGE_DEFRAG_KSWAPD_FLAG, &transparent_hugepage_flags);
	} else if (sysfs_streq(buf, "madvise")) {
		clear_bit(TRANSPARENT_HUGEPAGE_DEFRAG_DIRECT_FLAG, &transparent_hugepage_flags);
		clear_bit(TRANSPARENT_HUGEPAGE_DEFRAG_KSWAPD_FLAG, &transparent_hugepage_flags);
		clear_bit(TRANSPARENT_HUGEPAGE_DEFRAG_KSWAPD_OR_MADV_FLAG, &transparent_hugepage_flags);
		set_bit(TRANSPARENT_HUGEPAGE_DEFRAG_REQ_MADV_FLAG, &transparent_hugepage_flags);
	} else if (sysfs_streq(buf, "never")) {
		clear_bit(TRANSPARENT_HUGEPAGE_DEFRAG_DIRECT_FLAG, &transparent_hugepage_flags);
		clear_bit(TRANSPARENT_HUGEPAGE_DEFRAG_KSWAPD_FLAG, &transparent_hugepage_flags);
		clear_bit(TRANSPARENT_HUGEPAGE_DEFRAG_KSWAPD_OR_MADV_FLAG, &transparent_hugepage_flags);
		clear_bit(TRANSPARENT_HUGEPAGE_DEFRAG_REQ_MADV_FLAG, &transparent_hugepage_flags);
	} else
		return -EINVAL;

	return count;
}
static struct kobj_attribute defrag_attr =
	__ATTR(defrag, 0644, defrag_show, defrag_store);

static ssize_t use_zero_page_show(struct kobject *kobj,
		struct kobj_attribute *attr, char *buf)
{
	return single_hugepage_flag_show(kobj, attr, buf,
				TRANSPARENT_HUGEPAGE_USE_ZERO_PAGE_FLAG);
}
static ssize_t use_zero_page_store(struct kobject *kobj,
		struct kobj_attribute *attr, const char *buf, size_t count)
{
	return single_hugepage_flag_store(kobj, attr, buf, count,
				 TRANSPARENT_HUGEPAGE_USE_ZERO_PAGE_FLAG);
}
static struct kobj_attribute use_zero_page_attr =
	__ATTR(use_zero_page, 0644, use_zero_page_show, use_zero_page_store);

static ssize_t hpage_pmd_size_show(struct kobject *kobj,
		struct kobj_attribute *attr, char *buf)
{
	return sprintf(buf, "%lu\n", HPAGE_PMD_SIZE);
}
static struct kobj_attribute hpage_pmd_size_attr =
	__ATTR_RO(hpage_pmd_size);

#ifdef CONFIG_DEBUG_VM
static ssize_t debug_cow_show(struct kobject *kobj,
				struct kobj_attribute *attr, char *buf)
{
	return single_hugepage_flag_show(kobj, attr, buf,
				TRANSPARENT_HUGEPAGE_DEBUG_COW_FLAG);
}
static ssize_t debug_cow_store(struct kobject *kobj,
			       struct kobj_attribute *attr,
			       const char *buf, size_t count)
{
	return single_hugepage_flag_store(kobj, attr, buf, count,
				 TRANSPARENT_HUGEPAGE_DEBUG_COW_FLAG);
}
static struct kobj_attribute debug_cow_attr =
	__ATTR(debug_cow, 0644, debug_cow_show, debug_cow_store);
#endif /* CONFIG_DEBUG_VM */

static struct attribute *hugepage_attr[] = {
	&enabled_attr.attr,
	&defrag_attr.attr,
	&use_zero_page_attr.attr,
	&hpage_pmd_size_attr.attr,
#if defined(CONFIG_SHMEM) && defined(CONFIG_TRANSPARENT_HUGE_PAGECACHE)
	&shmem_enabled_attr.attr,
#endif
#ifdef CONFIG_DEBUG_VM
	&debug_cow_attr.attr,
#endif
	NULL,
};

static const struct attribute_group hugepage_attr_group = {
	.attrs = hugepage_attr,
};

static int __init hugepage_init_sysfs(struct kobject **hugepage_kobj)
{
	int err;

	*hugepage_kobj = kobject_create_and_add("transparent_hugepage", mm_kobj);
	if (unlikely(!*hugepage_kobj)) {
		pr_err("failed to create transparent hugepage kobject\n");
		return -ENOMEM;
	}

	err = sysfs_create_group(*hugepage_kobj, &hugepage_attr_group);
	if (err) {
		pr_err("failed to register transparent hugepage group\n");
		goto delete_obj;
	}

	err = sysfs_create_group(*hugepage_kobj, &khugepaged_attr_group);
	if (err) {
		pr_err("failed to register transparent hugepage group\n");
		goto remove_hp_group;
	}

	return 0;

remove_hp_group:
	sysfs_remove_group(*hugepage_kobj, &hugepage_attr_group);
delete_obj:
	kobject_put(*hugepage_kobj);
	return err;
}

static void __init hugepage_exit_sysfs(struct kobject *hugepage_kobj)
{
	sysfs_remove_group(hugepage_kobj, &khugepaged_attr_group);
	sysfs_remove_group(hugepage_kobj, &hugepage_attr_group);
	kobject_put(hugepage_kobj);
}
#else
static inline int hugepage_init_sysfs(struct kobject **hugepage_kobj)
{
	return 0;
}

static inline void hugepage_exit_sysfs(struct kobject *hugepage_kobj)
{
}
#endif /* CONFIG_SYSFS */

static int __init hugepage_init(void)
{
	int err;
	struct kobject *hugepage_kobj;

	if (!has_transparent_hugepage()) {
		transparent_hugepage_flags = 0;
		return -EINVAL;
	}

	/*
	 * hugepages can't be allocated by the buddy allocator
	 */
	MAYBE_BUILD_BUG_ON(HPAGE_PMD_ORDER >= MAX_ORDER);
	/*
	 * we use page->mapping and page->index in second tail page
	 * as list_head: assuming THP order >= 2
	 */
	MAYBE_BUILD_BUG_ON(HPAGE_PMD_ORDER < 2);

	err = hugepage_init_sysfs(&hugepage_kobj);
	if (err)
		goto err_sysfs;

	err = khugepaged_init();
	if (err)
		goto err_slab;

	err = register_shrinker(&huge_zero_page_shrinker);
	if (err)
		goto err_hzp_shrinker;
	err = register_shrinker(&deferred_split_shrinker);
	if (err)
		goto err_split_shrinker;

	/*
	 * By default disable transparent hugepages on smaller systems,
	 * where the extra memory used could hurt more than TLB overhead
	 * is likely to save.  The admin can still enable it through /sys.
	 */
	if (totalram_pages < (512 << (20 - PAGE_SHIFT))) {
		transparent_hugepage_flags = 0;
		return 0;
	}

	err = start_stop_khugepaged();
	if (err)
		goto err_khugepaged;

	return 0;
err_khugepaged:
	unregister_shrinker(&deferred_split_shrinker);
err_split_shrinker:
	unregister_shrinker(&huge_zero_page_shrinker);
err_hzp_shrinker:
	khugepaged_destroy();
err_slab:
	hugepage_exit_sysfs(hugepage_kobj);
err_sysfs:
	return err;
}
subsys_initcall(hugepage_init);

static int __init setup_transparent_hugepage(char *str)
{
	int ret = 0;
	if (!str)
		goto out;
	if (!strcmp(str, "always")) {
		set_bit(TRANSPARENT_HUGEPAGE_FLAG,
			&transparent_hugepage_flags);
		clear_bit(TRANSPARENT_HUGEPAGE_REQ_MADV_FLAG,
			  &transparent_hugepage_flags);
		ret = 1;
	} else if (!strcmp(str, "madvise")) {
		clear_bit(TRANSPARENT_HUGEPAGE_FLAG,
			  &transparent_hugepage_flags);
		set_bit(TRANSPARENT_HUGEPAGE_REQ_MADV_FLAG,
			&transparent_hugepage_flags);
		ret = 1;
	} else if (!strcmp(str, "never")) {
		clear_bit(TRANSPARENT_HUGEPAGE_FLAG,
			  &transparent_hugepage_flags);
		clear_bit(TRANSPARENT_HUGEPAGE_REQ_MADV_FLAG,
			  &transparent_hugepage_flags);
		ret = 1;
	}
out:
	if (!ret)
		pr_warn("transparent_hugepage= cannot parse, ignored\n");
	return ret;
}
__setup("transparent_hugepage=", setup_transparent_hugepage);

pmd_t maybe_pmd_mkwrite(pmd_t pmd, struct vm_area_struct *vma)
{
	if (likely(vma->vm_flags & VM_WRITE))
		pmd = pmd_mkwrite(pmd);
	return pmd;
}

static inline struct list_head *page_deferred_list(struct page *page)
{
	/*
	 * ->lru in the tail pages is occupied by compound_head.
	 * Let's use ->mapping + ->index in the second tail page as list_head.
	 */
	return (struct list_head *)&page[2].mapping;
}

void prep_transhuge_page(struct page *page)
{
	/*
	 * we use page->mapping and page->indexlru in second tail page
	 * as list_head: assuming THP order >= 2
	 */

	INIT_LIST_HEAD(page_deferred_list(page));
	set_compound_page_dtor(page, TRANSHUGE_PAGE_DTOR);
}

static unsigned long __thp_get_unmapped_area(struct file *filp,
		unsigned long addr, unsigned long len,
		loff_t off, unsigned long flags, unsigned long size)
{
	loff_t off_end = off + len;
	loff_t off_align = round_up(off, size);
	unsigned long len_pad, ret;

	if (off_end <= off_align || (off_end - off_align) < size)
		return 0;

	len_pad = len + size;
	if (len_pad < len || (off + len_pad) < off)
		return 0;

	ret = current->mm->get_unmapped_area(filp, addr, len_pad,
					      off >> PAGE_SHIFT, flags);

	/*
	 * The failure might be due to length padding. The caller will retry
	 * without the padding.
	 */
	if (IS_ERR_VALUE(ret))
		return 0;

	/*
	 * Do not try to align to THP boundary if allocation at the address
	 * hint succeeds.
	 */
	if (ret == addr)
		return addr;

	ret += (off - ret) & (size - 1);
	return ret;
}

unsigned long thp_get_unmapped_area(struct file *filp, unsigned long addr,
		unsigned long len, unsigned long pgoff, unsigned long flags)
{
	unsigned long ret;
	loff_t off = (loff_t)pgoff << PAGE_SHIFT;

	if (!IS_DAX(filp->f_mapping->host) || !IS_ENABLED(CONFIG_FS_DAX_PMD))
		goto out;

	ret = __thp_get_unmapped_area(filp, addr, len, off, flags, PMD_SIZE);
	if (ret)
		return ret;
out:
	return current->mm->get_unmapped_area(filp, addr, len, pgoff, flags);
}
EXPORT_SYMBOL_GPL(thp_get_unmapped_area);

static int __do_huge_pmd_anonymous_page(struct vm_fault *vmf, struct page *page,
		gfp_t gfp)
{
	struct vm_area_struct *vma = vmf->vma;
	struct mem_cgroup *memcg;
	pgtable_t pgtable;
	unsigned long haddr = vmf->address & HPAGE_PMD_MASK;
	int ret = 0;

	VM_BUG_ON_PAGE(!PageCompound(page), page);

	if (mem_cgroup_try_charge(page, vma->vm_mm, gfp | __GFP_NORETRY, &memcg,
				  true)) {
		put_page(page);
		count_vm_event(THP_FAULT_FALLBACK);
		return VM_FAULT_FALLBACK;
	}

	pgtable = pte_alloc_one(vma->vm_mm, haddr);
	if (unlikely(!pgtable)) {
		ret = VM_FAULT_OOM;
		goto release;
	}

	clear_huge_page(page, vmf->address, HPAGE_PMD_NR);
	/*
	 * The memory barrier inside __SetPageUptodate makes sure that
	 * clear_huge_page writes become visible before the set_pmd_at()
	 * write.
	 */
	__SetPageUptodate(page);

	vmf->ptl = pmd_lock(vma->vm_mm, vmf->pmd);
	if (unlikely(!pmd_none(*vmf->pmd))) {
		goto unlock_release;
	} else {
		pmd_t entry;

		ret = check_stable_address_space(vma->vm_mm);
		if (ret)
			goto unlock_release;

		/* Deliver the page fault to userland */
		if (userfaultfd_missing(vma)) {
			int ret;

			spin_unlock(vmf->ptl);
			mem_cgroup_cancel_charge(page, memcg, true);
			put_page(page);
			pte_free(vma->vm_mm, pgtable);
			ret = handle_userfault(vmf, VM_UFFD_MISSING);
			VM_BUG_ON(ret & VM_FAULT_FALLBACK);
			return ret;
		}

		entry = mk_huge_pmd(page, vma->vm_page_prot);
		entry = maybe_pmd_mkwrite(pmd_mkdirty(entry), vma);
		page_add_new_anon_rmap(page, vma, haddr, true);
		mem_cgroup_commit_charge(page, memcg, false, true);
		lru_cache_add_active_or_unevictable(page, vma);
		pgtable_trans_huge_deposit(vma->vm_mm, vmf->pmd, pgtable);
		set_pmd_at(vma->vm_mm, haddr, vmf->pmd, entry);
		add_mm_counter(vma->vm_mm, MM_ANONPAGES, HPAGE_PMD_NR);
		mm_inc_nr_ptes(vma->vm_mm);
		spin_unlock(vmf->ptl);
		count_vm_event(THP_FAULT_ALLOC);
	}

	return 0;
unlock_release:
	spin_unlock(vmf->ptl);
release:
	if (pgtable)
		pte_free(vma->vm_mm, pgtable);
	mem_cgroup_cancel_charge(page, memcg, true);
	put_page(page);
	return ret;

}

/*
 * always: directly stall for all thp allocations
 * defer: wake kswapd and fail if not immediately available
 * defer+madvise: wake kswapd and directly stall for MADV_HUGEPAGE, otherwise
 *		  fail if not immediately available
 * madvise: directly stall for MADV_HUGEPAGE, otherwise fail if not immediately
 *	    available
 * never: never stall for any thp allocation
 */
static inline gfp_t alloc_hugepage_direct_gfpmask(struct vm_area_struct *vma)
{
	const bool vma_madvised = !!(vma->vm_flags & VM_HUGEPAGE);

	if (test_bit(TRANSPARENT_HUGEPAGE_DEFRAG_DIRECT_FLAG, &transparent_hugepage_flags))
		return GFP_TRANSHUGE | (vma_madvised ? 0 : __GFP_NORETRY);
	if (test_bit(TRANSPARENT_HUGEPAGE_DEFRAG_KSWAPD_FLAG, &transparent_hugepage_flags))
		return GFP_TRANSHUGE_LIGHT | __GFP_KSWAPD_RECLAIM;
	if (test_bit(TRANSPARENT_HUGEPAGE_DEFRAG_KSWAPD_OR_MADV_FLAG, &transparent_hugepage_flags))
		return GFP_TRANSHUGE_LIGHT | (vma_madvised ? __GFP_DIRECT_RECLAIM :
							     __GFP_KSWAPD_RECLAIM);
	if (test_bit(TRANSPARENT_HUGEPAGE_DEFRAG_REQ_MADV_FLAG, &transparent_hugepage_flags))
		return GFP_TRANSHUGE_LIGHT | (vma_madvised ? __GFP_DIRECT_RECLAIM :
							     0);
	return GFP_TRANSHUGE_LIGHT;
}

/* Caller must hold page table lock. */
static bool set_huge_zero_page(pgtable_t pgtable, struct mm_struct *mm,
		struct vm_area_struct *vma, unsigned long haddr, pmd_t *pmd,
		struct page *zero_page)
{
	pmd_t entry;
	if (!pmd_none(*pmd))
		return false;
	entry = mk_pmd(zero_page, vma->vm_page_prot);
	entry = pmd_mkhuge(entry);
	if (pgtable)
		pgtable_trans_huge_deposit(mm, pmd, pgtable);
	set_pmd_at(mm, haddr, pmd, entry);
	mm_inc_nr_ptes(mm);
	return true;
}

int do_huge_pmd_anonymous_page(struct vm_fault *vmf)
{
	struct vm_area_struct *vma = vmf->vma;
	gfp_t gfp;
	struct page *page;
	unsigned long haddr = vmf->address & HPAGE_PMD_MASK;

	if (haddr < vma->vm_start || haddr + HPAGE_PMD_SIZE > vma->vm_end)
		return VM_FAULT_FALLBACK;
	if (unlikely(anon_vma_prepare(vma)))
		return VM_FAULT_OOM;
	if (unlikely(khugepaged_enter(vma, vma->vm_flags)))
		return VM_FAULT_OOM;
	if (!(vmf->flags & FAULT_FLAG_WRITE) &&
			!mm_forbids_zeropage(vma->vm_mm) &&
			transparent_hugepage_use_zero_page()) {
		pgtable_t pgtable;
		struct page *zero_page;
		int ret;
		pgtable = pte_alloc_one(vma->vm_mm, haddr);
		if (unlikely(!pgtable))
			return VM_FAULT_OOM;
		zero_page = mm_get_huge_zero_page(vma->vm_mm);
		if (unlikely(!zero_page)) {
			pte_free(vma->vm_mm, pgtable);
			count_vm_event(THP_FAULT_FALLBACK);
			return VM_FAULT_FALLBACK;
		}
		vmf->ptl = pmd_lock(vma->vm_mm, vmf->pmd);
		ret = 0;
		if (pmd_none(*vmf->pmd)) {
			ret = check_stable_address_space(vma->vm_mm);
			if (ret) {
				spin_unlock(vmf->ptl);
				pte_free(vma->vm_mm, pgtable);
			} else if (userfaultfd_missing(vma)) {
				spin_unlock(vmf->ptl);
				pte_free(vma->vm_mm, pgtable);
				ret = handle_userfault(vmf, VM_UFFD_MISSING);
				VM_BUG_ON(ret & VM_FAULT_FALLBACK);
			} else {
				set_huge_zero_page(pgtable, vma->vm_mm, vma,
						   haddr, vmf->pmd, zero_page);
				spin_unlock(vmf->ptl);
			}
		} else {
			spin_unlock(vmf->ptl);
			pte_free(vma->vm_mm, pgtable);
		}
		return ret;
	}
	gfp = alloc_hugepage_direct_gfpmask(vma);
	page = alloc_hugepage_vma(gfp, vma, haddr, HPAGE_PMD_ORDER);
	if (unlikely(!page)) {
		count_vm_event(THP_FAULT_FALLBACK);
		return VM_FAULT_FALLBACK;
	}
	prep_transhuge_page(page);
	return __do_huge_pmd_anonymous_page(vmf, page, gfp);
}

static void insert_pfn_pmd(struct vm_area_struct *vma, unsigned long addr,
		pmd_t *pmd, pfn_t pfn, pgprot_t prot, bool write,
		pgtable_t pgtable)
{
	struct mm_struct *mm = vma->vm_mm;
	pmd_t entry;
	spinlock_t *ptl;

	ptl = pmd_lock(mm, pmd);
	entry = pmd_mkhuge(pfn_t_pmd(pfn, prot));
	if (pfn_t_devmap(pfn))
		entry = pmd_mkdevmap(entry);
	if (write) {
		entry = pmd_mkyoung(pmd_mkdirty(entry));
		entry = maybe_pmd_mkwrite(entry, vma);
	}

	if (pgtable) {
		pgtable_trans_huge_deposit(mm, pmd, pgtable);
		mm_inc_nr_ptes(mm);
	}

	set_pmd_at(mm, addr, pmd, entry);
	update_mmu_cache_pmd(vma, addr, pmd);
	spin_unlock(ptl);
}

int vmf_insert_pfn_pmd(struct vm_area_struct *vma, unsigned long addr,
			pmd_t *pmd, pfn_t pfn, bool write)
{
	pgprot_t pgprot = vma->vm_page_prot;
	pgtable_t pgtable = NULL;
	/*
	 * If we had pmd_special, we could avoid all these restrictions,
	 * but we need to be consistent with PTEs and architectures that
	 * can't support a 'special' bit.
	 */
	BUG_ON(!(vma->vm_flags & (VM_PFNMAP|VM_MIXEDMAP)));
	BUG_ON((vma->vm_flags & (VM_PFNMAP|VM_MIXEDMAP)) ==
						(VM_PFNMAP|VM_MIXEDMAP));
	BUG_ON((vma->vm_flags & VM_PFNMAP) && is_cow_mapping(vma->vm_flags));
	BUG_ON(!pfn_t_devmap(pfn));

	if (addr < vma->vm_start || addr >= vma->vm_end)
		return VM_FAULT_SIGBUS;

	if (arch_needs_pgtable_deposit()) {
		pgtable = pte_alloc_one(vma->vm_mm, addr);
		if (!pgtable)
			return VM_FAULT_OOM;
	}

	track_pfn_insert(vma, &pgprot, pfn);

	insert_pfn_pmd(vma, addr, pmd, pfn, pgprot, write, pgtable);
	return VM_FAULT_NOPAGE;
}
EXPORT_SYMBOL_GPL(vmf_insert_pfn_pmd);

#ifdef CONFIG_HAVE_ARCH_TRANSPARENT_HUGEPAGE_PUD
static pud_t maybe_pud_mkwrite(pud_t pud, struct vm_area_struct *vma)
{
	if (likely(vma->vm_flags & VM_WRITE))
		pud = pud_mkwrite(pud);
	return pud;
}

static void insert_pfn_pud(struct vm_area_struct *vma, unsigned long addr,
		pud_t *pud, pfn_t pfn, pgprot_t prot, bool write)
{
	struct mm_struct *mm = vma->vm_mm;
	pud_t entry;
	spinlock_t *ptl;

	ptl = pud_lock(mm, pud);
	entry = pud_mkhuge(pfn_t_pud(pfn, prot));
	if (pfn_t_devmap(pfn))
		entry = pud_mkdevmap(entry);
	if (write) {
		entry = pud_mkyoung(pud_mkdirty(entry));
		entry = maybe_pud_mkwrite(entry, vma);
	}
	set_pud_at(mm, addr, pud, entry);
	update_mmu_cache_pud(vma, addr, pud);
	spin_unlock(ptl);
}

int vmf_insert_pfn_pud(struct vm_area_struct *vma, unsigned long addr,
			pud_t *pud, pfn_t pfn, bool write)
{
	pgprot_t pgprot = vma->vm_page_prot;
	/*
	 * If we had pud_special, we could avoid all these restrictions,
	 * but we need to be consistent with PTEs and architectures that
	 * can't support a 'special' bit.
	 */
	BUG_ON(!(vma->vm_flags & (VM_PFNMAP|VM_MIXEDMAP)));
	BUG_ON((vma->vm_flags & (VM_PFNMAP|VM_MIXEDMAP)) ==
						(VM_PFNMAP|VM_MIXEDMAP));
	BUG_ON((vma->vm_flags & VM_PFNMAP) && is_cow_mapping(vma->vm_flags));
	BUG_ON(!pfn_t_devmap(pfn));

	if (addr < vma->vm_start || addr >= vma->vm_end)
		return VM_FAULT_SIGBUS;

	track_pfn_insert(vma, &pgprot, pfn);

	insert_pfn_pud(vma, addr, pud, pfn, pgprot, write);
	return VM_FAULT_NOPAGE;
}
EXPORT_SYMBOL_GPL(vmf_insert_pfn_pud);
#endif /* CONFIG_HAVE_ARCH_TRANSPARENT_HUGEPAGE_PUD */

static void touch_pmd(struct vm_area_struct *vma, unsigned long addr,
		pmd_t *pmd, int flags)
{
	pmd_t _pmd;

	_pmd = pmd_mkyoung(*pmd);
	if (flags & FOLL_WRITE)
		_pmd = pmd_mkdirty(_pmd);
	if (pmdp_set_access_flags(vma, addr & HPAGE_PMD_MASK,
				pmd, _pmd, flags & FOLL_WRITE))
		update_mmu_cache_pmd(vma, addr, pmd);
}

struct page *follow_devmap_pmd(struct vm_area_struct *vma, unsigned long addr,
		pmd_t *pmd, int flags)
{
	unsigned long pfn = pmd_pfn(*pmd);
	struct mm_struct *mm = vma->vm_mm;
	struct dev_pagemap *pgmap;
	struct page *page;

	assert_spin_locked(pmd_lockptr(mm, pmd));

	/*
	 * When we COW a devmap PMD entry, we split it into PTEs, so we should
	 * not be in this function with `flags & FOLL_COW` set.
	 */
	WARN_ONCE(flags & FOLL_COW, "mm: In follow_devmap_pmd with FOLL_COW set");

	if (flags & FOLL_WRITE && !pmd_write(*pmd))
		return NULL;

	if (pmd_present(*pmd) && pmd_devmap(*pmd))
		/* pass */;
	else
		return NULL;

	if (flags & FOLL_TOUCH)
		touch_pmd(vma, addr, pmd, flags);

	/*
	 * device mapped pages can only be returned if the
	 * caller will manage the page reference count.
	 */
	if (!(flags & FOLL_GET))
		return ERR_PTR(-EEXIST);

	pfn += (addr & ~PMD_MASK) >> PAGE_SHIFT;
	pgmap = get_dev_pagemap(pfn, NULL);
	if (!pgmap)
		return ERR_PTR(-EFAULT);
	page = pfn_to_page(pfn);
	get_page(page);
	put_dev_pagemap(pgmap);

	return page;
}

int copy_huge_pmd(struct mm_struct *dst_mm, struct mm_struct *src_mm,
		  pmd_t *dst_pmd, pmd_t *src_pmd, unsigned long addr,
		  struct vm_area_struct *vma)
{
	spinlock_t *dst_ptl, *src_ptl;
	struct page *src_page;
	pmd_t pmd;
	pgtable_t pgtable = NULL;
	int ret = -ENOMEM;

	/* Skip if can be re-fill on fault */
	if (!vma_is_anonymous(vma))
		return 0;

	pgtable = pte_alloc_one(dst_mm, addr);
	if (unlikely(!pgtable))
		goto out;

	dst_ptl = pmd_lock(dst_mm, dst_pmd);
	src_ptl = pmd_lockptr(src_mm, src_pmd);
	spin_lock_nested(src_ptl, SINGLE_DEPTH_NESTING);

	ret = -EAGAIN;
	pmd = *src_pmd;

#ifdef CONFIG_ARCH_ENABLE_THP_MIGRATION
	if (unlikely(is_swap_pmd(pmd))) {
		swp_entry_t entry = pmd_to_swp_entry(pmd);

		VM_BUG_ON(!is_pmd_migration_entry(pmd));
		if (is_write_migration_entry(entry)) {
			make_migration_entry_read(&entry);
			pmd = swp_entry_to_pmd(entry);
			if (pmd_swp_soft_dirty(*src_pmd))
				pmd = pmd_swp_mksoft_dirty(pmd);
			set_pmd_at(src_mm, addr, src_pmd, pmd);
		}
		add_mm_counter(dst_mm, MM_ANONPAGES, HPAGE_PMD_NR);
		mm_inc_nr_ptes(dst_mm);
		pgtable_trans_huge_deposit(dst_mm, dst_pmd, pgtable);
		set_pmd_at(dst_mm, addr, dst_pmd, pmd);
		ret = 0;
		goto out_unlock;
	}
#endif

	if (unlikely(!pmd_trans_huge(pmd))) {
		pte_free(dst_mm, pgtable);
		goto out_unlock;
	}
	/*
	 * When page table lock is held, the huge zero pmd should not be
	 * under splitting since we don't split the page itself, only pmd to
	 * a page table.
	 */
	if (is_huge_zero_pmd(pmd)) {
		struct page *zero_page;
		/*
		 * get_huge_zero_page() will never allocate a new page here,
		 * since we already have a zero page to copy. It just takes a
		 * reference.
		 */
		zero_page = mm_get_huge_zero_page(dst_mm);
		set_huge_zero_page(pgtable, dst_mm, vma, addr, dst_pmd,
				zero_page);
		ret = 0;
		goto out_unlock;
	}

	src_page = pmd_page(pmd);
	VM_BUG_ON_PAGE(!PageHead(src_page), src_page);
	get_page(src_page);
	page_dup_rmap(src_page, true);
	add_mm_counter(dst_mm, MM_ANONPAGES, HPAGE_PMD_NR);
	mm_inc_nr_ptes(dst_mm);
	pgtable_trans_huge_deposit(dst_mm, dst_pmd, pgtable);

	pmdp_set_wrprotect(src_mm, addr, src_pmd);
	pmd = pmd_mkold(pmd_wrprotect(pmd));
	set_pmd_at(dst_mm, addr, dst_pmd, pmd);

	ret = 0;
out_unlock:
	spin_unlock(src_ptl);
	spin_unlock(dst_ptl);
out:
	return ret;
}

#ifdef CONFIG_HAVE_ARCH_TRANSPARENT_HUGEPAGE_PUD
static void touch_pud(struct vm_area_struct *vma, unsigned long addr,
		pud_t *pud, int flags)
{
	pud_t _pud;

	_pud = pud_mkyoung(*pud);
	if (flags & FOLL_WRITE)
		_pud = pud_mkdirty(_pud);
	if (pudp_set_access_flags(vma, addr & HPAGE_PUD_MASK,
				pud, _pud, flags & FOLL_WRITE))
		update_mmu_cache_pud(vma, addr, pud);
}

struct page *follow_devmap_pud(struct vm_area_struct *vma, unsigned long addr,
		pud_t *pud, int flags)
{
	unsigned long pfn = pud_pfn(*pud);
	struct mm_struct *mm = vma->vm_mm;
	struct dev_pagemap *pgmap;
	struct page *page;

	assert_spin_locked(pud_lockptr(mm, pud));

	if (flags & FOLL_WRITE && !pud_write(*pud))
		return NULL;

	if (pud_present(*pud) && pud_devmap(*pud))
		/* pass */;
	else
		return NULL;

	if (flags & FOLL_TOUCH)
		touch_pud(vma, addr, pud, flags);

	/*
	 * device mapped pages can only be returned if the
	 * caller will manage the page reference count.
	 */
	if (!(flags & FOLL_GET))
		return ERR_PTR(-EEXIST);

	pfn += (addr & ~PUD_MASK) >> PAGE_SHIFT;
	pgmap = get_dev_pagemap(pfn, NULL);
	if (!pgmap)
		return ERR_PTR(-EFAULT);
	page = pfn_to_page(pfn);
	get_page(page);
	put_dev_pagemap(pgmap);

	return page;
}

int copy_huge_pud(struct mm_struct *dst_mm, struct mm_struct *src_mm,
		  pud_t *dst_pud, pud_t *src_pud, unsigned long addr,
		  struct vm_area_struct *vma)
{
	spinlock_t *dst_ptl, *src_ptl;
	pud_t pud;
	int ret;

	dst_ptl = pud_lock(dst_mm, dst_pud);
	src_ptl = pud_lockptr(src_mm, src_pud);
	spin_lock_nested(src_ptl, SINGLE_DEPTH_NESTING);

	ret = -EAGAIN;
	pud = *src_pud;
	if (unlikely(!pud_trans_huge(pud) && !pud_devmap(pud)))
		goto out_unlock;

	/*
	 * When page table lock is held, the huge zero pud should not be
	 * under splitting since we don't split the page itself, only pud to
	 * a page table.
	 */
	if (is_huge_zero_pud(pud)) {
		/* No huge zero pud yet */
	}

	pudp_set_wrprotect(src_mm, addr, src_pud);
	pud = pud_mkold(pud_wrprotect(pud));
	set_pud_at(dst_mm, addr, dst_pud, pud);

	ret = 0;
out_unlock:
	spin_unlock(src_ptl);
	spin_unlock(dst_ptl);
	return ret;
}

void huge_pud_set_accessed(struct vm_fault *vmf, pud_t orig_pud)
{
	pud_t entry;
	unsigned long haddr;
	bool write = vmf->flags & FAULT_FLAG_WRITE;

	vmf->ptl = pud_lock(vmf->vma->vm_mm, vmf->pud);
	if (unlikely(!pud_same(*vmf->pud, orig_pud)))
		goto unlock;

	entry = pud_mkyoung(orig_pud);
	if (write)
		entry = pud_mkdirty(entry);
	haddr = vmf->address & HPAGE_PUD_MASK;
	if (pudp_set_access_flags(vmf->vma, haddr, vmf->pud, entry, write))
		update_mmu_cache_pud(vmf->vma, vmf->address, vmf->pud);

unlock:
	spin_unlock(vmf->ptl);
}
#endif /* CONFIG_HAVE_ARCH_TRANSPARENT_HUGEPAGE_PUD */

void huge_pmd_set_accessed(struct vm_fault *vmf, pmd_t orig_pmd)
{
	pmd_t entry;
	unsigned long haddr;
	bool write = vmf->flags & FAULT_FLAG_WRITE;

	vmf->ptl = pmd_lock(vmf->vma->vm_mm, vmf->pmd);
	if (unlikely(!pmd_same(*vmf->pmd, orig_pmd)))
		goto unlock;

	entry = pmd_mkyoung(orig_pmd);
	if (write)
		entry = pmd_mkdirty(entry);
	haddr = vmf->address & HPAGE_PMD_MASK;
	if (pmdp_set_access_flags(vmf->vma, haddr, vmf->pmd, entry, write))
		update_mmu_cache_pmd(vmf->vma, vmf->address, vmf->pmd);

unlock:
	spin_unlock(vmf->ptl);
}

static int do_huge_pmd_wp_page_fallback(struct vm_fault *vmf, pmd_t orig_pmd,
		struct page *page)
{
	struct vm_area_struct *vma = vmf->vma;
	unsigned long haddr = vmf->address & HPAGE_PMD_MASK;
	struct mem_cgroup *memcg;
	pgtable_t pgtable;
	pmd_t _pmd;
	int ret = 0, i;
	struct page **pages;
	unsigned long mmun_start;	/* For mmu_notifiers */
	unsigned long mmun_end;		/* For mmu_notifiers */

	pages = kmalloc(sizeof(struct page *) * HPAGE_PMD_NR,
			GFP_KERNEL);
	if (unlikely(!pages)) {
		ret |= VM_FAULT_OOM;
		goto out;
	}

	for (i = 0; i < HPAGE_PMD_NR; i++) {
		pages[i] = alloc_page_vma_node(GFP_HIGHUSER_MOVABLE, vma,
					       vmf->address, page_to_nid(page));
		if (unlikely(!pages[i] ||
			     mem_cgroup_try_charge(pages[i], vma->vm_mm,
				     GFP_KERNEL, &memcg, false))) {
			if (pages[i])
				put_page(pages[i]);
			while (--i >= 0) {
				memcg = (void *)page_private(pages[i]);
				set_page_private(pages[i], 0);
				mem_cgroup_cancel_charge(pages[i], memcg,
						false);
				put_page(pages[i]);
			}
			kfree(pages);
			ret |= VM_FAULT_OOM;
			goto out;
		}
		set_page_private(pages[i], (unsigned long)memcg);
	}

	for (i = 0; i < HPAGE_PMD_NR; i++) {
		copy_user_highpage(pages[i], page + i,
				   haddr + PAGE_SIZE * i, vma);
		__SetPageUptodate(pages[i]);
		cond_resched();
	}

	mmun_start = haddr;
	mmun_end   = haddr + HPAGE_PMD_SIZE;
	mmu_notifier_invalidate_range_start(vma->vm_mm, mmun_start, mmun_end);

	vmf->ptl = pmd_lock(vma->vm_mm, vmf->pmd);
	if (unlikely(!pmd_same(*vmf->pmd, orig_pmd)))
		goto out_free_pages;
	VM_BUG_ON_PAGE(!PageHead(page), page);

	pmdp_huge_clear_flush_notify(vma, haddr, vmf->pmd);
	/* leave pmd empty until pte is filled */

	pgtable = pgtable_trans_huge_withdraw(vma->vm_mm, vmf->pmd);
	pmd_populate(vma->vm_mm, &_pmd, pgtable);

	for (i = 0; i < HPAGE_PMD_NR; i++, haddr += PAGE_SIZE) {
		pte_t entry;
		entry = mk_pte(pages[i], vmf->vma_page_prot);
		entry = maybe_mkwrite(pte_mkdirty(entry), vmf->vma_flags);
		memcg = (void *)page_private(pages[i]);
		set_page_private(pages[i], 0);
		page_add_new_anon_rmap(pages[i], vmf->vma, haddr, false);
		mem_cgroup_commit_charge(pages[i], memcg, false, false);
		lru_cache_add_active_or_unevictable(pages[i], vma);
		vmf->pte = pte_offset_map(&_pmd, haddr);
		VM_BUG_ON(!pte_none(*vmf->pte));
		set_pte_at(vma->vm_mm, haddr, vmf->pte, entry);
		pte_unmap(vmf->pte);
	}
	kfree(pages);

	smp_wmb(); /* make pte visible before pmd */
	pmd_populate(vma->vm_mm, vmf->pmd, pgtable);
	page_remove_rmap(page, true);
	spin_unlock(vmf->ptl);

	mmu_notifier_invalidate_range_end(vma->vm_mm, mmun_start, mmun_end);

	ret |= VM_FAULT_WRITE;
	put_page(page);

out:
	return ret;

out_free_pages:
	spin_unlock(vmf->ptl);
	mmu_notifier_invalidate_range_end(vma->vm_mm, mmun_start, mmun_end);
	for (i = 0; i < HPAGE_PMD_NR; i++) {
		memcg = (void *)page_private(pages[i]);
		set_page_private(pages[i], 0);
		mem_cgroup_cancel_charge(pages[i], memcg, false);
		put_page(pages[i]);
	}
	kfree(pages);
	goto out;
}

int do_huge_pmd_wp_page(struct vm_fault *vmf, pmd_t orig_pmd)
{
	struct vm_area_struct *vma = vmf->vma;
	struct page *page = NULL, *new_page;
	struct mem_cgroup *memcg;
	unsigned long haddr = vmf->address & HPAGE_PMD_MASK;
	unsigned long mmun_start;	/* For mmu_notifiers */
	unsigned long mmun_end;		/* For mmu_notifiers */
	gfp_t huge_gfp;			/* for allocation and charge */
	int ret = 0;

	vmf->ptl = pmd_lockptr(vma->vm_mm, vmf->pmd);
	VM_BUG_ON_VMA(!vma->anon_vma, vma);
	if (is_huge_zero_pmd(orig_pmd))
		goto alloc;
	spin_lock(vmf->ptl);
	if (unlikely(!pmd_same(*vmf->pmd, orig_pmd)))
		goto out_unlock;

	page = pmd_page(orig_pmd);
	VM_BUG_ON_PAGE(!PageCompound(page) || !PageHead(page), page);
	/*
	 * We can only reuse the page if nobody else maps the huge page or it's
	 * part.
	 */
	if (!trylock_page(page)) {
		get_page(page);
		spin_unlock(vmf->ptl);
		lock_page(page);
		spin_lock(vmf->ptl);
		if (unlikely(!pmd_same(*vmf->pmd, orig_pmd))) {
			unlock_page(page);
			put_page(page);
			goto out_unlock;
		}
		put_page(page);
	}
	if (reuse_swap_page(page, NULL)) {
		pmd_t entry;
		entry = pmd_mkyoung(orig_pmd);
		entry = maybe_pmd_mkwrite(pmd_mkdirty(entry), vma);
		if (pmdp_set_access_flags(vma, haddr, vmf->pmd, entry,  1))
			update_mmu_cache_pmd(vma, vmf->address, vmf->pmd);
		ret |= VM_FAULT_WRITE;
		unlock_page(page);
		goto out_unlock;
	}
	unlock_page(page);
	get_page(page);
	spin_unlock(vmf->ptl);
alloc:
	if (transparent_hugepage_enabled(vma) &&
	    !transparent_hugepage_debug_cow()) {
		huge_gfp = alloc_hugepage_direct_gfpmask(vma);
		new_page = alloc_hugepage_vma(huge_gfp, vma, haddr, HPAGE_PMD_ORDER);
	} else
		new_page = NULL;

	if (likely(new_page)) {
		prep_transhuge_page(new_page);
	} else {
		if (!page) {
			split_huge_pmd(vma, vmf->pmd, vmf->address);
			ret |= VM_FAULT_FALLBACK;
		} else {
			ret = do_huge_pmd_wp_page_fallback(vmf, orig_pmd, page);
			if (ret & VM_FAULT_OOM) {
				split_huge_pmd(vma, vmf->pmd, vmf->address);
				ret |= VM_FAULT_FALLBACK;
			}
			put_page(page);
		}
		count_vm_event(THP_FAULT_FALLBACK);
		goto out;
	}

	if (unlikely(mem_cgroup_try_charge(new_page, vma->vm_mm,
				huge_gfp | __GFP_NORETRY, &memcg, true))) {
		put_page(new_page);
		split_huge_pmd(vma, vmf->pmd, vmf->address);
		if (page)
			put_page(page);
		ret |= VM_FAULT_FALLBACK;
		count_vm_event(THP_FAULT_FALLBACK);
		goto out;
	}

	count_vm_event(THP_FAULT_ALLOC);

	if (!page)
		clear_huge_page(new_page, vmf->address, HPAGE_PMD_NR);
	else
		copy_user_huge_page(new_page, page, haddr, vma, HPAGE_PMD_NR);
	__SetPageUptodate(new_page);

	mmun_start = haddr;
	mmun_end   = haddr + HPAGE_PMD_SIZE;
	mmu_notifier_invalidate_range_start(vma->vm_mm, mmun_start, mmun_end);

	spin_lock(vmf->ptl);
	if (page)
		put_page(page);
	if (unlikely(!pmd_same(*vmf->pmd, orig_pmd))) {
		spin_unlock(vmf->ptl);
		mem_cgroup_cancel_charge(new_page, memcg, true);
		put_page(new_page);
		goto out_mn;
	} else {
		pmd_t entry;
		entry = mk_huge_pmd(new_page, vma->vm_page_prot);
		entry = maybe_pmd_mkwrite(pmd_mkdirty(entry), vma);
		pmdp_huge_clear_flush_notify(vma, haddr, vmf->pmd);
		page_add_new_anon_rmap(new_page, vma, haddr, true);
		mem_cgroup_commit_charge(new_page, memcg, false, true);
		lru_cache_add_active_or_unevictable(new_page, vma);
		set_pmd_at(vma->vm_mm, haddr, vmf->pmd, entry);
		update_mmu_cache_pmd(vma, vmf->address, vmf->pmd);
		if (!page) {
			add_mm_counter(vma->vm_mm, MM_ANONPAGES, HPAGE_PMD_NR);
		} else {
			VM_BUG_ON_PAGE(!PageHead(page), page);
			page_remove_rmap(page, true);
			put_page(page);
		}
		ret |= VM_FAULT_WRITE;
	}
	spin_unlock(vmf->ptl);
out_mn:
	mmu_notifier_invalidate_range_end(vma->vm_mm, mmun_start, mmun_end);
out:
	return ret;
out_unlock:
	spin_unlock(vmf->ptl);
	return ret;
}

/*
 * FOLL_FORCE or a forced COW break can write even to unwritable pmd's,
 * but only after we've gone through a COW cycle and they are dirty.
 */
static inline bool can_follow_write_pmd(pmd_t pmd, unsigned int flags)
{
	return pmd_write(pmd) || ((flags & FOLL_COW) && pmd_dirty(pmd));
}

struct page *follow_trans_huge_pmd(struct vm_area_struct *vma,
				   unsigned long addr,
				   pmd_t *pmd,
				   unsigned int flags)
{
	struct mm_struct *mm = vma->vm_mm;
	struct page *page = NULL;

	assert_spin_locked(pmd_lockptr(mm, pmd));

	if (flags & FOLL_WRITE && !can_follow_write_pmd(*pmd, flags))
		goto out;

	/* Avoid dumping huge zero page */
	if ((flags & FOLL_DUMP) && is_huge_zero_pmd(*pmd))
		return ERR_PTR(-EFAULT);

	/* Full NUMA hinting faults to serialise migration in fault paths */
	if ((flags & FOLL_NUMA) && pmd_protnone(*pmd))
		goto out;

	page = pmd_page(*pmd);
	VM_BUG_ON_PAGE(!PageHead(page) && !is_zone_device_page(page), page);
	if (flags & FOLL_TOUCH)
		touch_pmd(vma, addr, pmd, flags);
	if ((flags & FOLL_MLOCK) && (vma->vm_flags & VM_LOCKED)) {
		/*
		 * We don't mlock() pte-mapped THPs. This way we can avoid
		 * leaking mlocked pages into non-VM_LOCKED VMAs.
		 *
		 * For anon THP:
		 *
		 * In most cases the pmd is the only mapping of the page as we
		 * break COW for the mlock() -- see gup_flags |= FOLL_WRITE for
		 * writable private mappings in populate_vma_page_range().
		 *
		 * The only scenario when we have the page shared here is if we
		 * mlocking read-only mapping shared over fork(). We skip
		 * mlocking such pages.
		 *
		 * For file THP:
		 *
		 * We can expect PageDoubleMap() to be stable under page lock:
		 * for file pages we set it in page_add_file_rmap(), which
		 * requires page to be locked.
		 */

		if (PageAnon(page) && compound_mapcount(page) != 1)
			goto skip_mlock;
		if (PageDoubleMap(page) || !page->mapping)
			goto skip_mlock;
		if (!trylock_page(page))
			goto skip_mlock;
		lru_add_drain();
		if (page->mapping && !PageDoubleMap(page))
			mlock_vma_page(page);
		unlock_page(page);
	}
skip_mlock:
	page += (addr & ~HPAGE_PMD_MASK) >> PAGE_SHIFT;
	VM_BUG_ON_PAGE(!PageCompound(page) && !is_zone_device_page(page), page);
	if (flags & FOLL_GET)
		get_page(page);

out:
	return page;
}

/* NUMA hinting page fault entry point for trans huge pmds */
int do_huge_pmd_numa_page(struct vm_fault *vmf, pmd_t pmd)
{
	struct vm_area_struct *vma = vmf->vma;
	struct anon_vma *anon_vma = NULL;
	struct page *page;
	unsigned long haddr = vmf->address & HPAGE_PMD_MASK;
	int page_nid = -1, this_nid = numa_node_id();
	int target_nid, last_cpupid = -1;
	bool page_locked;
	bool migrated = false;
	bool was_writable;
	int flags = 0;

	vmf->ptl = pmd_lock(vma->vm_mm, vmf->pmd);
	if (unlikely(!pmd_same(pmd, *vmf->pmd)))
		goto out_unlock;

	/*
	 * If there are potential migrations, wait for completion and retry
	 * without disrupting NUMA hinting information. Do not relock and
	 * check_same as the page may no longer be mapped.
	 */
	if (unlikely(pmd_trans_migrating(*vmf->pmd))) {
		page = pmd_page(*vmf->pmd);
		if (!get_page_unless_zero(page))
			goto out_unlock;
		spin_unlock(vmf->ptl);
		wait_on_page_locked(page);
		put_page(page);
		goto out;
	}

	page = pmd_page(pmd);
	BUG_ON(is_huge_zero_page(page));
	page_nid = page_to_nid(page);
	last_cpupid = page_cpupid_last(page);
	count_vm_numa_event(NUMA_HINT_FAULTS);
	if (page_nid == this_nid) {
		count_vm_numa_event(NUMA_HINT_FAULTS_LOCAL);
		flags |= TNF_FAULT_LOCAL;
	}

	/* See similar comment in do_numa_page for explanation */
	if (!pmd_savedwrite(pmd))
		flags |= TNF_NO_GROUP;

	/*
	 * Acquire the page lock to serialise THP migrations but avoid dropping
	 * page_table_lock if at all possible
	 */
	page_locked = trylock_page(page);
	target_nid = mpol_misplaced(page, vma, haddr);
	if (target_nid == -1) {
		/* If the page was locked, there are no parallel migrations */
		if (page_locked)
			goto clear_pmdnuma;
	}

	/* Migration could have started since the pmd_trans_migrating check */
	if (!page_locked) {
		page_nid = -1;
		if (!get_page_unless_zero(page))
			goto out_unlock;
		spin_unlock(vmf->ptl);
		wait_on_page_locked(page);
		put_page(page);
		goto out;
	}

	/*
	 * Page is misplaced. Page lock serialises migrations. Acquire anon_vma
	 * to serialises splits
	 */
	get_page(page);
	spin_unlock(vmf->ptl);
	anon_vma = page_lock_anon_vma_read(page);

	/* Confirm the PMD did not change while page_table_lock was released */
	spin_lock(vmf->ptl);
	if (unlikely(!pmd_same(pmd, *vmf->pmd))) {
		unlock_page(page);
		put_page(page);
		page_nid = -1;
		goto out_unlock;
	}

	/* Bail if we fail to protect against THP splits for any reason */
	if (unlikely(!anon_vma)) {
		put_page(page);
		page_nid = -1;
		goto clear_pmdnuma;
	}

	/*
	 * Since we took the NUMA fault, we must have observed the !accessible
	 * bit. Make sure all other CPUs agree with that, to avoid them
	 * modifying the page we're about to migrate.
	 *
	 * Must be done under PTL such that we'll observe the relevant
	 * inc_tlb_flush_pending().
	 *
	 * We are not sure a pending tlb flush here is for a huge page
	 * mapping or not. Hence use the tlb range variant
	 */
	if (mm_tlb_flush_pending(vma->vm_mm))
		flush_tlb_range(vma, haddr, haddr + HPAGE_PMD_SIZE);

	/*
	 * Migrate the THP to the requested node, returns with page unlocked
	 * and access rights restored.
	 */
	spin_unlock(vmf->ptl);

	migrated = migrate_misplaced_transhuge_page(vma->vm_mm, vma,
				vmf->pmd, pmd, vmf->address, page, target_nid);
	if (migrated) {
		flags |= TNF_MIGRATED;
		page_nid = target_nid;
	} else
		flags |= TNF_MIGRATE_FAIL;

	goto out;
clear_pmdnuma:
	BUG_ON(!PageLocked(page));
	was_writable = pmd_savedwrite(pmd);
	pmd = pmd_modify(pmd, vma->vm_page_prot);
	pmd = pmd_mkyoung(pmd);
	if (was_writable)
		pmd = pmd_mkwrite(pmd);
	set_pmd_at(vma->vm_mm, haddr, vmf->pmd, pmd);
	update_mmu_cache_pmd(vma, vmf->address, vmf->pmd);
	unlock_page(page);
out_unlock:
	spin_unlock(vmf->ptl);

out:
	if (anon_vma)
		page_unlock_anon_vma_read(anon_vma);

	if (page_nid != -1)
		task_numa_fault(last_cpupid, page_nid, HPAGE_PMD_NR,
				flags);

	return 0;
}

/*
 * Return true if we do MADV_FREE successfully on entire pmd page.
 * Otherwise, return false.
 */
bool madvise_free_huge_pmd(struct mmu_gather *tlb, struct vm_area_struct *vma,
		pmd_t *pmd, unsigned long addr, unsigned long next)
{
	spinlock_t *ptl;
	pmd_t orig_pmd;
	struct page *page;
	struct mm_struct *mm = tlb->mm;
	bool ret = false;

	tlb_remove_check_page_size_change(tlb, HPAGE_PMD_SIZE);

	ptl = pmd_trans_huge_lock(pmd, vma);
	if (!ptl)
		goto out_unlocked;

	orig_pmd = *pmd;
	if (is_huge_zero_pmd(orig_pmd))
		goto out;

	if (unlikely(!pmd_present(orig_pmd))) {
		VM_BUG_ON(thp_migration_supported() &&
				  !is_pmd_migration_entry(orig_pmd));
		goto out;
	}

	page = pmd_page(orig_pmd);
	/*
	 * If other processes are mapping this page, we couldn't discard
	 * the page unless they all do MADV_FREE so let's skip the page.
	 */
	if (total_mapcount(page) != 1)
		goto out;

	if (!trylock_page(page))
		goto out;

	/*
	 * If user want to discard part-pages of THP, split it so MADV_FREE
	 * will deactivate only them.
	 */
	if (next - addr != HPAGE_PMD_SIZE) {
		get_page(page);
		spin_unlock(ptl);
		split_huge_page(page);
		unlock_page(page);
		put_page(page);
		goto out_unlocked;
	}

	if (PageDirty(page))
		ClearPageDirty(page);
	unlock_page(page);

	if (pmd_young(orig_pmd) || pmd_dirty(orig_pmd)) {
		pmdp_invalidate(vma, addr, pmd);
		orig_pmd = pmd_mkold(orig_pmd);
		orig_pmd = pmd_mkclean(orig_pmd);

		set_pmd_at(mm, addr, pmd, orig_pmd);
		tlb_remove_pmd_tlb_entry(tlb, pmd, addr);
	}

	mark_page_lazyfree(page);
	ret = true;
out:
	spin_unlock(ptl);
out_unlocked:
	return ret;
}

static inline void zap_deposited_table(struct mm_struct *mm, pmd_t *pmd)
{
	pgtable_t pgtable;

	pgtable = pgtable_trans_huge_withdraw(mm, pmd);
	pte_free(mm, pgtable);
	mm_dec_nr_ptes(mm);
}

int zap_huge_pmd(struct mmu_gather *tlb, struct vm_area_struct *vma,
		 pmd_t *pmd, unsigned long addr)
{
	pmd_t orig_pmd;
	spinlock_t *ptl;

	tlb_remove_check_page_size_change(tlb, HPAGE_PMD_SIZE);

	ptl = __pmd_trans_huge_lock(pmd, vma);
	if (!ptl)
		return 0;
	/*
	 * For architectures like ppc64 we look at deposited pgtable
	 * when calling pmdp_huge_get_and_clear. So do the
	 * pgtable_trans_huge_withdraw after finishing pmdp related
	 * operations.
	 */
	orig_pmd = pmdp_huge_get_and_clear_full(tlb->mm, addr, pmd,
			tlb->fullmm);
	tlb_remove_pmd_tlb_entry(tlb, pmd, addr);
	if (vma_is_dax(vma)) {
		if (arch_needs_pgtable_deposit())
			zap_deposited_table(tlb->mm, pmd);
		spin_unlock(ptl);
		if (is_huge_zero_pmd(orig_pmd))
			tlb_remove_page_size(tlb, pmd_page(orig_pmd), HPAGE_PMD_SIZE);
	} else if (is_huge_zero_pmd(orig_pmd)) {
		zap_deposited_table(tlb->mm, pmd);
		spin_unlock(ptl);
		tlb_remove_page_size(tlb, pmd_page(orig_pmd), HPAGE_PMD_SIZE);
	} else {
		struct page *page = NULL;
		int flush_needed = 1;

		if (pmd_present(orig_pmd)) {
			page = pmd_page(orig_pmd);
			page_remove_rmap(page, true);
			VM_BUG_ON_PAGE(page_mapcount(page) < 0, page);
			VM_BUG_ON_PAGE(!PageHead(page), page);
		} else if (thp_migration_supported()) {
			swp_entry_t entry;

			VM_BUG_ON(!is_pmd_migration_entry(orig_pmd));
			entry = pmd_to_swp_entry(orig_pmd);
			page = pfn_to_page(swp_offset(entry));
			flush_needed = 0;
		} else
			WARN_ONCE(1, "Non present huge pmd without pmd migration enabled!");

		if (PageAnon(page)) {
			zap_deposited_table(tlb->mm, pmd);
			add_mm_counter(tlb->mm, MM_ANONPAGES, -HPAGE_PMD_NR);
		} else {
			if (arch_needs_pgtable_deposit())
				zap_deposited_table(tlb->mm, pmd);
			add_mm_counter(tlb->mm, MM_FILEPAGES, -HPAGE_PMD_NR);
		}

		spin_unlock(ptl);
		if (flush_needed)
			tlb_remove_page_size(tlb, page, HPAGE_PMD_SIZE);
	}
	return 1;
}

#ifndef pmd_move_must_withdraw
static inline int pmd_move_must_withdraw(spinlock_t *new_pmd_ptl,
					 spinlock_t *old_pmd_ptl,
					 struct vm_area_struct *vma)
{
	/*
	 * With split pmd lock we also need to move preallocated
	 * PTE page table if new_pmd is on different PMD page table.
	 *
	 * We also don't deposit and withdraw tables for file pages.
	 */
	return (new_pmd_ptl != old_pmd_ptl) && vma_is_anonymous(vma);
}
#endif

static pmd_t move_soft_dirty_pmd(pmd_t pmd)
{
#ifdef CONFIG_MEM_SOFT_DIRTY
	if (unlikely(is_pmd_migration_entry(pmd)))
		pmd = pmd_swp_mksoft_dirty(pmd);
	else if (pmd_present(pmd))
		pmd = pmd_mksoft_dirty(pmd);
#endif
	return pmd;
}

bool move_huge_pmd(struct vm_area_struct *vma, unsigned long old_addr,
		  unsigned long new_addr, unsigned long old_end,
		  pmd_t *old_pmd, pmd_t *new_pmd)
{
	spinlock_t *old_ptl, *new_ptl;
	pmd_t pmd;
	struct mm_struct *mm = vma->vm_mm;
	bool force_flush = false;

	if ((old_addr & ~HPAGE_PMD_MASK) ||
	    (new_addr & ~HPAGE_PMD_MASK) ||
	    old_end - old_addr < HPAGE_PMD_SIZE)
		return false;

	/*
	 * The destination pmd shouldn't be established, free_pgtables()
	 * should have release it.
	 */
	if (WARN_ON(!pmd_none(*new_pmd))) {
		VM_BUG_ON(pmd_trans_huge(*new_pmd));
		return false;
	}

	/*
	 * We don't have to worry about the ordering of src and dst
	 * ptlocks because exclusive mmap_sem prevents deadlock.
	 */
	old_ptl = __pmd_trans_huge_lock(old_pmd, vma);
	if (old_ptl) {
		new_ptl = pmd_lockptr(mm, new_pmd);
		if (new_ptl != old_ptl)
			spin_lock_nested(new_ptl, SINGLE_DEPTH_NESTING);
		pmd = pmdp_huge_get_and_clear(mm, old_addr, old_pmd);
		if (pmd_present(pmd))
			force_flush = true;
		VM_BUG_ON(!pmd_none(*new_pmd));

		if (pmd_move_must_withdraw(new_ptl, old_ptl, vma)) {
			pgtable_t pgtable;
			pgtable = pgtable_trans_huge_withdraw(mm, old_pmd);
			pgtable_trans_huge_deposit(mm, new_pmd, pgtable);
		}
		pmd = move_soft_dirty_pmd(pmd);
		set_pmd_at(mm, new_addr, new_pmd, pmd);
		if (force_flush)
			flush_tlb_range(vma, old_addr, old_addr + PMD_SIZE);
		if (new_ptl != old_ptl)
			spin_unlock(new_ptl);
		spin_unlock(old_ptl);
		return true;
	}
	return false;
}

/*
 * Returns
 *  - 0 if PMD could not be locked
 *  - 1 if PMD was locked but protections unchange and TLB flush unnecessary
 *  - HPAGE_PMD_NR is protections changed and TLB flush necessary
 */
int change_huge_pmd(struct vm_area_struct *vma, pmd_t *pmd,
		unsigned long addr, pgprot_t newprot, int prot_numa)
{
	struct mm_struct *mm = vma->vm_mm;
	spinlock_t *ptl;
	pmd_t entry;
	bool preserve_write;
	int ret;

	ptl = __pmd_trans_huge_lock(pmd, vma);
	if (!ptl)
		return 0;

	preserve_write = prot_numa && pmd_write(*pmd);
	ret = 1;

#ifdef CONFIG_ARCH_ENABLE_THP_MIGRATION
	if (is_swap_pmd(*pmd)) {
		swp_entry_t entry = pmd_to_swp_entry(*pmd);

		VM_BUG_ON(!is_pmd_migration_entry(*pmd));
		if (is_write_migration_entry(entry)) {
			pmd_t newpmd;
			/*
			 * A protection check is difficult so
			 * just be safe and disable write
			 */
			make_migration_entry_read(&entry);
			newpmd = swp_entry_to_pmd(entry);
			if (pmd_swp_soft_dirty(*pmd))
				newpmd = pmd_swp_mksoft_dirty(newpmd);
			set_pmd_at(mm, addr, pmd, newpmd);
		}
		goto unlock;
	}
#endif

	/*
	 * Avoid trapping faults against the zero page. The read-only
	 * data is likely to be read-cached on the local CPU and
	 * local/remote hits to the zero page are not interesting.
	 */
	if (prot_numa && is_huge_zero_pmd(*pmd))
		goto unlock;

	if (prot_numa && pmd_protnone(*pmd))
		goto unlock;

	/*
	 * In case prot_numa, we are under down_read(mmap_sem). It's critical
	 * to not clear pmd intermittently to avoid race with MADV_DONTNEED
	 * which is also under down_read(mmap_sem):
	 *
	 *	CPU0:				CPU1:
	 *				change_huge_pmd(prot_numa=1)
	 *				 pmdp_huge_get_and_clear_notify()
	 * madvise_dontneed()
	 *  zap_pmd_range()
	 *   pmd_trans_huge(*pmd) == 0 (without ptl)
	 *   // skip the pmd
	 *				 set_pmd_at();
	 *				 // pmd is re-established
	 *
	 * The race makes MADV_DONTNEED miss the huge pmd and don't clear it
	 * which may break userspace.
	 *
	 * pmdp_invalidate() is required to make sure we don't miss
	 * dirty/young flags set by hardware.
	 */
	entry = *pmd;
	pmdp_invalidate(vma, addr, pmd);

	/*
	 * Recover dirty/young flags.  It relies on pmdp_invalidate to not
	 * corrupt them.
	 */
	if (pmd_dirty(*pmd))
		entry = pmd_mkdirty(entry);
	if (pmd_young(*pmd))
		entry = pmd_mkyoung(entry);

	entry = pmd_modify(entry, newprot);
	if (preserve_write)
		entry = pmd_mk_savedwrite(entry);
	ret = HPAGE_PMD_NR;
	set_pmd_at(mm, addr, pmd, entry);
	BUG_ON(vma_is_anonymous(vma) && !preserve_write && pmd_write(entry));
unlock:
	spin_unlock(ptl);
	return ret;
}

/*
 * Returns page table lock pointer if a given pmd maps a thp, NULL otherwise.
 *
 * Note that if it returns page table lock pointer, this routine returns without
 * unlocking page table lock. So callers must unlock it.
 */
spinlock_t *__pmd_trans_huge_lock(pmd_t *pmd, struct vm_area_struct *vma)
{
	spinlock_t *ptl;
	ptl = pmd_lock(vma->vm_mm, pmd);
	if (likely(is_swap_pmd(*pmd) || pmd_trans_huge(*pmd) ||
			pmd_devmap(*pmd)))
		return ptl;
	spin_unlock(ptl);
	return NULL;
}

/*
 * Returns true if a given pud maps a thp, false otherwise.
 *
 * Note that if it returns true, this routine returns without unlocking page
 * table lock. So callers must unlock it.
 */
spinlock_t *__pud_trans_huge_lock(pud_t *pud, struct vm_area_struct *vma)
{
	spinlock_t *ptl;

	ptl = pud_lock(vma->vm_mm, pud);
	if (likely(pud_trans_huge(*pud) || pud_devmap(*pud)))
		return ptl;
	spin_unlock(ptl);
	return NULL;
}

#ifdef CONFIG_HAVE_ARCH_TRANSPARENT_HUGEPAGE_PUD
int zap_huge_pud(struct mmu_gather *tlb, struct vm_area_struct *vma,
		 pud_t *pud, unsigned long addr)
{
	pud_t orig_pud;
	spinlock_t *ptl;

	ptl = __pud_trans_huge_lock(pud, vma);
	if (!ptl)
		return 0;
	/*
	 * For architectures like ppc64 we look at deposited pgtable
	 * when calling pudp_huge_get_and_clear. So do the
	 * pgtable_trans_huge_withdraw after finishing pudp related
	 * operations.
	 */
	orig_pud = pudp_huge_get_and_clear_full(tlb->mm, addr, pud,
			tlb->fullmm);
	tlb_remove_pud_tlb_entry(tlb, pud, addr);
	if (vma_is_dax(vma)) {
		spin_unlock(ptl);
		/* No zero page support yet */
	} else {
		/* No support for anonymous PUD pages yet */
		BUG();
	}
	return 1;
}

static void __split_huge_pud_locked(struct vm_area_struct *vma, pud_t *pud,
		unsigned long haddr)
{
	VM_BUG_ON(haddr & ~HPAGE_PUD_MASK);
	VM_BUG_ON_VMA(vma->vm_start > haddr, vma);
	VM_BUG_ON_VMA(vma->vm_end < haddr + HPAGE_PUD_SIZE, vma);
	VM_BUG_ON(!pud_trans_huge(*pud) && !pud_devmap(*pud));

	count_vm_event(THP_SPLIT_PUD);

	pudp_huge_clear_flush_notify(vma, haddr, pud);
}

void __split_huge_pud(struct vm_area_struct *vma, pud_t *pud,
		unsigned long address)
{
	spinlock_t *ptl;
	struct mm_struct *mm = vma->vm_mm;
	unsigned long haddr = address & HPAGE_PUD_MASK;

	mmu_notifier_invalidate_range_start(mm, haddr, haddr + HPAGE_PUD_SIZE);
	ptl = pud_lock(mm, pud);
	if (unlikely(!pud_trans_huge(*pud) && !pud_devmap(*pud)))
		goto out;
	__split_huge_pud_locked(vma, pud, haddr);

out:
	spin_unlock(ptl);
	mmu_notifier_invalidate_range_end(mm, haddr, haddr + HPAGE_PUD_SIZE);
}
#endif /* CONFIG_HAVE_ARCH_TRANSPARENT_HUGEPAGE_PUD */

static void __split_huge_zero_page_pmd(struct vm_area_struct *vma,
		unsigned long haddr, pmd_t *pmd)
{
	struct mm_struct *mm = vma->vm_mm;
	pgtable_t pgtable;
	pmd_t _pmd;
	int i;

	/* leave pmd empty until pte is filled */
	pmdp_huge_clear_flush_notify(vma, haddr, pmd);

	pgtable = pgtable_trans_huge_withdraw(mm, pmd);
	pmd_populate(mm, &_pmd, pgtable);

	for (i = 0; i < HPAGE_PMD_NR; i++, haddr += PAGE_SIZE) {
		pte_t *pte, entry;
		entry = pfn_pte(my_zero_pfn(haddr), vma->vm_page_prot);
		entry = pte_mkspecial(entry);
		pte = pte_offset_map(&_pmd, haddr);
		VM_BUG_ON(!pte_none(*pte));
		set_pte_at(mm, haddr, pte, entry);
		pte_unmap(pte);
	}
	smp_wmb(); /* make pte visible before pmd */
	pmd_populate(mm, pmd, pgtable);
}

static void __split_huge_pmd_locked(struct vm_area_struct *vma, pmd_t *pmd,
		unsigned long haddr, bool freeze)
{
	struct mm_struct *mm = vma->vm_mm;
	struct page *page;
	pgtable_t pgtable;
	pmd_t _pmd;
	bool young, write, dirty, soft_dirty, pmd_migration = false;
	unsigned long addr;
	int i;

	VM_BUG_ON(haddr & ~HPAGE_PMD_MASK);
	VM_BUG_ON_VMA(vma->vm_start > haddr, vma);
	VM_BUG_ON_VMA(vma->vm_end < haddr + HPAGE_PMD_SIZE, vma);
	VM_BUG_ON(!is_pmd_migration_entry(*pmd) && !pmd_trans_huge(*pmd)
				&& !pmd_devmap(*pmd));

	count_vm_event(THP_SPLIT_PMD);

	if (!vma_is_anonymous(vma)) {
		_pmd = pmdp_huge_clear_flush_notify(vma, haddr, pmd);
		/*
		 * We are going to unmap this huge page. So
		 * just go ahead and zap it
		 */
		if (arch_needs_pgtable_deposit())
			zap_deposited_table(mm, pmd);
		if (vma_is_dax(vma))
			return;
		page = pmd_page(_pmd);
		if (!PageDirty(page) && pmd_dirty(_pmd))
			set_page_dirty(page);
		if (!PageReferenced(page) && pmd_young(_pmd))
			SetPageReferenced(page);
		page_remove_rmap(page, true);
		put_page(page);
		add_mm_counter(mm, MM_FILEPAGES, -HPAGE_PMD_NR);
		return;
	} else if (pmd_trans_huge(*pmd) && is_huge_zero_pmd(*pmd)) {
		return __split_huge_zero_page_pmd(vma, haddr, pmd);
	}

#ifdef CONFIG_ARCH_ENABLE_THP_MIGRATION
	pmd_migration = is_pmd_migration_entry(*pmd);
	if (pmd_migration) {
		swp_entry_t entry;

		entry = pmd_to_swp_entry(*pmd);
		page = pfn_to_page(swp_offset(entry));
	} else
#endif
		page = pmd_page(*pmd);
	VM_BUG_ON_PAGE(!page_count(page), page);
	page_ref_add(page, HPAGE_PMD_NR - 1);
	write = pmd_write(*pmd);
	young = pmd_young(*pmd);
	dirty = pmd_dirty(*pmd);
	soft_dirty = pmd_soft_dirty(*pmd);

	pmdp_huge_split_prepare(vma, haddr, pmd);
	pgtable = pgtable_trans_huge_withdraw(mm, pmd);
	pmd_populate(mm, &_pmd, pgtable);

	for (i = 0, addr = haddr; i < HPAGE_PMD_NR; i++, addr += PAGE_SIZE) {
		pte_t entry, *pte;
		/*
		 * Note that NUMA hinting access restrictions are not
		 * transferred to avoid any possibility of altering
		 * permissions across VMAs.
		 */
		if (freeze || pmd_migration) {
			swp_entry_t swp_entry;
			swp_entry = make_migration_entry(page + i, write);
			entry = swp_entry_to_pte(swp_entry);
			if (soft_dirty)
				entry = pte_swp_mksoft_dirty(entry);
		} else {
			entry = mk_pte(page + i, READ_ONCE(vma->vm_page_prot));
			entry = maybe_mkwrite(entry, vma->vm_flags);
			if (!write)
				entry = pte_wrprotect(entry);
			if (!young)
				entry = pte_mkold(entry);
			if (soft_dirty)
				entry = pte_mksoft_dirty(entry);
		}
		if (dirty)
			SetPageDirty(page + i);
		pte = pte_offset_map(&_pmd, addr);
		BUG_ON(!pte_none(*pte));
		set_pte_at(mm, addr, pte, entry);
		if (!pmd_migration)
			atomic_inc(&page[i]._mapcount);
		pte_unmap(pte);
	}

	if (!pmd_migration) {
		/*
		 * Set PG_double_map before dropping compound_mapcount to avoid
		 * false-negative page_mapped().
		 */
		if (compound_mapcount(page) > 1 &&
		    !TestSetPageDoubleMap(page)) {
			for (i = 0; i < HPAGE_PMD_NR; i++)
				atomic_inc(&page[i]._mapcount);
		}

		lock_page_memcg(page);
		if (atomic_add_negative(-1, compound_mapcount_ptr(page))) {
			/* Last compound_mapcount is gone. */
			__dec_lruvec_page_state(page, NR_ANON_THPS);
			if (TestClearPageDoubleMap(page)) {
				/* No need in mapcount reference anymore */
				for (i = 0; i < HPAGE_PMD_NR; i++)
					atomic_dec(&page[i]._mapcount);
			}
		}
		unlock_page_memcg(page);
	}

	smp_wmb(); /* make pte visible before pmd */
	/*
	 * Up to this point the pmd is present and huge and userland has the
	 * whole access to the hugepage during the split (which happens in
	 * place). If we overwrite the pmd with the not-huge version pointing
	 * to the pte here (which of course we could if all CPUs were bug
	 * free), userland could trigger a small page size TLB miss on the
	 * small sized TLB while the hugepage TLB entry is still established in
	 * the huge TLB. Some CPU doesn't like that.
	 * See http://support.amd.com/us/Processor_TechDocs/41322.pdf, Erratum
	 * 383 on page 93. Intel should be safe but is also warns that it's
	 * only safe if the permission and cache attributes of the two entries
	 * loaded in the two TLB is identical (which should be the case here).
	 * But it is generally safer to never allow small and huge TLB entries
	 * for the same virtual address to be loaded simultaneously. So instead
	 * of doing "pmd_populate(); flush_pmd_tlb_range();" we first mark the
	 * current pmd notpresent (atomically because here the pmd_trans_huge
	 * and pmd_trans_splitting must remain set at all times on the pmd
	 * until the split is complete for this pmd), then we flush the SMP TLB
	 * and finally we write the non-huge version of the pmd entry with
	 * pmd_populate.
	 */
	pmdp_invalidate(vma, haddr, pmd);
	pmd_populate(mm, pmd, pgtable);

	if (freeze) {
		for (i = 0; i < HPAGE_PMD_NR; i++) {
			page_remove_rmap(page + i, false);
			put_page(page + i);
		}
	}
}

void __split_huge_pmd(struct vm_area_struct *vma, pmd_t *pmd,
		unsigned long address, bool freeze, struct page *page)
{
	spinlock_t *ptl;
	struct mm_struct *mm = vma->vm_mm;
	unsigned long haddr = address & HPAGE_PMD_MASK;
<<<<<<< HEAD
	bool do_unlock_page = false;
=======
	bool was_locked = false;
>>>>>>> 87877cf3
	pmd_t _pmd;

	mmu_notifier_invalidate_range_start(mm, haddr, haddr + HPAGE_PMD_SIZE);
	ptl = pmd_lock(mm, pmd);

	/*
	 * If caller asks to setup a migration entries, we need a page to check
	 * pmd against. Otherwise we can end up replacing wrong page.
	 */
	VM_BUG_ON(freeze && !page);
	if (page) {
		VM_WARN_ON_ONCE(!PageLocked(page));
<<<<<<< HEAD
=======
		was_locked = true;
>>>>>>> 87877cf3
		if (page != pmd_page(*pmd))
			goto out;
	}

repeat:
	if (pmd_trans_huge(*pmd)) {
		if (!page) {
			page = pmd_page(*pmd);
<<<<<<< HEAD
			/*
			 * An anonymous page must be locked, to ensure that a
			 * concurrent reuse_swap_page() sees stable mapcount;
			 * but reuse_swap_page() is not used on shmem or file,
			 * and page lock must not be taken when zap_pmd_range()
			 * calls __split_huge_pmd() while i_mmap_lock is held.
			 */
			if (PageAnon(page)) {
				if (unlikely(!trylock_page(page))) {
					get_page(page);
					_pmd = *pmd;
					spin_unlock(ptl);
					lock_page(page);
					spin_lock(ptl);
					if (unlikely(!pmd_same(*pmd, _pmd))) {
						unlock_page(page);
						put_page(page);
						page = NULL;
						goto repeat;
					}
					put_page(page);
				}
				do_unlock_page = true;
=======
			if (unlikely(!trylock_page(page))) {
				get_page(page);
				_pmd = *pmd;
				spin_unlock(ptl);
				lock_page(page);
				spin_lock(ptl);
				if (unlikely(!pmd_same(*pmd, _pmd))) {
					unlock_page(page);
					put_page(page);
					page = NULL;
					goto repeat;
				}
				put_page(page);
>>>>>>> 87877cf3
			}
		}
		if (PageMlocked(page))
			clear_page_mlock(page);
	} else if (!(pmd_devmap(*pmd) || is_pmd_migration_entry(*pmd)))
		goto out;
	__split_huge_pmd_locked(vma, pmd, haddr, freeze);
out:
	spin_unlock(ptl);
<<<<<<< HEAD
	if (do_unlock_page)
=======
	if (!was_locked && page)
>>>>>>> 87877cf3
		unlock_page(page);
	mmu_notifier_invalidate_range_end(mm, haddr, haddr + HPAGE_PMD_SIZE);
}

void split_huge_pmd_address(struct vm_area_struct *vma, unsigned long address,
		bool freeze, struct page *page)
{
	pgd_t *pgd;
	p4d_t *p4d;
	pud_t *pud;
	pmd_t *pmd;

	pgd = pgd_offset(vma->vm_mm, address);
	if (!pgd_present(*pgd))
		return;

	p4d = p4d_offset(pgd, address);
	if (!p4d_present(*p4d))
		return;

	pud = pud_offset(p4d, address);
	if (!pud_present(*pud))
		return;

	pmd = pmd_offset(pud, address);

	__split_huge_pmd(vma, pmd, address, freeze, page);
}

void vma_adjust_trans_huge(struct vm_area_struct *vma,
			     unsigned long start,
			     unsigned long end,
			     long adjust_next)
{
	/*
	 * If the new start address isn't hpage aligned and it could
	 * previously contain an hugepage: check if we need to split
	 * an huge pmd.
	 */
	if (start & ~HPAGE_PMD_MASK &&
	    (start & HPAGE_PMD_MASK) >= vma->vm_start &&
	    (start & HPAGE_PMD_MASK) + HPAGE_PMD_SIZE <= vma->vm_end)
		split_huge_pmd_address(vma, start, false, NULL);

	/*
	 * If the new end address isn't hpage aligned and it could
	 * previously contain an hugepage: check if we need to split
	 * an huge pmd.
	 */
	if (end & ~HPAGE_PMD_MASK &&
	    (end & HPAGE_PMD_MASK) >= vma->vm_start &&
	    (end & HPAGE_PMD_MASK) + HPAGE_PMD_SIZE <= vma->vm_end)
		split_huge_pmd_address(vma, end, false, NULL);

	/*
	 * If we're also updating the vma->vm_next->vm_start, if the new
	 * vm_next->vm_start isn't page aligned and it could previously
	 * contain an hugepage: check if we need to split an huge pmd.
	 */
	if (adjust_next > 0) {
		struct vm_area_struct *next = vma->vm_next;
		unsigned long nstart = next->vm_start;
		nstart += adjust_next << PAGE_SHIFT;
		if (nstart & ~HPAGE_PMD_MASK &&
		    (nstart & HPAGE_PMD_MASK) >= next->vm_start &&
		    (nstart & HPAGE_PMD_MASK) + HPAGE_PMD_SIZE <= next->vm_end)
			split_huge_pmd_address(next, nstart, false, NULL);
	}
}

static void unmap_page(struct page *page)
{
	enum ttu_flags ttu_flags = TTU_IGNORE_MLOCK | TTU_IGNORE_ACCESS |
		TTU_RMAP_LOCKED | TTU_SPLIT_HUGE_PMD | TTU_SYNC;

	VM_BUG_ON_PAGE(!PageHead(page), page);

	if (PageAnon(page))
		ttu_flags |= TTU_SPLIT_FREEZE;

	try_to_unmap(page, ttu_flags);

	VM_WARN_ON_ONCE_PAGE(page_mapped(page), page);
}

static void remap_page(struct page *page)
{
	int i;
	if (PageTransHuge(page)) {
		remove_migration_ptes(page, page, true);
	} else {
		for (i = 0; i < HPAGE_PMD_NR; i++)
			remove_migration_ptes(page + i, page + i, true);
	}
}

static void __split_huge_page_tail(struct page *head, int tail,
		struct lruvec *lruvec, struct list_head *list)
{
	struct page *page_tail = head + tail;

	VM_BUG_ON_PAGE(atomic_read(&page_tail->_mapcount) != -1, page_tail);

	/*
	 * Clone page flags before unfreezing refcount.
	 *
	 * After successful get_page_unless_zero() might follow flags change,
	 * for exmaple lock_page() which set PG_waiters.
	 */
	page_tail->flags &= ~PAGE_FLAGS_CHECK_AT_PREP;
	page_tail->flags |= (head->flags &
			((1L << PG_referenced) |
			 (1L << PG_swapbacked) |
			 (1L << PG_swapcache) |
			 (1L << PG_mlocked) |
			 (1L << PG_uptodate) |
			 (1L << PG_active) |
			 (1L << PG_workingset) |
			 (1L << PG_locked) |
			 (1L << PG_unevictable) |
			 (1L << PG_dirty)));

	/* ->mapping in first tail page is compound_mapcount */
	VM_BUG_ON_PAGE(tail > 2 && page_tail->mapping != TAIL_MAPPING,
			page_tail);
	page_tail->mapping = head->mapping;
	page_tail->index = head->index + tail;

	/* Page flags must be visible before we make the page non-compound. */
	smp_wmb();

	/*
	 * Clear PageTail before unfreezing page refcount.
	 *
	 * After successful get_page_unless_zero() might follow put_page()
	 * which needs correct compound_head().
	 */
	clear_compound_head(page_tail);

	/* Finally unfreeze refcount. Additional reference from page cache. */
	page_ref_unfreeze(page_tail, 1 + (!PageAnon(head) ||
					  PageSwapCache(head)));

	if (page_is_young(head))
		set_page_young(page_tail);
	if (page_is_idle(head))
		set_page_idle(page_tail);

	page_cpupid_xchg_last(page_tail, page_cpupid_last(head));
	lru_add_page_tail(head, page_tail, lruvec, list);
}

static void __split_huge_page(struct page *page, struct list_head *list,
		pgoff_t end, unsigned long flags)
{
	struct page *head = compound_head(page);
	struct zone *zone = page_zone(head);
	struct lruvec *lruvec;
	int i;

	lruvec = mem_cgroup_page_lruvec(head, zone->zone_pgdat);

	/* complete memcg works before add pages to LRU */
	mem_cgroup_split_huge_fixup(head);

	for (i = HPAGE_PMD_NR - 1; i >= 1; i--) {
		__split_huge_page_tail(head, i, lruvec, list);
		/* Some pages can be beyond i_size: drop them from page cache */
		if (head[i].index >= end) {
			ClearPageDirty(head + i);
			__delete_from_page_cache(head + i, NULL);
			if (IS_ENABLED(CONFIG_SHMEM) && PageSwapBacked(head))
				shmem_uncharge(head->mapping->host, 1);
			put_page(head + i);
		}
	}

	ClearPageCompound(head);

	split_page_owner(head, HPAGE_PMD_ORDER);

	/* See comment in __split_huge_page_tail() */
	if (PageAnon(head)) {
		/* Additional pin to radix tree of swap cache */
		if (PageSwapCache(head))
			page_ref_add(head, 2);
		else
			page_ref_inc(head);
	} else {
		/* Additional pin to radix tree */
		page_ref_add(head, 2);
		spin_unlock(&head->mapping->tree_lock);
	}

	spin_unlock_irqrestore(zone_lru_lock(page_zone(head)), flags);

	remap_page(head);

	for (i = 0; i < HPAGE_PMD_NR; i++) {
		struct page *subpage = head + i;
		if (subpage == page)
			continue;
		unlock_page(subpage);

		/*
		 * Subpages may be freed if there wasn't any mapping
		 * like if add_to_swap() is running on a lru page that
		 * had its mapping zapped. And freeing these pages
		 * requires taking the lru_lock so we do the put_page
		 * of the tail pages after the split is complete.
		 */
		put_page(subpage);
	}
}

int total_mapcount(struct page *page)
{
	int i, compound, ret;

	VM_BUG_ON_PAGE(PageTail(page), page);

	if (likely(!PageCompound(page)))
		return atomic_read(&page->_mapcount) + 1;

	compound = compound_mapcount(page);
	if (PageHuge(page))
		return compound;
	ret = compound;
	for (i = 0; i < HPAGE_PMD_NR; i++)
		ret += atomic_read(&page[i]._mapcount) + 1;
	/* File pages has compound_mapcount included in _mapcount */
	if (!PageAnon(page))
		return ret - compound * HPAGE_PMD_NR;
	if (PageDoubleMap(page))
		ret -= HPAGE_PMD_NR;
	return ret;
}

/*
 * This calculates accurately how many mappings a transparent hugepage
 * has (unlike page_mapcount() which isn't fully accurate). This full
 * accuracy is primarily needed to know if copy-on-write faults can
 * reuse the page and change the mapping to read-write instead of
 * copying them. At the same time this returns the total_mapcount too.
 *
 * The function returns the highest mapcount any one of the subpages
 * has. If the return value is one, even if different processes are
 * mapping different subpages of the transparent hugepage, they can
 * all reuse it, because each process is reusing a different subpage.
 *
 * The total_mapcount is instead counting all virtual mappings of the
 * subpages. If the total_mapcount is equal to "one", it tells the
 * caller all mappings belong to the same "mm" and in turn the
 * anon_vma of the transparent hugepage can become the vma->anon_vma
 * local one as no other process may be mapping any of the subpages.
 *
 * It would be more accurate to replace page_mapcount() with
 * page_trans_huge_mapcount(), however we only use
 * page_trans_huge_mapcount() in the copy-on-write faults where we
 * need full accuracy to avoid breaking page pinning, because
 * page_trans_huge_mapcount() is slower than page_mapcount().
 */
int page_trans_huge_mapcount(struct page *page, int *total_mapcount)
{
	int i, ret, _total_mapcount, mapcount;

	/* hugetlbfs shouldn't call it */
	VM_BUG_ON_PAGE(PageHuge(page), page);

	if (likely(!PageTransCompound(page))) {
		mapcount = atomic_read(&page->_mapcount) + 1;
		if (total_mapcount)
			*total_mapcount = mapcount;
		return mapcount;
	}

	page = compound_head(page);

	_total_mapcount = ret = 0;
	for (i = 0; i < HPAGE_PMD_NR; i++) {
		mapcount = atomic_read(&page[i]._mapcount) + 1;
		ret = max(ret, mapcount);
		_total_mapcount += mapcount;
	}
	if (PageDoubleMap(page)) {
		ret -= 1;
		_total_mapcount -= HPAGE_PMD_NR;
	}
	mapcount = compound_mapcount(page);
	ret += mapcount;
	_total_mapcount += mapcount;
	if (total_mapcount)
		*total_mapcount = _total_mapcount;
	return ret;
}

/* Racy check whether the huge page can be split */
bool can_split_huge_page(struct page *page, int *pextra_pins)
{
	int extra_pins;

	/* Additional pins from radix tree */
	if (PageAnon(page))
		extra_pins = PageSwapCache(page) ? HPAGE_PMD_NR : 0;
	else
		extra_pins = HPAGE_PMD_NR;
	if (pextra_pins)
		*pextra_pins = extra_pins;
	return total_mapcount(page) == page_count(page) - extra_pins - 1;
}

/*
 * This function splits huge page into normal pages. @page can point to any
 * subpage of huge page to split. Split doesn't change the position of @page.
 *
 * Only caller must hold pin on the @page, otherwise split fails with -EBUSY.
 * The huge page must be locked.
 *
 * If @list is null, tail pages will be added to LRU list, otherwise, to @list.
 *
 * Both head page and tail pages will inherit mapping, flags, and so on from
 * the hugepage.
 *
 * GUP pin and PG_locked transferred to @page. Rest subpages can be freed if
 * they are not mapped.
 *
 * Returns 0 if the hugepage is split successfully.
 * Returns -EBUSY if the page is pinned or if anon_vma disappeared from under
 * us.
 */
int split_huge_page_to_list(struct page *page, struct list_head *list)
{
	struct page *head = compound_head(page);
	struct pglist_data *pgdata = NODE_DATA(page_to_nid(head));
	struct anon_vma *anon_vma = NULL;
	struct address_space *mapping = NULL;
	int extra_pins, ret;
	bool mlocked;
	unsigned long flags;
	pgoff_t end;

	VM_BUG_ON_PAGE(is_huge_zero_page(head), head);
	VM_BUG_ON_PAGE(!PageLocked(page), page);
	VM_BUG_ON_PAGE(!PageCompound(page), page);

	if (PageWriteback(page))
		return -EBUSY;

	if (PageAnon(head)) {
		/*
		 * The caller does not necessarily hold an mmap_sem that would
		 * prevent the anon_vma disappearing so we first we take a
		 * reference to it and then lock the anon_vma for write. This
		 * is similar to page_lock_anon_vma_read except the write lock
		 * is taken to serialise against parallel split or collapse
		 * operations.
		 */
		anon_vma = page_get_anon_vma(head);
		if (!anon_vma) {
			ret = -EBUSY;
			goto out;
		}
		end = -1;
		mapping = NULL;
		anon_vma_lock_write(anon_vma);
	} else {
		mapping = head->mapping;

		/* Truncated ? */
		if (!mapping) {
			ret = -EBUSY;
			goto out;
		}

		anon_vma = NULL;
		i_mmap_lock_read(mapping);

		/*
		 *__split_huge_page() may need to trim off pages beyond EOF:
		 * but on 32-bit, i_size_read() takes an irq-unsafe seqlock,
		 * which cannot be nested inside the page tree lock. So note
		 * end now: i_size itself may be changed at any moment, but
		 * head page lock is good enough to serialize the trimming.
		 */
		end = DIV_ROUND_UP(i_size_read(mapping->host), PAGE_SIZE);
	}

	/*
	 * Racy check if we can split the page, before unmap_page() will
	 * split PMDs
	 */
	if (!can_split_huge_page(head, &extra_pins)) {
		ret = -EBUSY;
		goto out_unlock;
	}

	mlocked = PageMlocked(page);
	unmap_page(head);

	/* Make sure the page is not on per-CPU pagevec as it takes pin */
	if (mlocked)
		lru_add_drain();

	/* prevent PageLRU to go away from under us, and freeze lru stats */
	spin_lock_irqsave(zone_lru_lock(page_zone(head)), flags);

	if (mapping) {
		void **pslot;

		spin_lock(&mapping->tree_lock);
		pslot = radix_tree_lookup_slot(&mapping->page_tree,
				page_index(head));
		/*
		 * Check if the head page is present in radix tree.
		 * We assume all tail are present too, if head is there.
		 */
		if (radix_tree_deref_slot_protected(pslot,
					&mapping->tree_lock) != head)
			goto fail;
	}

	/* Prevent deferred_split_scan() touching ->_refcount */
	spin_lock(&pgdata->split_queue_lock);
	if (page_ref_freeze(head, 1 + extra_pins)) {
		if (!list_empty(page_deferred_list(head))) {
			pgdata->split_queue_len--;
			list_del(page_deferred_list(head));
		}
		if (mapping)
			__dec_node_page_state(page, NR_SHMEM_THPS);
		spin_unlock(&pgdata->split_queue_lock);
		__split_huge_page(page, list, end, flags);
		if (PageSwapCache(head)) {
			swp_entry_t entry = { .val = page_private(head) };

			ret = split_swap_cluster(entry);
		} else
			ret = 0;
	} else {
		spin_unlock(&pgdata->split_queue_lock);
fail:
		if (mapping)
			spin_unlock(&mapping->tree_lock);
		spin_unlock_irqrestore(zone_lru_lock(page_zone(head)), flags);
		remap_page(head);
		ret = -EBUSY;
	}

out_unlock:
	if (anon_vma) {
		anon_vma_unlock_write(anon_vma);
		put_anon_vma(anon_vma);
	}
	if (mapping)
		i_mmap_unlock_read(mapping);
out:
	count_vm_event(!ret ? THP_SPLIT_PAGE : THP_SPLIT_PAGE_FAILED);
	return ret;
}

void free_transhuge_page(struct page *page)
{
	struct pglist_data *pgdata = NODE_DATA(page_to_nid(page));
	unsigned long flags;

	spin_lock_irqsave(&pgdata->split_queue_lock, flags);
	if (!list_empty(page_deferred_list(page))) {
		pgdata->split_queue_len--;
		list_del(page_deferred_list(page));
	}
	spin_unlock_irqrestore(&pgdata->split_queue_lock, flags);
	free_compound_page(page);
}

void deferred_split_huge_page(struct page *page)
{
	struct pglist_data *pgdata = NODE_DATA(page_to_nid(page));
	unsigned long flags;

	VM_BUG_ON_PAGE(!PageTransHuge(page), page);

	spin_lock_irqsave(&pgdata->split_queue_lock, flags);
	if (list_empty(page_deferred_list(page))) {
		count_vm_event(THP_DEFERRED_SPLIT_PAGE);
		list_add_tail(page_deferred_list(page), &pgdata->split_queue);
		pgdata->split_queue_len++;
	}
	spin_unlock_irqrestore(&pgdata->split_queue_lock, flags);
}

static unsigned long deferred_split_count(struct shrinker *shrink,
		struct shrink_control *sc)
{
	struct pglist_data *pgdata = NODE_DATA(sc->nid);
	return ACCESS_ONCE(pgdata->split_queue_len);
}

static unsigned long deferred_split_scan(struct shrinker *shrink,
		struct shrink_control *sc)
{
	struct pglist_data *pgdata = NODE_DATA(sc->nid);
	unsigned long flags;
	LIST_HEAD(list), *pos, *next;
	struct page *page;
	int split = 0;

	spin_lock_irqsave(&pgdata->split_queue_lock, flags);
	/* Take pin on all head pages to avoid freeing them under us */
	list_for_each_safe(pos, next, &pgdata->split_queue) {
		page = list_entry((void *)pos, struct page, mapping);
		page = compound_head(page);
		if (get_page_unless_zero(page)) {
			list_move(page_deferred_list(page), &list);
		} else {
			/* We lost race with put_compound_page() */
			list_del_init(page_deferred_list(page));
			pgdata->split_queue_len--;
		}
		if (!--sc->nr_to_scan)
			break;
	}
	spin_unlock_irqrestore(&pgdata->split_queue_lock, flags);

	list_for_each_safe(pos, next, &list) {
		page = list_entry((void *)pos, struct page, mapping);
		if (!trylock_page(page))
			goto next;
		/* split_huge_page() removes page from list on success */
		if (!split_huge_page(page))
			split++;
		unlock_page(page);
next:
		put_page(page);
	}

	spin_lock_irqsave(&pgdata->split_queue_lock, flags);
	list_splice_tail(&list, &pgdata->split_queue);
	spin_unlock_irqrestore(&pgdata->split_queue_lock, flags);

	/*
	 * Stop shrinker if we didn't split any page, but the queue is empty.
	 * This can happen if pages were freed under us.
	 */
	if (!split && list_empty(&pgdata->split_queue))
		return SHRINK_STOP;
	return split;
}

static struct shrinker deferred_split_shrinker = {
	.count_objects = deferred_split_count,
	.scan_objects = deferred_split_scan,
	.seeks = DEFAULT_SEEKS,
	.flags = SHRINKER_NUMA_AWARE,
};

#ifdef CONFIG_DEBUG_FS
static int split_huge_pages_set(void *data, u64 val)
{
	struct zone *zone;
	struct page *page;
	unsigned long pfn, max_zone_pfn;
	unsigned long total = 0, split = 0;

	if (val != 1)
		return -EINVAL;

	for_each_populated_zone(zone) {
		max_zone_pfn = zone_end_pfn(zone);
		for (pfn = zone->zone_start_pfn; pfn < max_zone_pfn; pfn++) {
			if (!pfn_valid(pfn))
				continue;

			page = pfn_to_page(pfn);
			if (!get_page_unless_zero(page))
				continue;

			if (zone != page_zone(page))
				goto next;

			if (!PageHead(page) || PageHuge(page) || !PageLRU(page))
				goto next;

			total++;
			lock_page(page);
			if (!split_huge_page(page))
				split++;
			unlock_page(page);
next:
			put_page(page);
		}
	}

	pr_info("%lu of %lu THP split\n", split, total);

	return 0;
}
DEFINE_SIMPLE_ATTRIBUTE(split_huge_pages_fops, NULL, split_huge_pages_set,
		"%llu\n");

static int __init split_huge_pages_debugfs(void)
{
	void *ret;

	ret = debugfs_create_file("split_huge_pages", 0200, NULL, NULL,
			&split_huge_pages_fops);
	if (!ret)
		pr_warn("Failed to create split_huge_pages in debugfs");
	return 0;
}
late_initcall(split_huge_pages_debugfs);
#endif

#ifdef CONFIG_ARCH_ENABLE_THP_MIGRATION
void set_pmd_migration_entry(struct page_vma_mapped_walk *pvmw,
		struct page *page)
{
	struct vm_area_struct *vma = pvmw->vma;
	struct mm_struct *mm = vma->vm_mm;
	unsigned long address = pvmw->address;
	pmd_t pmdval;
	swp_entry_t entry;
	pmd_t pmdswp;

	if (!(pvmw->pmd && !pvmw->pte))
		return;

	flush_cache_range(vma, address, address + HPAGE_PMD_SIZE);
	pmdval = *pvmw->pmd;
	pmdp_invalidate(vma, address, pvmw->pmd);
	if (pmd_dirty(pmdval))
		set_page_dirty(page);
	entry = make_migration_entry(page, pmd_write(pmdval));
	pmdswp = swp_entry_to_pmd(entry);
	if (pmd_soft_dirty(pmdval))
		pmdswp = pmd_swp_mksoft_dirty(pmdswp);
	set_pmd_at(mm, address, pvmw->pmd, pmdswp);
	page_remove_rmap(page, true);
	put_page(page);
}

void remove_migration_pmd(struct page_vma_mapped_walk *pvmw, struct page *new)
{
	struct vm_area_struct *vma = pvmw->vma;
	struct mm_struct *mm = vma->vm_mm;
	unsigned long address = pvmw->address;
	unsigned long mmun_start = address & HPAGE_PMD_MASK;
	pmd_t pmde;
	swp_entry_t entry;

	if (!(pvmw->pmd && !pvmw->pte))
		return;

	entry = pmd_to_swp_entry(*pvmw->pmd);
	get_page(new);
	pmde = pmd_mkold(mk_huge_pmd(new, vma->vm_page_prot));
	if (pmd_swp_soft_dirty(*pvmw->pmd))
		pmde = pmd_mksoft_dirty(pmde);
	if (is_write_migration_entry(entry))
		pmde = maybe_pmd_mkwrite(pmde, vma);

	flush_cache_range(vma, mmun_start, mmun_start + HPAGE_PMD_SIZE);
	page_add_anon_rmap(new, vma, mmun_start, true);
	set_pmd_at(mm, mmun_start, pvmw->pmd, pmde);
	if ((vma->vm_flags & VM_LOCKED) && !PageDoubleMap(new))
		mlock_vma_page(new);
	update_mmu_cache_pmd(vma, address, pvmw->pmd);
}
#endif<|MERGE_RESOLUTION|>--- conflicted
+++ resolved
@@ -2197,11 +2197,8 @@
 	spinlock_t *ptl;
 	struct mm_struct *mm = vma->vm_mm;
 	unsigned long haddr = address & HPAGE_PMD_MASK;
-<<<<<<< HEAD
 	bool do_unlock_page = false;
-=======
 	bool was_locked = false;
->>>>>>> 87877cf3
 	pmd_t _pmd;
 
 	mmu_notifier_invalidate_range_start(mm, haddr, haddr + HPAGE_PMD_SIZE);
@@ -2214,10 +2211,7 @@
 	VM_BUG_ON(freeze && !page);
 	if (page) {
 		VM_WARN_ON_ONCE(!PageLocked(page));
-<<<<<<< HEAD
-=======
 		was_locked = true;
->>>>>>> 87877cf3
 		if (page != pmd_page(*pmd))
 			goto out;
 	}
@@ -2226,7 +2220,6 @@
 	if (pmd_trans_huge(*pmd)) {
 		if (!page) {
 			page = pmd_page(*pmd);
-<<<<<<< HEAD
 			/*
 			 * An anonymous page must be locked, to ensure that a
 			 * concurrent reuse_swap_page() sees stable mapcount;
@@ -2235,22 +2228,6 @@
 			 * calls __split_huge_pmd() while i_mmap_lock is held.
 			 */
 			if (PageAnon(page)) {
-				if (unlikely(!trylock_page(page))) {
-					get_page(page);
-					_pmd = *pmd;
-					spin_unlock(ptl);
-					lock_page(page);
-					spin_lock(ptl);
-					if (unlikely(!pmd_same(*pmd, _pmd))) {
-						unlock_page(page);
-						put_page(page);
-						page = NULL;
-						goto repeat;
-					}
-					put_page(page);
-				}
-				do_unlock_page = true;
-=======
 			if (unlikely(!trylock_page(page))) {
 				get_page(page);
 				_pmd = *pmd;
@@ -2264,8 +2241,8 @@
 					goto repeat;
 				}
 				put_page(page);
->>>>>>> 87877cf3
 			}
+                        do_unlock_page = true;
 		}
 		if (PageMlocked(page))
 			clear_page_mlock(page);
@@ -2274,11 +2251,7 @@
 	__split_huge_pmd_locked(vma, pmd, haddr, freeze);
 out:
 	spin_unlock(ptl);
-<<<<<<< HEAD
-	if (do_unlock_page)
-=======
 	if (!was_locked && page)
->>>>>>> 87877cf3
 		unlock_page(page);
 	mmu_notifier_invalidate_range_end(mm, haddr, haddr + HPAGE_PMD_SIZE);
 }
