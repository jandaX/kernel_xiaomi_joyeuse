The following is a list of files and features that are going to be
removed in the kernel source tree.  Every entry should contain what
exactly is going away, why it is happening, and who is going to be doing
the work.  When the feature is removed from the kernel, it should also
be removed from this file.

---------------------------

What:	PRISM54
When:	2.6.34

Why:	prism54 FullMAC PCI / Cardbus devices used to be supported only by the
	prism54 wireless driver. After Intersil stopped selling these
	devices in preference for the newer more flexible SoftMAC devices
	a SoftMAC device driver was required and prism54 did not support
	them. The p54pci driver now exists and has been present in the kernel for
	a while. This driver supports both SoftMAC devices and FullMAC devices.
	The main difference between these devices was the amount of memory which
	could be used for the firmware. The SoftMAC devices support a smaller
	amount of memory. Because of this the SoftMAC firmware fits into FullMAC
	devices's memory. p54pci supports not only PCI / Cardbus but also USB
	and SPI. Since p54pci supports all devices prism54 supports
	you will have a conflict. I'm not quite sure how distributions are
	handling this conflict right now. prism54 was kept around due to
	claims users may experience issues when using the SoftMAC driver.
	Time has passed users have not reported issues. If you use prism54
	and for whatever reason you cannot use p54pci please let us know!
	E-mail us at: linux-wireless@vger.kernel.org

	For more information see the p54 wiki page:

	http://wireless.kernel.org/en/users/Drivers/p54

Who:	Luis R. Rodriguez <lrodriguez@atheros.com>

---------------------------

What:	IRQF_SAMPLE_RANDOM
Check:	IRQF_SAMPLE_RANDOM
When:	July 2009

Why:	Many of IRQF_SAMPLE_RANDOM users are technically bogus as entropy
	sources in the kernel's current entropy model. To resolve this, every
	input point to the kernel's entropy pool needs to better document the
	type of entropy source it actually is. This will be replaced with
	additional add_*_randomness functions in drivers/char/random.c

Who:	Robin Getz <rgetz@blackfin.uclinux.org> & Matt Mackall <mpm@selenic.com>

---------------------------

What:	Deprecated snapshot ioctls
When:	2.6.36

Why:	The ioctls in kernel/power/user.c were marked as deprecated long time
	ago. Now they notify users about that so that they need to replace
	their userspace. After some more time, remove them completely.

Who:	Jiri Slaby <jirislaby@gmail.com>

---------------------------

What:	The ieee80211_regdom module parameter
When:	March 2010 / desktop catchup

Why:	This was inherited by the CONFIG_WIRELESS_OLD_REGULATORY code,
	and currently serves as an option for users to define an
	ISO / IEC 3166 alpha2 code for the country they are currently
	present in. Although there are userspace API replacements for this
	through nl80211 distributions haven't yet caught up with implementing
	decent alternatives through standard GUIs. Although available as an
	option through iw or wpa_supplicant its just a matter of time before
	distributions pick up good GUI options for this. The ideal solution
	would actually consist of intelligent designs which would do this for
	the user automatically even when travelling through different countries.
	Until then we leave this module parameter as a compromise.

	When userspace improves with reasonable widely-available alternatives for
	this we will no longer need this module parameter. This entry hopes that
	by the super-futuristically looking date of "March 2010" we will have
	such replacements widely available.

Who:	Luis R. Rodriguez <lrodriguez@atheros.com>

---------------------------

What:	dev->power.power_state
When:	July 2007
Why:	Broken design for runtime control over driver power states, confusing
	driver-internal runtime power management with:  mechanisms to support
	system-wide sleep state transitions; event codes that distinguish
	different phases of swsusp "sleep" transitions; and userspace policy
	inputs.  This framework was never widely used, and most attempts to
	use it were broken.  Drivers should instead be exposing domain-specific
	interfaces either to kernel or to userspace.
Who:	Pavel Machek <pavel@ucw.cz>

---------------------------

What:	Video4Linux API 1 ioctls and from Video devices.
When:	July 2009
Files:	include/linux/videodev.h
Check:	include/linux/videodev.h
Why:	V4L1 AP1 was replaced by V4L2 API during migration from 2.4 to 2.6
	series. The old API have lots of drawbacks and don't provide enough
	means to work with all video and audio standards. The newer API is
	already available on the main drivers and should be used instead.
	Newer drivers should use v4l_compat_translate_ioctl function to handle
	old calls, replacing to newer ones.
	Decoder iocts are using internally to allow video drivers to
	communicate with video decoders. This should also be improved to allow
	V4L2 calls being translated into compatible internal ioctls.
	Compatibility ioctls will be provided, for a while, via 
	v4l1-compat module. 
Who:	Mauro Carvalho Chehab <mchehab@infradead.org>

---------------------------

What:	sys_sysctl
When:	September 2010
Option: CONFIG_SYSCTL_SYSCALL
Why:	The same information is available in a more convenient from
	/proc/sys, and none of the sysctl variables appear to be
	important performance wise.

	Binary sysctls are a long standing source of subtle kernel
	bugs and security issues.

	When I looked several months ago all I could find after
	searching several distributions were 5 user space programs and
	glibc (which falls back to /proc/sys) using this syscall.

	The man page for sysctl(2) documents it as unusable for user
	space programs.

	sysctl(2) is not generally ABI compatible to a 32bit user
	space application on a 64bit and a 32bit kernel.

	For the last several months the policy has been no new binary
	sysctls and no one has put forward an argument to use them.

	Binary sysctls issues seem to keep happening appearing so
	properly deprecating them (with a warning to user space) and a
	2 year grace warning period will mean eventually we can kill
	them and end the pain.

	In the mean time individual binary sysctls can be dealt with
	in a piecewise fashion.

Who:	Eric Biederman <ebiederm@xmission.com>

---------------------------

What:	/proc/<pid>/oom_adj
When:	August 2012
Why:	/proc/<pid>/oom_adj allows userspace to influence the oom killer's
	badness heuristic used to determine which task to kill when the kernel
	is out of memory.

	The badness heuristic has since been rewritten since the introduction of
	this tunable such that its meaning is deprecated.  The value was
	implemented as a bitshift on a score generated by the badness()
	function that did not have any precise units of measure.  With the
	rewrite, the score is given as a proportion of available memory to the
	task allocating pages, so using a bitshift which grows the score
	exponentially is, thus, impossible to tune with fine granularity.

	A much more powerful interface, /proc/<pid>/oom_score_adj, was
	introduced with the oom killer rewrite that allows users to increase or
	decrease the badness() score linearly.  This interface will replace
	/proc/<pid>/oom_adj.

	A warning will be emitted to the kernel log if an application uses this
	deprecated interface.  After it is printed once, future warnings will be
	suppressed until the kernel is rebooted.

---------------------------

What:	remove EXPORT_SYMBOL(kernel_thread)
When:	August 2006
Files:	arch/*/kernel/*_ksyms.c
Check:	kernel_thread
Why:	kernel_thread is a low-level implementation detail.  Drivers should
        use the <linux/kthread.h> API instead which shields them from
	implementation details and provides a higherlevel interface that
	prevents bugs and code duplication
Who:	Christoph Hellwig <hch@lst.de>

---------------------------

What:	Unused EXPORT_SYMBOL/EXPORT_SYMBOL_GPL exports
	(temporary transition config option provided until then)
	The transition config option will also be removed at the same time.
When:	before 2.6.19
Why:	Unused symbols are both increasing the size of the kernel binary
	and are often a sign of "wrong API"
Who:	Arjan van de Ven <arjan@linux.intel.com>

---------------------------

What:	PHYSDEVPATH, PHYSDEVBUS, PHYSDEVDRIVER in the uevent environment
When:	October 2008
Why:	The stacking of class devices makes these values misleading and
	inconsistent.
	Class devices should not carry any of these properties, and bus
	devices have SUBSYTEM and DRIVER as a replacement.
Who:	Kay Sievers <kay.sievers@suse.de>

---------------------------

What:	ACPI procfs interface
When:	July 2008
Why:	ACPI sysfs conversion should be finished by January 2008.
	ACPI procfs interface will be removed in July 2008 so that
	there is enough time for the user space to catch up.
Who:	Zhang Rui <rui.zhang@intel.com>

---------------------------

What:	/proc/acpi/button
When:	August 2007
Why:	/proc/acpi/button has been replaced by events to the input layer
	since 2.6.20.
Who:	Len Brown <len.brown@intel.com>

---------------------------

What:	/proc/acpi/event
When:	February 2008
Why:	/proc/acpi/event has been replaced by events via the input layer
	and netlink since 2.6.23.
Who:	Len Brown <len.brown@intel.com>

---------------------------

What:	i386/x86_64 bzImage symlinks
When:	April 2010

Why:	The i386/x86_64 merge provides a symlink to the old bzImage
	location so not yet updated user space tools, e.g. package
	scripts, do not break.
Who:	Thomas Gleixner <tglx@linutronix.de>

---------------------------

What:	GPIO autorequest on gpio_direction_{input,output}() in gpiolib
When:	February 2010
Why:	All callers should use explicit gpio_request()/gpio_free().
	The autorequest mechanism in gpiolib was provided mostly as a
	migration aid for legacy GPIO interfaces (for SOC based GPIOs).
	Those users have now largely migrated.  Platforms implementing
	the GPIO interfaces without using gpiolib will see no changes.
Who:	David Brownell <dbrownell@users.sourceforge.net>
---------------------------

What:	b43 support for firmware revision < 410
When:	The schedule was July 2008, but it was decided that we are going to keep the
        code as long as there are no major maintanance headaches.
	So it _could_ be removed _any_ time now, if it conflicts with something new.
Why:	The support code for the old firmware hurts code readability/maintainability
	and slightly hurts runtime performance. Bugfixes for the old firmware
	are not provided by Broadcom anymore.
Who:	Michael Buesch <mb@bu3sch.de>

---------------------------

What:	/sys/o2cb symlink
When:	January 2010
Why:	/sys/fs/o2cb is the proper location for this information - /sys/o2cb
	exists as a symlink for backwards compatibility for old versions of
	ocfs2-tools. 2 years should be sufficient time to phase in new versions
	which know to look in /sys/fs/o2cb.
Who:	ocfs2-devel@oss.oracle.com

---------------------------

What:	Ability for non root users to shm_get hugetlb pages based on mlock
	resource limits
When:	2.6.31
Why:	Non root users need to be part of /proc/sys/vm/hugetlb_shm_group or
	have CAP_IPC_LOCK to be able to allocate shm segments backed by
	huge pages.  The mlock based rlimit check to allow shm hugetlb is
	inconsistent with mmap based allocations.  Hence it is being
	deprecated.
Who:	Ravikiran Thirumalai <kiran@scalex86.org>

---------------------------

What:	CONFIG_THERMAL_HWMON
When:	January 2009
Why:	This option was introduced just to allow older lm-sensors userspace
	to keep working over the upgrade to 2.6.26. At the scheduled time of
	removal fixed lm-sensors (2.x or 3.x) should be readily available.
Who:	Rene Herman <rene.herman@gmail.com>

---------------------------

What:	Code that is now under CONFIG_WIRELESS_EXT_SYSFS
	(in net/core/net-sysfs.c)
When:	After the only user (hal) has seen a release with the patches
	for enough time, probably some time in 2010.
Why:	Over 1K .text/.data size reduction, data is available in other
	ways (ioctls)
Who:	Johannes Berg <johannes@sipsolutions.net>

---------------------------

What:	sysfs ui for changing p4-clockmod parameters
When:	September 2009
Why:	See commits 129f8ae9b1b5be94517da76009ea956e89104ce8 and
	e088e4c9cdb618675874becb91b2fd581ee707e6.
	Removal is subject to fixing any remaining bugs in ACPI which may
	cause the thermal throttling not to happen at the right time.
Who:	Dave Jones <davej@redhat.com>, Matthew Garrett <mjg@redhat.com>

-----------------------------

What:	__do_IRQ all in one fits nothing interrupt handler
When:	2.6.32
Why:	__do_IRQ was kept for easy migration to the type flow handlers.
	More than two years of migration time is enough.
Who:	Thomas Gleixner <tglx@linutronix.de>

-----------------------------

What:	fakephp and associated sysfs files in /sys/bus/pci/slots/
When:	2011
Why:	In 2.6.27, the semantics of /sys/bus/pci/slots was redefined to
	represent a machine's physical PCI slots. The change in semantics
	had userspace implications, as the hotplug core no longer allowed
	drivers to create multiple sysfs files per physical slot (required
	for multi-function devices, e.g.). fakephp was seen as a developer's
	tool only, and its interface changed. Too late, we learned that
	there were some users of the fakephp interface.

	In 2.6.30, the original fakephp interface was restored. At the same
	time, the PCI core gained the ability that fakephp provided, namely
	function-level hot-remove and hot-add.

	Since the PCI core now provides the same functionality, exposed in:

		/sys/bus/pci/rescan
		/sys/bus/pci/devices/.../remove
		/sys/bus/pci/devices/.../rescan

	there is no functional reason to maintain fakephp as well.

	We will keep the existing module so that 'modprobe fakephp' will
	present the old /sys/bus/pci/slots/... interface for compatibility,
	but users are urged to migrate their applications to the API above.

	After a reasonable transition period, we will remove the legacy
	fakephp interface.
Who:	Alex Chiang <achiang@hp.com>

---------------------------

What:	CONFIG_RFKILL_INPUT
When:	2.6.33
Why:	Should be implemented in userspace, policy daemon.
Who:	Johannes Berg <johannes@sipsolutions.net>

----------------------------

What:	sound-slot/service-* module aliases and related clutters in
	sound/sound_core.c
When:	August 2010
Why:	OSS sound_core grabs all legacy minors (0-255) of SOUND_MAJOR
	(14) and requests modules using custom sound-slot/service-*
	module aliases.  The only benefit of doing this is allowing
	use of custom module aliases which might as well be considered
	a bug at this point.  This preemptive claiming prevents
	alternative OSS implementations.

	Till the feature is removed, the kernel will be requesting
	both sound-slot/service-* and the standard char-major-* module
	aliases and allow turning off the pre-claiming selectively via
	CONFIG_SOUND_OSS_CORE_PRECLAIM and soundcore.preclaim_oss
	kernel parameter.

	After the transition phase is complete, both the custom module
	aliases and switches to disable it will go away.  This removal
	will also allow making ALSA OSS emulation independent of
	sound_core.  The dependency will be broken then too.
Who:	Tejun Heo <tj@kernel.org>

----------------------------

What:	Support for lcd_switch and display_get in asus-laptop driver
When:	March 2010
Why:	These two features use non-standard interfaces. There are the
	only features that really need multiple path to guess what's
	the right method name on a specific laptop.

	Removing them will allow to remove a lot of code an significantly
	clean the drivers.

	This will affect the backlight code which won't be able to know
	if the backlight is on or off. The platform display file will also be
	write only (like the one in eeepc-laptop).

	This should'nt affect a lot of user because they usually know
	when their display is on or off.

Who:	Corentin Chary <corentin.chary@gmail.com>

----------------------------

What:	sysfs-class-rfkill state file
When:	Feb 2014
Files:	net/rfkill/core.c
Why: 	Documented as obsolete since Feb 2010. This file is limited to 3
	states while the rfkill drivers can have 4 states.
Who: 	anybody or Florian Mickler <florian@mickler.org>

----------------------------

What: 	sysfs-class-rfkill claim file
When:	Feb 2012
Files:	net/rfkill/core.c
Why:	It is not possible to claim an rfkill driver since 2007. This is
	Documented as obsolete since Feb 2010.
Who: 	anybody or Florian Mickler <florian@mickler.org>

----------------------------

What:	capifs
When:	February 2011
Files:	drivers/isdn/capi/capifs.*
Why:	udev fully replaces this special file system that only contains CAPI
	NCCI TTY device nodes. User space (pppdcapiplugin) works without
	noticing the difference.
Who:	Jan Kiszka <jan.kiszka@web.de>

----------------------------

What:	KVM paravirt mmu host support
When:	January 2011
Why:	The paravirt mmu host support is slower than non-paravirt mmu, both
	on newer and older hardware.  It is already not exposed to the guest,
	and kept only for live migration purposes.
Who:	Avi Kivity <avi@redhat.com>

----------------------------

What:	iwlwifi 50XX module parameters
When:	2.6.40
Why:	The "..50" modules parameters were used to configure 5000 series and
	up devices; different set of module parameters also available for 4965
	with same functionalities. Consolidate both set into single place
	in drivers/net/wireless/iwlwifi/iwl-agn.c

Who:	Wey-Yi Guy <wey-yi.w.guy@intel.com>

----------------------------

What:	iwl4965 alias support
When:	2.6.40
Why:	Internal alias support has been present in module-init-tools for some
	time, the MODULE_ALIAS("iwl4965") boilerplate aliases can be removed
	with no impact.

Who:	Wey-Yi Guy <wey-yi.w.guy@intel.com>

---------------------------

What:	xt_NOTRACK
Files:	net/netfilter/xt_NOTRACK.c
When:	April 2011
Why:	Superseded by xt_CT
Who:	Netfilter developer team <netfilter-devel@vger.kernel.org>

---------------------------

What:	video4linux /dev/vtx teletext API support
When:	2.6.35
Files:	drivers/media/video/saa5246a.c drivers/media/video/saa5249.c
	include/linux/videotext.h
Why:	The vtx device nodes have been superseded by vbi device nodes
	for many years. No applications exist that use the vtx support.
	Of the two i2c drivers that actually support this API the saa5249
	has been impossible to use for a year now and no known hardware
	that supports this device exists. The saa5246a is theoretically
	supported by the old mxb boards, but it never actually worked.

	In summary: there is no hardware that can use this API and there
	are no applications actually implementing this API.

	The vtx support still reserves minors 192-223 and we would really
	like to reuse those for upcoming new functionality. In the unlikely
	event that new hardware appears that wants to use the functionality
	provided by the vtx API, then that functionality should be build
	around the sliced VBI API instead.
Who:	Hans Verkuil <hverkuil@xs4all.nl>

----------------------------

What:	IRQF_DISABLED
When:	2.6.36
Why:	The flag is a NOOP as we run interrupt handlers with interrupts disabled
Who:	Thomas Gleixner <tglx@linutronix.de>

----------------------------

What:	The acpi_sleep=s4_nonvs command line option
When:	2.6.37
Files:	arch/x86/kernel/acpi/sleep.c
Why:	superseded by acpi_sleep=nonvs
Who:	Rafael J. Wysocki <rjw@sisk.pl>

----------------------------

What: 	PCI DMA unmap state API
When:	August 2012
Why:	PCI DMA unmap state API (include/linux/pci-dma.h) was replaced
	with DMA unmap state API (DMA unmap state API can be used for
	any bus).
Who:	FUJITA Tomonori <fujita.tomonori@lab.ntt.co.jp>

----------------------------

What: 	DMA_xxBIT_MASK macros
When:	Jun 2011
Why:	DMA_xxBIT_MASK macros were replaced with DMA_BIT_MASK() macros.
Who:	FUJITA Tomonori <fujita.tomonori@lab.ntt.co.jp>

----------------------------

<<<<<<< HEAD
What:	iwlwifi disable_hw_scan module parameters
When:	2.6.40
Why:	Hareware scan is the prefer method for iwlwifi devices for
	scanning operation. Remove software scan support for all the
	iwlwifi devices.

Who:	Wey-Yi Guy <wey-yi.w.guy@intel.com>

----------------------------
=======
What:   access to nfsd auth cache through sys_nfsservctl or '.' files
        in the 'nfsd' filesystem.
When:   2.6.40
Why:    This is a legacy interface which have been replaced by a more
        dynamic cache.  Continuing to maintain this interface is an
        unnecessary burden.
Who:    NeilBrown <neilb@suse.de>

----------------------------
	
>>>>>>> 42d7ba3d
<|MERGE_RESOLUTION|>--- conflicted
+++ resolved
@@ -526,7 +526,6 @@
 
 ----------------------------
 
-<<<<<<< HEAD
 What:	iwlwifi disable_hw_scan module parameters
 When:	2.6.40
 Why:	Hareware scan is the prefer method for iwlwifi devices for
@@ -536,7 +535,7 @@
 Who:	Wey-Yi Guy <wey-yi.w.guy@intel.com>
 
 ----------------------------
-=======
+
 What:   access to nfsd auth cache through sys_nfsservctl or '.' files
         in the 'nfsd' filesystem.
 When:   2.6.40
@@ -545,6 +544,4 @@
         unnecessary burden.
 Who:    NeilBrown <neilb@suse.de>
 
-----------------------------
-	
->>>>>>> 42d7ba3d
+----------------------------