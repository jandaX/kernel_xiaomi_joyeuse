--- conflicted
+++ resolved
@@ -127,8 +127,6 @@
 					turns off PHY pmic power supply, phy ldo and DSI Lane ldo during
 					idle screen (footswitch control off) when this property is enabled.
 - qcom,dsi-phy-regulator-min-datarate-bps:  Minimum per lane data rate (bps) to turn on PHY regulator.
-<<<<<<< HEAD
-=======
 - frame-threshold-time-us:		For command mode panel, this specifies the idle
 					time for dsi controller where no active data is
 					sent to the panel, as controller is done sending
@@ -136,7 +134,6 @@
 					specified, then clocks will be derived from this
 					threshold time, which has a default value in chipset
 					based on the CPU processing power.
->>>>>>> 0bb30046
 
 [1] Documentation/devicetree/bindings/clock/clock-bindings.txt
 [2] Documentation/devicetree/bindings/graph.txt
@@ -188,10 +185,7 @@
 		qcom,sync-dual-dsi;
 
 		qcom,mdss-mdp-transfer-time-us = <12000>;
-<<<<<<< HEAD
-=======
 		frame-threshold-time-us = <800>;
->>>>>>> 0bb30046
 
 		pinctrl-names = "default", "sleep";
 		pinctrl-0 = <&dsi_active>;
